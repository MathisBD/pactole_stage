--- conflicted
+++ resolved
@@ -23,20 +23,11 @@
 Require Pactole.CommonRealFormalism.
 
 
-<<<<<<< HEAD
-Ltac coinduction proof :=
-  cofix proof; intros; constructor;
-   [ clear proof | try (apply proof; clear proof) ].
-
 
 Module Make (Location : RealMetricSpace)(N : Size)(Names : Robots(N))
             (Config : Configuration(Location)(N)(Names))
             (Spect : Spectrum(Location)(N)(Names)(Config))
             (Common : CommonRealFormalism.Sig(Location)(N)(Names)(Config)(Spect)).
-=======
-Module Make (Location : RealMetricSpace)(N : Size)(Spect : Spectrum(Location)(N))
-            (Common : CommonRealFormalism.Sig(Location)(N)(Spect)).
->>>>>>> bcee8f54
 
 Import Common.
 Notation "s ⁻¹" := (Sim.inverse s) (at level 99).
@@ -286,7 +277,6 @@
       | None => conf id (** If g is not activated, do nothing *)
       | Some sim => (** g is activated and [sim (conf g)] is its similarity *)
         match id with
-<<<<<<< HEAD
         | Byz b => (* byzantine robots are relocated by the demon *)
             {| Config.loc := da.(relocate_byz) b;
                Config.robot_info := Config.robot_info (conf id) |}
@@ -296,15 +286,6 @@
           (* apply r on spectrum + back to demon ref. *)
           {| Config.loc := frame_change⁻¹ (r (Spect.from_config local_conf));
              Config.robot_info := Config.robot_info (conf id) |}
-=======
-          | Byz b => da.(relocate_byz) b (* byzantine robots are relocated by the demon *)
-          | Good g =>  (* change of frame of reference *)
-            let frame_change := sim (conf (Good g)) in
-            (* local configuration seen by g *)
-            let local_conf := Config.map frame_change conf in
-            (* apply r on spectrum + back to demon ref. *)
-            frame_change⁻¹ (r (Spect.from_config local_conf))
->>>>>>> bcee8f54
         end
     end.
 
@@ -417,7 +398,7 @@
 
 End Make.
 
-(* 
+(*
  *** Local Variables: ***
  *** coq-prog-name: "coqtop" ***
  *** fill-column: 80 ***
