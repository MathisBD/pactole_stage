--- conflicted
+++ resolved
@@ -39,9 +39,7 @@
   
   Definition req (r1 r2 : robogram) := (Spect.eq ==> Location.eq)%signature r1 r2.
   Declare Instance req_equiv : Equivalence req.
-  
-<<<<<<< HEAD
-=======
+
   (** Lifting an equivalence relation to an option type. *)
   Definition opt_eq {T} (eqT : T -> T -> Prop) (xo yo : option T) :=
     match xo, yo with
@@ -53,8 +51,7 @@
   Declare Instance opt_eq_sym : forall T (R : relation T), Symmetric R -> Symmetric (opt_eq R).
   Declare Instance opt_eq_trans : forall T (R : relation T), Transitive R -> Transitive (opt_eq R).
   Declare Instance opt_equiv T eqT (HeqT : @Equivalence T eqT) : Equivalence (opt_eq eqT).
-  
->>>>>>> bcee8f54
+
   (** ** Executions *)
   
   (** Now we can [execute] some robogram from a given configuration with a [demon] *)
@@ -97,7 +94,45 @@
   rewrite (H1 _ _ (reflexivity _)), (H2 _ _ (reflexivity _)). now apply (pgm_compat r3).
 Qed.
 
-(** ** Executions *)
+  Definition opt_eq {T} (eqT : T -> T -> Prop) (xo yo : option T) :=
+    match xo, yo with
+      | None, None => True
+      | None, Some _ | Some _, None => False
+      | Some x, Some y => eqT x y
+    end.
+  Lemma opt_eq_refl : forall T (R : relation T), Reflexive R -> Reflexive (opt_eq R).
+  Proof.
+    intros.
+    unfold opt_eq.
+    intros x.
+    destruct x.
+    apply H.
+    trivial.
+  Qed.
+  
+  Lemma opt_eq_sym : forall T (R : relation T), Symmetric R -> Symmetric (opt_eq R).
+  Proof.
+    intros T R HR x y Hxy; unfold opt_eq in *.
+    destruct x, y; trivial.
+    now apply HR.
+  Qed.
+
+  Lemma opt_eq_trans : forall T (R : relation T), Transitive R -> Transitive (opt_eq R).
+  Proof.
+    intros T R HR x y z Hxy Hyz; unfold opt_eq in *; destruct x, y, z; trivial. 
+    now transitivity t0.
+    easy.
+  Qed.
+  
+  Lemma opt_equiv T eqT (HeqT : @Equivalence T eqT) : Equivalence (opt_eq eqT).
+  Proof.
+    repeat split;
+      destruct HeqT as [Hr Hs Ht];
+      (try (now apply opt_eq_refl));
+      try (now apply opt_eq_sym);
+      try now apply (opt_eq_trans).
+  Qed.
+    (** ** Executions *)
 
 (** Now we can [execute] some robogram from a given position with a [demon] *)
 Definition execution := Streams.t Config.t.
@@ -105,27 +140,7 @@
 Definition eeq (e1 e2 : execution) : Prop := Streams.eq Config.eq e1 e2.
 
 Instance eeq_equiv : Equivalence eeq.
-<<<<<<< HEAD
-Proof. split.
-+ coinduction eeq_refl. reflexivity.
-+ coinduction eeq_sym. symmetry. now inversion H. now inversion H.
-+ coinduction eeq_trans. 
-  - inversion H. inversion H0. now transitivity (execution_head y).
-  - apply (eeq_trans (execution_tail x) (execution_tail y) (execution_tail z)).
-    now inversion H. now inversion H0.
-Qed.
-
-Instance eeq_bisim : Bisimulation execution.
-Proof. exists eeq. apply eeq_equiv. Qed.
-
-Instance execution_head_compat : Proper (eeq ==> Config.eq) execution_head.
-Proof. intros e1 e2 He id. subst. inversion He. intuition. Qed.
-
-Instance execution_tail_compat : Proper (eeq ==> eeq) execution_tail.
-Proof. intros e1 e2 He. now inversion He. Qed.
-=======
 Proof. apply Streams.eq_equiv. apply Config.eq_equiv. Qed.
->>>>>>> bcee8f54
 
 Instance eeq_hd_compat : Proper (eeq ==> Config.eq) (@hd _) := Streams.hd_compat _.
 Instance eeq_tl_compat : Proper (eeq ==> eeq) (@tl _) := Streams.tl_compat _.
