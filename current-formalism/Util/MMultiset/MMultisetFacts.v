--- conflicted
+++ resolved
@@ -1727,8 +1727,7 @@
   (** **  Results about [fold]  **)
   
   Definition fold_rect : forall {A} (f : elt -> nat -> A -> A)
-<<<<<<< HEAD
-                                (P : multiset -> A -> Type) (i : A) (m : multiset),
+                                (P : multiset elt -> A -> Type) (i : A) (m : multiset elt),
     (forall m1 m2 acc, m1 == m2 -> P m1 acc -> P m2 acc) ->
     P empty i ->
     (forall x m' acc, In x m -> ~In x m' -> P m' acc -> P (add x m[x] m') (f x m[x] acc)) ->
@@ -1738,17 +1737,6 @@
   assert (Hrec' : forall x acc m', InA eq_pair (x, m[x]) (rev (elements m)) -> ~In x m' ->
                                        P m' acc -> P (add x m[x] m') (f x m[x] acc)).
   { intros ? ? ? Hin ? Hacc. apply Hrec; trivial; []. now rewrite (InA_rev _), elements_spec in Hin. }
-=======
-    (P : multiset elt -> A -> Type) (i : A) (m : multiset elt),
-    (forall m1 m2 acc, m1 == m2 -> P m1 acc -> P m2 acc) -> P empty i ->
-    (forall x n m' acc, In x m -> n > 0 -> ~In x m' -> P m' acc -> P (add x n m') (f x n acc)) -> P m (fold f m i).
-  Proof.
-  intros A f P i m HP Hi Hrec. rewrite fold_spec. rewrite <- fold_left_rev_right.
-  assert (Hrec' : forall x n acc m', InA eq_pair (x, n) (rev (elements m)) -> ~In x m' ->
-                                       P m' acc -> P (add x n m') (f x n acc)).
-  { intros ? ? ? ? Hrev Hin. rewrite (InA_rev _), elements_spec in Hrev.
-    destruct Hrev. apply Hrec; trivial. unfold In. omega. }
->>>>>>> b707afe7
   assert (Helt : is_elements (rev (elements m))).
   { rewrite <- (PermutationA_rev _). apply (elements_is_elements _). }
   assert (Hval : forall xn, List.In xn (rev (elements m)) -> snd xn = m[fst xn]).
@@ -1766,28 +1754,6 @@
     - now left.
     - intro. inversion_clear Hdup. apply H1. rewrite <- elements_from_elements; trivial. now rewrite elements_In.
     - apply IHl; intuition.
-  Qed.
-  
-<<<<<<< HEAD
-  Lemma fold_rect_nodep : forall {A} (f : elt -> nat -> A -> A) (P : A -> Type) (i : A) (m : multiset),
-=======
-  Lemma fold_rect_weak : forall {A} (f : elt -> nat -> A -> A)
-    (P : multiset elt -> A -> Type) (i : A) (m : multiset elt),
-    (forall m1 m2 acc, m1 == m2 -> P m1 acc -> P m2 acc) -> P empty i ->
-    (forall x n m' acc, n > 0 -> ~In x m' -> P m' acc -> P (add x n m') (f x n acc)) -> P m (fold f m i).
-  Proof. intros * ? ? Hrec. apply fold_rect; trivial. intros. now apply Hrec. Qed.
-  
-  Lemma fold_rect_nodep : forall {A} (f : elt -> nat -> A -> A) (P : A -> Type) (i : A) (m : multiset elt),
->>>>>>> b707afe7
-    P i -> (forall x n acc, In x m -> P acc -> P (f x n acc)) -> P (fold f m i).
-  Proof.
-  intros A f P i m Hi Hrec. rewrite fold_spec.
-  assert (Hrec' : forall x n k acc, InA eq_elt (x, k) (rev (elements m)) -> P acc -> P (f x n acc)).
-  { intros ? ? ? ? Hin. apply Hrec. change x with (fst (x, k)).
-    rewrite <- elements_In, <- (InA_rev _). eassumption. }
-  rewrite <- fold_left_rev_right. induction (rev (elements m)) as [| [x n] l]; simpl.
-  + assumption.
-  + eapply Hrec'. now left. apply IHl. intros. apply Hrec' with k; trivial. now right.
   Qed.
   
   Section Fold_results.
