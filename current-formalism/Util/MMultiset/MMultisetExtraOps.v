(******************************************)
(*   Finite multiset library              *)
(*   Developped for the PACTOLE project   *)
(*   L. Rieg                              *)
(*                                        *)
(*   This file is distributed under       *)
(*   the terms of the CeCILL-C licence    *)
(*                                        *)
(******************************************)


Require Import Omega.
Require Import SetoidList.
Require Import RelationPairs.
Require Import SetoidDec.

Require Import Pactole.Util.MMultiset.Preliminary.
Require Import Pactole.Util.MMultiset.MMultisetInterface.
Require Import Pactole.Util.MMultiset.MMultisetFacts.


Set Default Proof Using "All".
Set Implicit Arguments.
Existing Instance multiplicity_compat.
(* To have relation pairs unfolded *)
Arguments RelationPairs.RelProd {A} {B} RA RB _ _ /.
Arguments RelationPairs.RelCompFun {A} {B} R f a a' /.


Section MMultisetExtra.
  
  Context {elt : Type}.
  Context `{M : FMultisetsOn elt}.
  
  Hint Rewrite empty_spec add_same remove_same diff_spec union_spec inter_spec lub_spec singleton_same : FMsetdec.
  Hint Rewrite is_empty_spec nfilter_spec filter_spec npartition_spec_fst npartition_spec_snd : FMsetdec.
  Hint Rewrite partition_spec_fst partition_spec_snd for_all_spec exists_spec : FMsetdec.
  Hint Unfold In : FMsetdec.
  
(*   Include (MMultisetExtraOps E M). *)
  
  (** **  Function [remove_all] and its properties  **)
  
  (** Remove all copies of [x] from [m] *)
  Definition remove_all x m := remove x (multiplicity x m) m.
  
  Lemma remove_all_same : forall x m, (remove_all x m)[x] = 0.
  Proof. intros. unfold remove_all. rewrite remove_same. omega. Qed.
  
  Lemma remove_all_other : forall x y m, y =/= x -> (remove_all x m)[y] = m[y].
  Proof. intros. unfold remove_all. now rewrite remove_other. Qed.
  
  Lemma remove_all_spec : forall x y m, (remove_all x m)[y] = if equiv_dec y x then 0 else m[y].
  Proof. intros. unfold remove_all. msetdec. Qed.
  
  Instance remove_all_compat : Proper (equiv ==> equiv ==> equiv) remove_all.
  Proof. repeat intro. apply remove_compat; msetdec. Qed.
  
  Instance remove_all_sub_compat : Proper (equiv ==> Subset ==> Subset) remove_all.
  Proof. repeat intro. unfold remove_all. msetdec. Qed.
  
  Lemma remove_all_In : forall x y m, In x (remove_all y m) <-> In x m /\ x =/= y.
  Proof. intros. unfold remove_all. rewrite remove_In. intuition. msetdec. Qed.
  
  Lemma remove_all_subset : forall x m, remove_all x m [<=] m.
  Proof. intros x m y. unfold remove_all. msetdec. Qed.
  
  Lemma remove_all_singleton_same : forall x n, remove_all x (singleton x n) == empty.
  Proof. intros x n y. unfold remove_all. msetdec. Qed.
  
  Lemma remove_all_singleton_other : forall x y n, y =/= x -> remove_all y (singleton x n) == singleton x n.
  Proof. intros x y n Hxy z. unfold remove_all. msetdec. Qed.
  
  Lemma remove_all_add_same : forall x n m, remove_all x (add x n m) == remove_all x m.
  Proof. intros x n m y. unfold remove_all. msetdec. Qed.
  
  Lemma remove_all_add_other : forall x y n m, x =/= y -> remove_all x (add y n m) == add y n (remove_all x m).
  Proof. intros x y n m Hxy z. unfold remove_all. msetdec. Qed.
  
  Lemma remove_all_remove : forall x n m, remove_all x (remove x n m) == remove_all x m.
  Proof. intros x n m y. unfold remove_all. msetdec. Qed.
  
  Lemma remove_remove_all : forall x n m, remove x n (remove_all x m) == remove_all x m.
  Proof. intros x n m y. unfold remove_all. msetdec. Qed.
  
  Lemma remove_all_remove_other : forall x y n m,
    x =/= y -> remove_all y (remove x n m) == remove x n (remove_all y m).
  Proof. intros x y n m Hxy z. unfold remove_all. msetdec. Qed.
  
  Lemma remove_all_union : forall x m₁ m₂,
    remove_all x (union m₁ m₂) == union (remove_all x m₁) (remove_all x m₂).
  Proof. intros x n m y. unfold remove_all. msetdec. Qed.
  
  Lemma remove_all_inter : forall x m₁ m₂,
    remove_all x (inter m₁ m₂) == inter (remove_all x m₁) (remove_all x m₂).
  Proof. intros x m₁ m₂ y. unfold remove_all. msetdec. now rewrite 3 Nat.sub_diag. Qed.
  
  Lemma remove_all_diff : forall x m₁ m₂, remove_all x (diff m₁ m₂) == diff (remove_all x m₁) (remove_all x m₂).
  Proof. intros x m₁ m₂ y. unfold remove_all. msetdec. Qed.
  
  Lemma remove_all_diff2 : forall x m₁ m₂, remove_all x (diff m₁ m₂) == diff (remove_all x m₁) m₂.
  Proof. intros x m₁ m₂ y. unfold remove_all. msetdec. Qed.
  
  Lemma remove_all_lub : forall x m₁ m₂, remove_all x (lub m₁ m₂) == lub (remove_all x m₁) (remove_all x m₂).
  Proof. intros x m₁ m₂ y. unfold remove_all. msetdec. now rewrite 3 Nat.sub_diag. Qed.
  
  Lemma remove_all_for_all : forall f, compatb f ->
    forall x m, for_all f (remove_all x m) = for_all (fun y n => if equiv_dec y x then true else f y n) m.
  Proof.
  intros f Hf x m. unfold remove_all. destruct (for_all f (remove x m[x] m)) eqn:Hcase.
  + symmetry. rewrite for_all_spec in Hcase |- *; trivial; [|].
    - intros y Hin. specialize (Hcase y). msetdec. auto.
    - intros y y' Hy ? ? ?. subst. clear -Hf Hy.
      destruct (equiv_dec y x), (equiv_dec y' x); try apply Hf; trivial; rewrite Hy in *; contradiction.
  + symmetry. rewrite for_all_false in Hcase |- *; trivial; [|].
    - intro Hall. apply Hcase. intros y Hin. specialize (Hall y). msetdec. auto.
    - intros y y' Hy ? ? ?. subst. clear -Hf Hy.
      destruct (equiv_dec y x), (equiv_dec y' x); try apply Hf; trivial; rewrite Hy in *; contradiction.
  Qed.
  
  Lemma remove_all_exists : forall f, compatb f ->
    forall x m, exists_ f (remove_all x m) = exists_ (fun y n => if equiv_dec y x then false else f y n) m.
  Proof.
  intros f Hf x m. unfold remove_all. destruct (exists_ f (remove x m[x] m)) eqn:Hcase.
  + symmetry. rewrite exists_spec in Hcase |- *; trivial; [|].
    - destruct Hcase as [y [Hin Hy]]. exists y. msetdec.
    - intros y y' Hy ? ? ?. subst. clear -Hf Hy.
      destruct (equiv_dec y x), (equiv_dec y' x); try apply Hf; trivial; rewrite Hy in *; contradiction.
  + symmetry. rewrite exists_false in Hcase |- *; trivial; [|].
    - intros [y [Hin Hy]]. apply Hcase. exists y. msetdec.
    - intros y y' Hy ? ? ?. subst. clear -Hf Hy.
      destruct (equiv_dec y x), (equiv_dec y' x); try apply Hf; trivial; rewrite Hy in *; contradiction.
  Qed.
  
  Lemma remove_all_nfilter : forall f, compatb f ->
    forall x m, nfilter f (remove_all x m) == remove_all x (nfilter f m).
  Proof. repeat intro. unfold remove_all. msetdec. rewrite 2 Nat.sub_diag. now destruct_match. Qed.
  
  Lemma remove_all_filter : forall f, Proper (equiv ==> Logic.eq) f ->
    forall x m, filter f (remove_all x m) == remove_all x (filter f m).
  Proof.
  repeat intro. unfold remove_all. rewrite 2 filter_nfilter; trivial.
  apply remove_all_nfilter. repeat intro. auto.
  Qed.
  
  Lemma remove_all_filter_false : forall f, Proper (equiv ==> Logic.eq) f ->
    forall x m, f x = false -> filter f (remove_all x m) == filter f m.
  Proof.
  intros. rewrite remove_all_filter; trivial; []. apply remove_out.
  rewrite filter_In; intuition; congruence.
  Qed.
  
  Lemma remove_all_npartition_fst : forall f, compatb f ->
    forall x m, fst (npartition f (remove_all x m)) == remove_all x (fst (npartition f m)).
  Proof. intros. rewrite 2 npartition_spec_fst; trivial; []. now apply remove_all_nfilter. Qed.
  
  Lemma remove_all_npartition_snd : forall f, compatb f ->
    forall x m, snd (npartition f (remove_all x m)) == remove_all x (snd (npartition f m)).
  Proof.
  intros f Hf x m. rewrite 2 npartition_spec_snd; trivial; [].
  apply remove_all_nfilter. repeat intro. f_equal. now apply Hf.
  Qed.
  
  Lemma remove_all_partition_fst : forall f, Proper (equiv ==> Logic.eq) f ->
    forall x m, fst (partition f (remove_all x m)) == remove_all x (fst (partition f m)).
  Proof. intros. rewrite 2 partition_spec_fst; trivial; []. now apply remove_all_filter. Qed.
  
  Lemma remove_all_partition_snd : forall f, Proper (equiv ==> Logic.eq) f ->
    forall x m, snd (partition f (remove_all x m)) == remove_all x (snd (partition f m)).
  Proof.
  intros f Hf x m. rewrite 2 partition_spec_snd; trivial; [].
  apply remove_all_filter. repeat intro. f_equal. now apply Hf.
  Qed.
  
  Lemma remove_all_elements : forall x m,
    PermutationA eq_pair (elements (remove_all x m))
                         (removeA (fun x y => equiv_dec (fst x) (fst y)) (x, m[x]) (elements m)).
  Proof.
  assert (Hequiv : Equivalence eq_elt) by autoclass.
  intros x m.
  apply NoDupA_equivlistA_PermutationA; autoclass.
  * apply (NoDupA_strengthen subrelation_pair_elt), elements_NoDupA.
  * now apply (NoDupA_strengthen subrelation_pair_elt), removeA_NoDupA, elements_NoDupA.
  * intros [y p]. unfold remove_all. rewrite elements_remove.
    assert (Hiff : equiv y x /\ p = m[x] - m[x] /\ p > 0 \/ ~ equiv y x /\ InA eq_pair (y, p) (elements m)
                   <-> ~ equiv y x /\ InA eq_pair (y, p) (elements m)) by (intuition; omega).
    rewrite Hiff. clear Hiff.
    induction (elements m) as [| e l]; simpl.
    + split; intro Hin; (intuition; omega) || inv Hin.
    + destruct_match.
      - rewrite <- IHl. clear IHl.
        split; [intros [Hxy Hin] | intro Hin]; intuition.
        inv Hin; try tauto; []. elim Hxy. hnf in *. simpl in *. now transitivity (fst e).
      - split; [intros [Hxy Hin] | intro Hin].
        -- inv Hin; try (now left); []. right. intuition.
        -- inv Hin; intuition.
           lazymatch goal with H : _ =/= _, H1 : eq_pair _ e |- False =>
             apply H; rewrite <- H1; intuition end.
  Qed.
  
  Lemma remove_all_support : forall x m,
    PermutationA equiv (support (remove_all x m)) (removeA equiv_dec x (support m)).
  Proof. intros. unfold remove_all. rewrite support_remove. destruct_match; reflexivity || omega. Qed.
  
  Lemma remove_all_cardinal : forall x m, cardinal (remove_all x m) = cardinal m - m[x].
  Proof. intros. unfold remove_all. now rewrite cardinal_remove, Nat.min_id. Qed.
  
  Lemma remove_all_size_in : forall x m, In x m -> size (remove_all x m) = size m - 1.
  Proof. intros. unfold remove_all. rewrite size_remove; trivial; []. destruct_match; omega. Qed.
  
  Lemma remove_all_size_out : forall x m, ~In x m -> size (remove_all x m) = size m.
  Proof. intros. unfold remove_all. now rewrite remove_out. Qed.
  
  Lemma remove_all_as_filter : forall x m,
    remove_all x m == filter (fun y => if equiv_dec y x then false else true) m.
  Proof.
  intros x m y. unfold remove_all. msetdec.
  repeat intro. do 2 destruct_match; trivial; exfalso;
  match goal with H : _ =/= _ |- _ => apply H end; now etransitivity; eauto.
  Qed.
  
  (** **  Function [map] and its properties  **)
  
  Definition map f m := fold (fun x n acc => add (f x) n acc) m empty.
  
  Section map_results.
    Variable f : elt -> elt.
    Hypothesis Hf : Proper (equiv ==> equiv) f.
    
    Global Instance map_compat : Proper (equiv ==> equiv) (map f).
    Proof.
    intros m₁ m₂ Hm. unfold map. apply (fold_compat _ _).
    - repeat intro. msetdec.
    - repeat intro. apply add_comm.
    - assumption.
    - reflexivity.
    Qed.
    
    Lemma map_In : forall x m, In x (map f m) <-> exists y, x == (f y) /\ In y m.
    Proof.
    intros x m. unfold In, map. apply fold_rect.
    + intros m₁ m₂ acc Heq Hequiv. rewrite Hequiv. now setoid_rewrite Heq.
    + setoid_rewrite empty_spec. split; try intros [? [_ ?]]; omega.
    + intros y m' acc Hm Hin Hrec. destruct (equiv_dec x (f y)) as [Heq | Hneq]; msetdec.
      - split.
          intros. exists y. split; trivial. msetdec.
          intros [? [? ?]]. msetdec.
      - rewrite Hrec. split; intros [z [Heq ?]]; exists z; split; msetdec.
    Qed.
    
    Lemma map_empty : map f empty == empty.
    Proof using M f. unfold map. now rewrite fold_empty. Qed.
    
    Lemma map_add : forall x n m, map f (add x n m) == add (f x) n (map f m).
    Proof.
    intros x n m y. destruct n.
    + now do 2 rewrite add_0.
    + unfold map at 1. rewrite (fold_add_additive _).
      - reflexivity.
      - repeat intro. msetdec.
      - repeat intro. apply add_comm.
      - repeat intro. apply add_merge.
      - omega.
    Qed.
    
    Lemma map_spec : forall x m,
      (map f m)[x] = cardinal (nfilter (fun y _ => if equiv_dec (f y) x then true else false) m).
    Proof.
    intros x m. pose (g := fun y (_ : nat) => if equiv_dec (f y) x then true else false). fold g.
    assert (Hg : Proper (equiv ==> @Logic.eq nat ==> Logic.eq) g). { repeat intro. unfold g. msetdec. }
    pattern m. apply ind; clear m.
    + intros ? ? Hm. now rewrite Hm.
    + intros * Hin Hrec. rewrite map_add, nfilter_add; trivial. unfold g at 2. msetdec. rewrite cardinal_add. omega.
    + now rewrite map_empty, nfilter_empty, cardinal_empty, empty_spec.
    Qed.
    
    Global Instance map_sub_compat : Proper (Subset ==> Subset) (map f).
    Proof.
    intro m. pattern m. apply ind; clear m.
    + intros ? ? Hm. now setoid_rewrite Hm.
    + intros m x n Hin Hn Hrec m' Hsub y.
      assert (Hx : m[x] = 0). { unfold In in Hin. omega. }
      rewrite <- (add_remove_cancel x m' (Hsub x)). do 2 rewrite (map_add _). msetdec.
      - apply plus_le_compat; trivial; [].
        repeat rewrite map_spec; trivial. apply add_subset_remove in Hsub.
        apply cardinal_sub_compat, nfilter_sub_compat; solve [omega | repeat intro; msetdec].
      - now apply Hrec, add_subset_remove.
    + intros ? _. rewrite map_empty. apply subset_empty_l.
    Qed.
    
    Lemma map_singleton : forall x n, map f (singleton x n) == singleton (f x) n.
    Proof.
    intros x n y. destruct n.
    + repeat rewrite singleton_0. now rewrite map_empty. 
    + unfold map. rewrite fold_singleton; repeat intro; msetdec.
    Qed.
    
    Lemma map_remove1 : forall x n m, n <= multiplicity x m -> map f (remove x n m) == remove (f x) n (map f m).
    Proof.
    intros x n m Hle. rewrite <- (add_remove_cancel _ _ Hle) at 2. now rewrite (map_add _), remove_add_cancel.
    Qed.
    
    Lemma map_remove2 : forall x n m,
      multiplicity x m <= n -> map f (remove x n m) == remove (f x) m[x] (map f m).
    Proof.
    intros x n m Hle. rewrite <- (add_remove_id _ _ Hle) at 3.
    now rewrite (map_add _), remove_add_cancel.
    Qed.
    
    Lemma fold_map_union : forall m₁ m₂, fold (fun x n acc => add (f x) n acc) m₁ m₂ == union (map f m₁) m₂.
    Proof.
    intros m₁ m₂. apply fold_rect with (m := m₁).
    + repeat intro. msetdec.
    + now rewrite map_empty, union_empty_l.
    + intros * ? ? Heq. now rewrite Heq, map_add, union_add_comm_l.
    Qed.
    
    Theorem map_union : forall m₁ m₂, map f (union m₁ m₂) == union (map f m₁) (map f m₂).
    Proof.
    intros m₁ m₂. unfold map at 1 2. rewrite (fold_union_additive _).
    + now apply fold_map_union.
    + repeat intro. msetdec.
    + repeat intro. apply add_comm.
    + repeat intro. apply add_merge.
    Qed.
    
    Theorem map_inter : forall m₁ m₂, map f (inter m₁ m₂) [<=] inter (map f m₁) (map f m₂).
    Proof.
    intros m1 m2 x. destruct (multiplicity x (map f (inter m1 m2))) eqn:Hfx.
    + omega.
    + assert (Hin : In x (map f (inter m1 m2))) by msetdec.
      rewrite map_In in Hin. destruct Hin as [y [Heq Hin]]. rewrite inter_In in Hin.
      destruct Hin as [Hin1 Hin2]. rewrite <- Hfx, Heq. rewrite inter_spec.
      apply Nat.min_glb; apply map_sub_compat; apply inter_subset_l + apply inter_subset_r.
    Qed.
    
    Theorem map_lub : forall m₁ m₂, lub (map f m₁) (map f m₂) [<=] map f (lub m₁ m₂).
    Proof.
    intros m1 m2 x. destruct (multiplicity x (lub (map f m1) (map f m2))) eqn:Hfx.
    + omega.
    + assert (Hin : In x (lub (map f m1) (map f m2))).
      { rewrite lub_spec in Hfx. rewrite lub_In. unfold In.
        destruct (Max.max_dec (multiplicity x (map f m1)) (multiplicity x (map f m2))) as [Heq | Heq];
        rewrite Heq in Hfx; left + right; omega. }
      rewrite lub_In in Hin. rewrite <- Hfx.
      destruct Hin as [Hin | Hin]; rewrite map_In in Hin; destruct Hin as [y [Heq Hin]]; rewrite Heq, lub_spec;
      apply Max.max_lub; apply map_sub_compat; apply lub_subset_l + apply lub_subset_r.
    Qed.
    
    Lemma map_from_elements :
      forall l, map f (from_elements l) == from_elements (List.map (fun xn => (f (fst xn), snd xn)) l).
    Proof.
    induction l as [| [x n] l].
    - apply map_empty.
    - simpl from_elements. rewrite map_add. f_equiv. apply IHl.
    Qed.
    
    Lemma map_support : forall m, inclA equiv (support (map f m)) (List.map f (support m)).
    Proof.
    apply ind.
    * repeat intro. msetdec.
    * intros m x n Hin Hn Hrec. rewrite map_add; trivial. repeat rewrite support_add; try omega.
      destruct (In_dec x m); try contradiction. destruct (In_dec (f x) (map f m)).
      + intros y Hy. simpl. right. now apply Hrec.
      + intros y Hy. simpl. inversion_clear Hy.
        - left. auto.
        - right. now apply Hrec.
    * now rewrite map_empty, support_empty.
    Qed.
    
    Lemma map_cardinal : forall m, cardinal (map f m) = cardinal m.
    Proof.
    apply ind.
    + repeat intro. msetdec.
    + intros m x n Hin Hn Hrec. rewrite (map_add _). do 2 rewrite cardinal_add. now rewrite Hrec.
    + now rewrite map_empty.
    Qed.
    
    Lemma map_size : forall m, size (map f m) <= size m.
    Proof.
    apply ind.
    + repeat intro. msetdec.
    + intros m x n Hm Hn Hrec. rewrite map_add, size_add, size_add; trivial.
      destruct (In_dec x m) as [Hin | Hin], (In_dec (f x) (map f m)) as [Hinf | Hinf].
      - apply Hrec.
      - elim Hinf. rewrite map_In. now exists x.
      - omega.
      - omega.
    + now rewrite map_empty.
    Qed.
    
    Section map_injective_results.
      Hypothesis Hf2 : injective equiv equiv f.
      
      Lemma map_injective_spec : forall x m, multiplicity (f x) (map f m) = multiplicity x m.
      Proof.
      intros x m. unfold map. apply fold_rect.
      + repeat intro. msetdec.
      + now do 2 rewrite empty_spec.
      + intros y m' acc Hin Hm Heq. destruct (equiv_dec x y) as [Hxy | Hxy].
        - msetdec.
        - repeat rewrite add_other; trivial. intro Habs. apply Hxy. now apply Hf2.
      Qed.
      
      Corollary map_injective_In : forall x m, In (f x) (map f m) <-> In x m.
      Proof.
      intros x m. rewrite map_In; trivial. split; intro Hin.
      + destruct Hin as [y [Heq Hin]]. apply Hf2 in Heq. now rewrite Heq.
      + now exists x.
      Qed.
      
      Lemma map_injective_remove : forall x n m, map f (remove x n m) == remove (f x) n (map f m).
      Proof.
      intros x n m. destruct (le_dec n (multiplicity x m)) as [Hle | Hlt].
      * now apply map_remove1.
      * intro y. msetdec.
        + repeat rewrite map_injective_spec; trivial. msetdec.
        + destruct (In_dec y (map f m)) as [Hin | Hin].
          - rewrite (map_In _) in Hin. destruct Hin as [z [Heq Hz]]. msetdec.
            repeat rewrite map_injective_spec; trivial. msetdec.
          - rewrite not_In in Hin. rewrite Hin, <- not_In, (map_In _).
            intros [z [Heq Hz]]. msetdec. rewrite map_injective_spec in Hin; trivial. omega.
      Qed.
      
      Theorem map_injective_inter : forall m₁ m₂, map f (inter m₁ m₂) == inter (map f m₁) (map f m₂).
      Proof.
      intros m₁ m₂ x. destruct ((inter (map f m₁) (map f m₂))[x]) eqn:Hn.
      + rewrite <- not_In in Hn |- *. intro Habs. apply Hn.
        rewrite (map_In _) in Habs. destruct Habs as [y [Heq Hy]]. msetdec.
        unfold gt in *. rewrite Nat.min_glb_lt_iff in *. now repeat rewrite map_injective_spec.
      + rewrite inter_spec in Hn.
        assert (Hx : In x (map f m₁)).
        { msetdec. apply lt_le_trans with (S n). omega. rewrite <- Hn. apply Min.le_min_l. }
        rewrite map_In in *; trivial. destruct Hx as [y [Heq Hy]]. msetdec.
        do 2 (rewrite map_injective_spec in *; trivial). msetdec.
      Qed.
      
      Theorem map_injective_diff : forall m₁ m₂, map f (diff m₁ m₂) == diff (map f m₁) (map f m₂).
      Proof.
      intros m₁ m₂ x. destruct (multiplicity x (diff (map f m₁) (map f m₂))) eqn:Hn.
      + rewrite <- not_In in Hn |- *. intro Habs. apply Hn.
        rewrite (map_In _) in Habs. destruct Habs as [y [Heq Hy]]. msetdec.
        now repeat rewrite map_injective_spec.
      + assert (Hx : In x (map f m₁)) by msetdec.
        rewrite map_In in *; trivial. destruct Hx as [y [Heq _]]. msetdec.
        do 2 (rewrite map_injective_spec in *; trivial). msetdec.
      Qed.
      
      Lemma map_injective_lub_wlog : forall x m₁ m₂, multiplicity x (map f m₂) <= multiplicity x (map f m₁) ->
        multiplicity x (map f (lub m₁ m₂)) = multiplicity x (map f m₁).
      Proof.
      intros x m₁ m₂ Hle. destruct (multiplicity x (map f m₁)) eqn:Heq1.
      - apply le_n_0_eq in Hle. symmetry in Hle. destruct (multiplicity x (map f (lub m₁ m₂))) eqn:Heq2; trivial.
        assert (Hin : In x (map f (lub m₁ m₂))). { unfold In. omega. }
        rewrite map_In in Hin. destruct Hin as [y [Heq Hin]]. rewrite Heq in *. rewrite lub_In in Hin.
        rewrite map_injective_spec in *. unfold In in *. destruct Hin; omega.
      - assert (Hin : In x (map f m₁)). { unfold In. omega. }
        rewrite map_In in Hin. destruct Hin as [y [Heq Hin]]. rewrite Heq, map_injective_spec in *.
        rewrite lub_spec. rewrite Nat.max_l; omega.
      Qed.
      
      Theorem map_injective_lub : forall m₁ m₂, map f (lub m₁ m₂) == lub (map f m₁) (map f m₂).
      Proof.
      intros m₁ m₂ x. rewrite lub_spec. apply Max.max_case_strong; intro Hle.
      - now apply map_injective_lub_wlog.
      - rewrite lub_comm. now apply map_injective_lub_wlog.
      Qed.
      
      Lemma map_injective : injective equiv equiv (map f).
      Proof. intros ? ? Hm x. specialize (Hm (f x)). repeat (rewrite map_injective_spec in Hm; trivial). Qed.
      
      Lemma map_injective_subset : forall m₁ m₂, map f m₁ [<=] map f m₂ <-> m₁ [<=] m₂.
      Proof.
      intros m₁ m₂. split; intro Hincl.
      - intro x. setoid_rewrite <- map_injective_spec. apply Hincl.
      - now apply map_sub_compat.
      Qed.
      
      Lemma map_injective_elements : forall m,
        PermutationA eq_pair (elements (map f m)) (List.map (fun xn => (f (fst xn), snd xn)) (elements m)).
      Proof.
      assert (Proper (eq_pair ==> eq_pair) (fun xn => (f (fst xn), snd xn))). { intros ? ? Heq. now rewrite Heq. }
      apply ind.
      + repeat intro. msetdec.
      + intros m x n Hin Hn Hrec. rewrite (map_add _). repeat rewrite elements_add_out; trivial.
        - simpl. now constructor.
        - rewrite (map_In _). intros [y [Heq Hy]]. apply Hf2 in Heq. apply Hin. now rewrite Heq.
      + now rewrite map_empty, elements_empty.
      Qed.
      
      Lemma map_injective_support : forall m, PermutationA equiv (support (map f m)) (List.map f (support m)).
      Proof.
      apply ind.
      * repeat intro. msetdec.
      * intros m x n Hin Hrec. rewrite map_add; trivial. repeat rewrite support_add; try omega.
        destruct (InA_dec (eqA:=equiv) equiv_dec (f x) (support (map f m))) as [Habs | _].
        + rewrite support_spec in Habs. unfold In in *. rewrite map_injective_spec in Habs. contradiction.
        + destruct (InA_dec (eqA:=equiv) equiv_dec x (support m)) as [Habs | _].
          - rewrite support_spec in Habs. unfold In in *. contradiction.
          - simpl. destruct (In_dec x m); try contradiction. rewrite <- map_injective_In in Hin; trivial.
            destruct (In_dec (f x) (map f m)); try contradiction. now apply PermutationA_cons.
      * now rewrite map_empty, support_empty.
      Qed.
      
      Lemma map_injective_size : forall m, size (map f m) = size m.
      Proof.
      apply ind.
      + repeat intro. msetdec.
      + intros m x n Hin Hn Hrec. rewrite (map_add _). rewrite size_add, Hrec; trivial.
        destruct (In_dec (f x) (map f m)) as [Hinf | Hinf].
        - rewrite map_In in Hinf; trivial. destruct Hinf as [y [Heq Hiny]].
          apply Hf2 in Heq. rewrite Heq in Hin. contradiction.
        - rewrite size_add; trivial. destruct (In_dec x m); reflexivity || contradiction.
      + now rewrite map_empty.
      Qed.
      
    End map_injective_results.
  End map_results.
  
  Lemma map_extensionality_compat : forall f g, Proper (equiv ==> equiv) f ->
    (forall x, equiv (g x) (f x)) -> forall m, map g m == map f m.
  Proof.
  intros f g Hf Hext m x.
  assert (Hg : Proper (equiv ==> equiv) g). { intros ? ? Heq. do 2 rewrite Hext. now apply Hf. }
  repeat rewrite map_spec; trivial. f_equiv. apply nfilter_extensionality_compat.
  - intros y z Heq _ _ _. destruct (equiv_dec (g y) x), (equiv_dec (g z) x); trivial; rewrite Heq in *; contradiction.
  - intros y _. destruct (equiv_dec (f y) x), (equiv_dec (g y) x); trivial; rewrite Hext in *; contradiction.
  Qed.
  
  Lemma map_extensionality_compat_strong : forall f g, Proper (equiv ==> equiv) f -> Proper (equiv ==> equiv) g ->
    forall m, (forall x, In x m -> equiv (g x) (f x)) -> map g m == map f m.
  Proof.
  intros f g Hf Hg m Hext x.
  repeat rewrite map_spec; trivial. f_equiv. apply nfilter_extensionality_compat_strong.
  - intros y z Heq _ _ _. destruct (equiv_dec (g y) x), (equiv_dec (g z) x); trivial; rewrite Heq in *; contradiction.
  - intros y z Heq _ _ _. destruct (equiv_dec (f y) x), (equiv_dec (f z) x); trivial; rewrite Heq in *; contradiction.
  - intros y Hin. destruct (equiv_dec (f y) x), (equiv_dec (g y) x); rewrite Hext in *; trivial; contradiction.
  Qed.
  
  Lemma map_merge : forall f g, Proper (equiv ==> equiv) f -> Proper (equiv ==> equiv) g ->
    forall m, map f (map g m) == map (fun x => f (g x)) m.
  Proof.
  intros f g Hf Hg.
  apply ind.
  + repeat intro. msetdec.
  + intros m x n Hin Hn Hrec. repeat rewrite map_add; refine _. now rewrite Hrec.
  + now repeat rewrite map_empty.
  Qed.
  
  Lemma map_id : forall m, map id m == m.
  Proof.
  intro m. intro x. change x with (id x) at 1.
  rewrite map_injective_spec; autoclass; []. now repeat intro.
  Qed.
  
  Theorem map_injective_fold : forall A eqA, Equivalence eqA ->
    forall f g, Proper (equiv ==> Logic.eq ==> eqA ==> eqA) f -> transpose2 eqA f ->
    Proper (equiv ==> equiv) g -> injective equiv equiv g ->
    forall m (i : A), eqA (fold f (map g m) i) (fold (fun x => f (g x)) m i).
  Proof.
  intros A eqA HeqA f g Hf Hf2 Hg Hg2 m.
  assert (Hfg2 : transpose2 eqA (fun x => f (g x))). { repeat intro. apply Hf2. }
  pattern m. apply ind.
  + intros m₁ m₂ Hm. split; intros Heq i; rewrite fold_compat; trivial;
    solve [rewrite Heq; now apply fold_compat; refine _ | now rewrite Hm | reflexivity].
  + intros m' x n Hin Hn Hrec i. rewrite fold_compat; try apply map_add; reflexivity || trivial.
    repeat rewrite fold_add; trivial; refine _.
    - now rewrite Hrec.
    - rewrite (map_In _). intros [y [Heq Hy]]. apply Hin. apply Hg2 in Heq. now rewrite Heq.
  + intro. rewrite fold_compat; apply map_empty || reflexivity || trivial. now do 2 rewrite fold_empty.
  Qed.
  
  Lemma map_injective_nfilter : forall f g, compatb f -> Proper (equiv ==> equiv) g -> injective equiv equiv g ->
    forall m, nfilter f (map g m) == map g (nfilter (fun x => f (g x)) m).
  Proof.
  intros f g Hf Hg Hg2. apply ind.
  + repeat intro. msetdec.
  + intros m x n Hin Hn Hrec. rewrite (map_add _). repeat rewrite nfilter_add; trivial.
    - destruct (f (g x) n).
        now rewrite map_add, Hrec.
        apply Hrec.
    - refine _. 
    - rewrite (map_In _). intros [y [Heq Hy]]. apply Hg2 in Heq. apply Hin. now rewrite Heq.
  + rewrite map_empty. now rewrite nfilter_empty, nfilter_empty, map_empty; autoclass.
  Qed.
  
  Lemma map_injective_npartition_fst : forall f g, compatb f -> Proper (equiv ==> equiv) g -> injective equiv equiv g ->
    forall m, fst (npartition f (map g m)) == map g (fst (npartition (fun x => f (g x)) m)).
  Proof. intros. repeat rewrite npartition_spec_fst; refine _. now apply map_injective_nfilter. Qed.
  
  Lemma map_injective_npartition_snd : forall f g, compatb f -> Proper (equiv ==> equiv) g -> injective equiv equiv g ->
    forall m, snd (npartition f (map g m)) == map g (snd (npartition (fun x => f (g x)) m)).
  Proof.
  intros. repeat rewrite npartition_spec_snd; refine _. apply map_injective_nfilter; trivial. repeat intro. msetdec.
  Qed.
  
  Lemma map_injective_for_all : forall f g, compatb f -> Proper (equiv ==> equiv) g -> injective equiv equiv g ->
    forall m, for_all f (map g m) = for_all (fun x => f (g x)) m.
  Proof.
  intros f g Hf Hg Hg2. apply ind.
  + repeat intro. msetdec.
  + intros m x n Hin Hn Hrec. rewrite (map_add _). repeat rewrite for_all_add; trivial.
    - now rewrite Hrec.
    - refine _.
    - now rewrite map_injective_In.
  + rewrite map_empty. repeat rewrite for_all_empty; autoclass.
  Qed.
  
  Lemma map_injective_exists : forall f g, compatb f -> Proper (equiv ==> equiv) g -> injective equiv equiv g ->
    forall m, exists_ f (map g m) = exists_ (fun x => f (g x)) m.
  Proof.
  intros f g Hf Hg Hg2. apply ind.
  + repeat intro. msetdec.
  + intros m x n Hin Hn Hrec. rewrite (map_add _). repeat rewrite exists_add; trivial.
    - now rewrite Hrec.
    - refine _. 
    - rewrite (map_In _). intros [y [Heq Hy]]. apply Hg2 in Heq. apply Hin. now rewrite Heq.
  + rewrite map_empty. repeat rewrite exists_empty; autoclass.
  Qed.
  
  Theorem map_filter : forall f g, Proper (equiv ==> Logic.eq) f -> Proper (equiv ==> equiv) g ->
    forall m, filter f (map g m) == map g (filter (fun x => f (g x)) m).
  Proof.
  intros f g Hf Hg. apply ind.
  + intros m1 m2 Hm. now rewrite Hm.
  + intros m x n Hin Hn Hrec. rewrite map_add, 2 filter_add; autoclass; [].
    destruct (f (g x)).
    - rewrite map_add; trivial; []. f_equiv. apply Hrec.
    - apply Hrec.
  + rewrite map_empty, 2 filter_empty, map_empty; autoclass; reflexivity.
  Qed.
  
  Lemma map_partition_fst : forall f g, Proper (equiv ==> Logic.eq) f -> Proper (equiv ==> equiv) g ->
    forall m, fst (partition f (map g m)) == map g (fst (partition (fun x => f (g x)) m)).
  Proof. intros. rewrite 2 partition_spec_fst; try apply map_filter; autoclass. Qed.
  
  Lemma map_partition_snd : forall f g, Proper (equiv ==> Logic.eq) f -> Proper (equiv ==> equiv) g ->
    forall m, snd (partition f (map g m)) == map g (snd (partition (fun x => f (g x)) m)).
  Proof. intros. rewrite 2 partition_spec_snd; try apply map_filter; autoclass. Qed.
  
  (** **  Function [max] and its properties  **)
  
  (** ***  Function [max_mult] computing the maximal multiplicity  **)
  
  (** Return the maximal multiplicity *)
  Definition max_mult m := fold (fun _ => Nat.max) m 0%nat.
  
  Instance max_mult_compat : Proper (equiv ==> Logic.eq) max_mult.
  Proof.
  unfold max_mult. intros m1 m2 Heq. apply fold_compat; autoclass.
  - repeat intro. now subst.
  - intros _ _ n m p. do 2 rewrite Nat.max_assoc. now setoid_rewrite Nat.max_comm at 2.
  Qed.
  
  Lemma max_mult_empty : max_mult empty = 0.
  Proof. unfold max_mult. now rewrite fold_empty. Qed.
  
  Lemma max_mult_singleton : forall x n, max_mult (singleton x n) = n.
  Proof.
  intros x n. destruct n.
  - rewrite singleton_0. apply max_mult_empty.
  - unfold max_mult. rewrite fold_singleton; auto with arith.
    repeat intro. now subst.
  Qed.
  
  Lemma max_mult_add : forall m x n, ~In x m ->
    max_mult (add x n m) = Nat.max n (max_mult m).
  Proof.
  intros m x n. destruct (Nat.eq_dec n 0).
  + subst n. now rewrite add_0, Nat.max_0_l.
  + unfold max_mult. apply fold_add; autoclass.
    - repeat intro. now subst.
    - repeat intro. do 2 rewrite Nat.max_assoc. now setoid_rewrite Nat.max_comm at 2.
    - omega.
  Qed.
  
  Theorem max_mult_spec_weak : forall m x, (m[x] <= max_mult m)%nat.
   Proof.
   intro m. pattern m. apply ind; clear m.
   * intros m1 m2 Hm. now setoid_rewrite Hm.
  * intros m x n Hout Hn Hrec y. rewrite max_mult_add; trivial.
    assert (Hx : m[x] = 0%nat). { rewrite not_In in Hout. assumption. }
    destruct (equiv_dec y x) as [Hxy | Hxy].
    + rewrite Hxy. rewrite add_spec, Hx. msetdec. apply Max.le_max_l.
    + rewrite add_other; auto. transitivity (max_mult m).
      - apply Hrec.
      - apply Max.le_max_r.
  * intro x. rewrite empty_spec. omega.
  Qed.
  
  (* When [m] is empty, we need an arbitrary element as withness for [y]. *)
  Theorem max_mult_spec : forall (dummy : elt) m, (forall x, m[x] <= max_mult m) /\ (exists y, max_mult m = m[y]).
  Proof.
  intros dummy m. pattern m. apply ind; clear m.
  * intros m1 m2 Hm. now setoid_rewrite Hm.
  * intros m x n Hout Hn [Hall [y Hy]]. rewrite max_mult_add; trivial.
    assert (Hx : m[x] = 0%nat) by now rewrite not_In in Hout.
    split; try intro z.
    + destruct (equiv_dec z x) as [Hzx | Hzx].
      - rewrite Hzx. rewrite add_spec, Hx. msetdec. apply Max.le_max_l.
      - rewrite add_other; trivial; [].
        transitivity (max_mult m); apply Hall || apply Max.le_max_r.
    + rewrite Hy. destruct (le_dec n m[y]).
      - exists y. rewrite max_r; trivial; [].
        destruct (equiv_dec y x) as [Hyx | Hyx].
        -- rewrite Hyx in *. rewrite add_same. omega.
        -- now rewrite add_other.
      - exists x. rewrite max_l, add_same; omega.
  * split.
    + intro x. rewrite empty_spec. omega.
    + exists dummy. now rewrite empty_spec, max_mult_empty.
  Qed.
  
  Theorem max_mult_unique : forall m n, (forall x, m[x] <= n) -> (exists y, n = m[y]) -> n = max_mult m.
  Proof.
  intro m. unfold max_mult.
  pattern (fold (fun _ : elt => Init.Nat.max) m 0). apply fold_rect.
  * intros ? ? ? Heq. now setoid_rewrite Heq.
  * intros ? _ []. subst. apply empty_spec.
  * intros x m' acc Hin Hout Hrec n Hall [y Hy].
    subst. rewrite not_In in Hout.
    destruct (equiv_dec y x) as [Hyx | Hyx].
    + rewrite Hyx, add_same, Hout, max_l; trivial; [].
      destruct (max_mult_spec x m') as [Hall' Hex'].
      rewrite <- (Hrec _ Hall' Hex').
      destruct Hex' as [y' Hy']. rewrite Hy'.
      destruct (Nat.eq_dec (m'[y']) 0); try omega; [].
      specialize (Hall y').
      rewrite Hyx, add_same, add_other, Hout in Hall; trivial; [].
      msetdec.
    + rewrite (add_other x); trivial; [].
      rewrite <- (Hrec m'[y]), max_r; trivial.
      - specialize (Hall x). msetdec.
      - intro z. specialize (Hall z). rewrite add_spec in Hall. msetdec.
      - eauto.
  Qed.
  
  Lemma max_mult_upper_bound : forall m n, (forall x, m[x] <= n) -> max_mult m <= n.
  Proof.
  intro m. unfold max_mult.
  pattern (fold (fun _ : elt => Init.Nat.max) m 0). apply fold_rect.
  + intros ? ? ? Heq. now setoid_rewrite Heq.
  + intros. omega.
  + intros x m' acc Hin Hout Hrec n Hall.
    rewrite not_In in Hout. rewrite Nat.max_lub_iff. split.
    - specialize (Hall x). now rewrite add_same, Hout in Hall.
    - apply Hrec. intro y. erewrite add_subset. apply Hall.
  Qed.
  
  Lemma max_mult_0 : forall m, max_mult m = 0%nat <-> m == empty.
  Proof.
  intro m. split; intro Heq.
  + destruct (empty_or_In_dec m) as [? | [x Hin]]; trivial.
    elim (lt_irrefl 0). apply lt_le_trans with m[x].
    - exact Hin.
    - rewrite <- Heq. apply max_mult_spec_weak.
  + rewrite Heq. apply max_mult_empty.
  Qed.
  
  Instance max_mult_sub_compat : Proper (Subset ==> le) max_mult.
  Proof.
  intros m1 m2. revert m1. pattern m2. apply ind; clear m2.
  * intros ? ? Heq. now setoid_rewrite Heq.
  * intros m2 x n Hin Hn Hrec m1 Hsub.
    assert (Hle := Hsub x). rewrite add_same in Hle. unfold In in *.
    rewrite <- (add_remove_id x (n := n) m1).
    + rewrite 2 max_mult_add; trivial.
      - rewrite <- remove_subset_add in Hsub. apply Nat.max_le_compat; auto; omega.
      - rewrite remove_In. intuition.
    + replace n with (m2[x] + n) by omega. rewrite <- (add_same x n m2). apply Hsub.
  * intros m Hm. rewrite subset_empty_r in Hm. now rewrite Hm.
  Qed.
  
  Corollary max_mult_add_le : forall x n m, max_mult m <= max_mult (add x n m).
  Proof. intros. apply max_mult_sub_compat. apply add_subset. Qed.
  
  Corollary max_mult_remove_le : forall x n m, max_mult (remove x n m) <= max_mult m.
  Proof. intros. apply max_mult_sub_compat. apply remove_subset. Qed.
  
  Lemma max_mult_add_cases : forall x n m, (m[x] + n <= max_mult m <-> max_mult (add x n m) = max_mult m)
                                        /\ (max_mult m <= m[x] + n <-> max_mult (add x n m) = m[x] + n).
  Proof.
  intros x n m. revert x n. pattern m. apply ind; clear m.
  * intros ? ? Heq. now setoid_rewrite Heq.
  * intros m x n Hx Hn Hrec y p. rewrite (max_mult_add _ Hx) in *.
    destruct (equiv_dec y x) as [Hyx | Hyx].
    + rewrite Hyx. rewrite add_same, add_merge.
      rewrite (max_mult_add _ Hx) in *.
      assert (Hmx : m[x] = 0). { unfold In in *. omega. }
      rewrite Hmx in *. simpl. repeat split; intro Hle.
      - apply Nat.max_le in Hle. destruct Hle.
        -- assert (p = 0) by omega. subst. reflexivity.
        -- repeat rewrite max_r; trivial; omega.
      - rewrite <- Hle, Nat.add_comm. apply Nat.le_max_l.
      - apply Max.max_lub_r in Hle. rewrite max_l; omega.
      - rewrite <- Hle. apply Nat.max_le_compat; omega.
    + rewrite add_other in *; trivial; [].
      rewrite add_comm, max_mult_add; try (now rewrite add_In; intuition); [].
      destruct (Hrec y p) as [Hrec1 Hrec2], (le_dec (m[y] + p) (max_mult m)) as [Hle | Hlt].
      - repeat split; intro; auto.
        -- rewrite Hrec1 in Hle. now rewrite Hle.
        -- etransitivity; eauto using Nat.le_max_r.
        -- rewrite Hrec1 in Hle. rewrite Hle.
           apply le_antisym; trivial; []. rewrite Nat.max_le_iff. tauto.
        -- rewrite Hrec1 in Hle. rewrite Hle in *. omega.
      - rewrite (proj1 Hrec2); try omega; [].
        destruct (le_dec (m[y] + p) n) as [Hle' | Hlt'].
        -- repeat rewrite max_l; omega.
        -- rewrite Nat.max_le_iff, Nat.max_lub_iff. split; [| intuition].
           rewrite max_r; try omega; []. split; intro Hle; [intuition |].
           destruct (Max.max_spec n (max_mult m)); omega.
  * intros x n. rewrite empty_spec, max_mult_empty, add_empty, max_mult_singleton in *. omega.
  Qed.
  
  Corollary max_mult_add1 : forall x n m, m[x] + n <= max_mult m <-> max_mult (add x n m) = max_mult m.
  Proof. intros. now apply max_mult_add_cases. Qed.
  
  Corollary max_mult_add2 : forall x n m, max_mult m <= m[x] + n <-> max_mult (add x n m) = m[x] + n.
  Proof. intros. now apply max_mult_add_cases. Qed.
  
  Corollary max_mult_remove_all_le : forall x m, max_mult (remove_all x m) <= max_mult m.
  Proof. intros. apply max_mult_remove_le. Qed.
  
  Lemma max_mult_remove : forall x n m, m[x] < max_mult m -> max_mult (remove x n m) = max_mult m.
  Proof.
  intros x n m. revert x n. pattern m. apply ind; clear m.
  * intros ? ? Heq. now setoid_rewrite Heq.
  * intros m y p Hy Hn Hrec x n.
    destruct (equiv_dec x y) as[Hxy | Hxy].
    + assert (Hmx : m[x] = 0). { unfold In in *. rewrite Hxy. omega. }
      rewrite <- Hxy in *. rewrite add_same, Hmx.
      repeat rewrite max_mult_add, Nat.max_lt_iff; trivial; []. simpl.
      destruct (le_dec n p) as [Hle | Hlt].
      - rewrite remove_add1, max_mult_add; trivial; [].
        intro. rewrite 2 max_r; omega.
      - rewrite remove_add2; try omega. intro.
        rewrite Hrec, max_r; omega.
    + rewrite add_other, remove_add_comm, 2 max_mult_add, Nat.max_lt_iff; trivial.
      - intro. destruct (le_dec p (max_mult m)).
        -- rewrite Hrec; omega.
        -- assert (Hle := max_mult_remove_le x n m). rewrite 2 max_l; omega.
      - rewrite remove_In. intuition.
  * intros * Habs. rewrite empty_spec, max_mult_empty in Habs. omega.
  Qed.
  
  Corollary max_mult_remove_all : forall x m, m[x] < max_mult m -> max_mult (remove_all x m) = max_mult m.
  Proof. intros. unfold remove_all. now apply max_mult_remove. Qed.
  
  Lemma max_mult_union : forall m₁ m₂,
    Nat.max (max_mult m₁) (max_mult m₂) <= max_mult (union m₁ m₂) <= max_mult m₁ + max_mult m₂.
  Proof.
  intros m₁ m₂. split.
  + apply Max.max_lub; f_equiv; intro; msetdec.
  + apply max_mult_upper_bound.
    intro. msetdec. apply Nat.add_le_mono; apply max_mult_spec_weak.
  Qed.
  
  Lemma max_mult_inter : forall m₁ m₂, max_mult (inter m₁ m₂) <= Nat.min (max_mult m₁) (max_mult m₂).
  Proof. intros. rewrite Nat.min_glb_iff. split; f_equiv; intro; msetdec; auto with arith. Qed.
  
  Lemma max_mult_diff : forall m₁ m₂, max_mult (diff m₁ m₂) <= max_mult m₁.
  Proof. intros. f_equiv. intro. msetdec. Qed.
  
  Lemma max_mult_lub : forall m₁ m₂, max_mult (lub m₁ m₂) = Nat.max (max_mult m₁) (max_mult m₂).
  Proof.
  intros m₁ m₂. symmetry.
  destruct (empty_or_In_dec m₁) as [| [x ?]].
  * msetdec. now rewrite lub_empty_l, max_mult_empty.
  * apply max_mult_unique.
    + intro. msetdec. apply Nat.max_le_compat; apply max_mult_spec_weak.
    + destruct (max_mult_spec x m₁) as [Hall₁ [y₁ Hy₁]], (max_mult_spec x m₂) as [Hall₂ [y₂ Hy₂]].
      destruct (le_dec (max_mult m₁) (max_mult m₂)).
      - exists y₂. specialize (Hall₁ y₂). rewrite lub_spec, 2 max_r; omega.
      - exists y₁. specialize (Hall₂ y₁). rewrite lub_spec, 2 max_l; omega.
  Qed.
  
  (* 
  Lemma max_mult_nfilter : forall f, compatb f ->
    forall m, max_mult (nfilter f m) = fold (fun x n acc => if f x n then Nat.max n acc else acc) m 0.
  Proof.
  intros f Hf m. unfold max_mult. rewrite fold_nfilter; autoclass.
  - repeat intro. now subst.
  - repeat intro. rewrite Nat.max_comm, <- Nat.max_assoc. f_equiv. apply Nat.max_comm.
  Qed.
  
  Lemma max_mult_filter : forall f, Proper (equiv ==> Logic.eq) f ->
    forall m, max_mult (filter f m) = fold (fun x n acc => if f x then Nat.max n acc else acc) m 0.
  Proof.
  intros. rewrite filter_nfilter; trivial; []. apply max_mult_nfilter.
  intros ? ? Heq ? ? ?. now rewrite Heq.
  Qed.
   *)
  
  Lemma max_mult_map_injective_invariant : forall f, Proper (equiv ==> equiv) f -> injective equiv equiv f ->
    forall m, max_mult (map f m) = max_mult m.
  Proof.
  intros f Hf Hinj. apply ind.
  + intros m1 m2 Hm. now rewrite Hm.
  + intros s x n Hout Hn Hrec. rewrite map_add; try now intros ? ? Heq; rewrite Heq.
    assert (Haux : elt -> elt ->
              forall n m a : nat, Init.Nat.max m (Init.Nat.max n a) = Init.Nat.max n (Init.Nat.max m a)).
    { intros _ _ n' m' p'. do 2 rewrite Nat.max_assoc. now setoid_rewrite Nat.max_comm at 2. }
    unfold max_mult in *. repeat rewrite fold_add; trivial; refine _; try now (hnf; auto).
    intro Habs. apply Hout. apply map_In in Habs.
    - destruct Habs as [y [Heq Hin]]. apply Hinj in Heq. now rewrite Heq.
    - intros ? ? Heq. now rewrite Heq.
  + now rewrite map_empty.
  Qed.
  
  (** ***  Function [max s] returning the elements of a multiset with maximal multiplicity  **)
  
  Definition max_aux x n acc :=
      match Nat.compare n (fst acc) with
        | Lt => acc
        | Eq => (fst acc, add x n (snd acc))
        | gt => (n, singleton x n)
      end.
  Definition max m := snd (fold max_aux m (0, empty)).
  
  Instance eqb_max_mult_compat m : Proper (equiv ==> Logic.eq ==> Logic.eq) (fun _ => Nat.eqb (max_mult m)).
  Proof. repeat intro. now subst. Qed.
  
  Instance eqb_max_compat : Proper (equiv ==> Logic.eq ==> Logic.eq ==> Logic.eq) (fun _ : elt => Init.Nat.max).
  Proof. repeat intro. now subst. Qed.
  
  Local Hint Immediate eqb_max_mult_compat eqb_max_compat.
  
  (** A simple definition used for specification, proved to be equivalent to the efficient one. *)
  Definition simple_max m := nfilter (fun _ => beq_nat (max_mult m)) m.
  
  Instance simple_max_compat : Proper (equiv ==> equiv) simple_max.
  Proof.
  intros m1 m2 Heq. unfold simple_max.
  rewrite Heq. apply nfilter_extensionality_compat.
  - repeat intro. now subst.
  - intros _ n. now rewrite Heq.
  Qed.
  
  Instance max_aux_compat : Proper (equiv ==> Logic.eq ==> Logic.eq * equiv ==> Logic.eq * equiv) max_aux.
  Proof.
  intros m1 m2 Hm x y Hxy [] [] []. simpl in * |-. subst. unfold max_aux. cbn -[equiv].
  destruct_match; split; try reflexivity; cbn -[equiv]; trivial; now f_equiv.
  Qed.
  
  Lemma max_aux_transpose : transpose2 (Logic.eq * equiv)%signature max_aux.
  Proof.
  intros x y n p [k m]. unfold max_aux. cbn -[equiv].
  repeat (destruct_match; cbn -[equiv]);
  try rewrite ?Nat.compare_eq_iff, ?Nat.compare_lt_iff, ?Nat.compare_gt_iff in *;
  subst; split; cbn -[equiv]; omega || (now f_equiv) || trivial.
  - apply add_comm.
  - apply add_singleton_other_comm. omega.
  Qed.
  
  Local Hint Resolve max_aux_transpose.
  
  Global Instance max_compat : Proper (equiv ==> equiv) max.
  Proof. intros m1 m2 Heq. unfold max. f_equiv. apply fold_compat; autoclass; reflexivity. Qed.
  
  Lemma max_mult_fst_max : forall m, max_mult m = fst (fold max_aux m (0, empty)).
  Proof.
  intro m. pattern m. apply ind; clear m.
  + intros m1 m2 Hm. rewrite Hm at 1.
    cut (fst (fold max_aux m1 (0, empty)) = fst (fold max_aux m2 (0, empty))); intuition; [].
    f_equiv. apply fold_compat; autoclass; reflexivity.
  + intros m x n Hin Hn Hrec.
    rewrite max_mult_add, Hrec; trivial; [].
    (* Anomaly with [rewrite fold_add] *)
    transitivity (fst (max_aux x n (fold max_aux m (0, empty)))).
    * unfold max_aux at 2. destruct_match; simpl.
      - rewrite Nat.compare_eq_iff in *. subst n. now rewrite Nat.max_id.
      - rewrite Nat.compare_lt_iff in *. rewrite max_r; omega.
      - rewrite Nat.compare_gt_iff in *. rewrite max_l; omega.
    * f_equiv. rewrite fold_add; autoclass; reflexivity.
  + unfold max_mult. now rewrite 2 fold_empty.
  Qed.
  
  Theorem max_simplified : forall m, max m == simple_max m.
  Proof.
  apply ind.
  + intros m1 m2 Hm. now rewrite Hm.
  + intros m x n Hin Hn Hrec. unfold max, simple_max.
    rewrite nfilter_add; auto; []. (* Anomaly with [rewrite fold_add] *)
    transitivity (snd (max_aux x n (fold max_aux m (0, empty)))).
    * f_equiv. rewrite fold_add; autoclass; reflexivity.
    * rewrite max_mult_add; trivial; []. unfold max_aux at 1. rewrite <- max_mult_fst_max.
      do 2 destruct_match; cbn -[equiv];
      rewrite ?Nat.compare_eq_iff, ?Nat.compare_lt_iff, ?Nat.compare_gt_iff,
              ?Nat.eqb_neq, ?Nat.eqb_eq in *; subst.
      - f_equiv. rewrite Hrec. apply nfilter_extensionality_compat;
        now autoclass; intros; rewrite Nat.max_id.
      - exfalso. rewrite Nat.max_id in *. tauto.
      - exfalso. rewrite max_r in *; omega.
      - rewrite Hrec. apply nfilter_extensionality_compat; autoclass; [].
        intros; rewrite max_r; reflexivity || omega.
      - cut (nfilter (fun _ : elt => Nat.eqb (Nat.max n (max_mult m))) m == empty);
          try (now intro Heq; rewrite Heq, add_empty); [].
        rewrite nfilter_none, for_all_spec; try (now repeat intro; subst); [].
        intros y p. rewrite Bool.negb_true_iff, Nat.eqb_neq.
        assert (Hmax := max_mult_spec_weak m y). omega.
      - exfalso. rewrite max_l in *; omega.
  + unfold max, simple_max. now rewrite fold_empty, nfilter_empty.
  Qed.
  
  Theorem max_spec : forall x m, (max m)[x] = if m[x] =? max_mult m then m[x] else 0.
  Proof.
  intros x m. rewrite max_simplified. unfold simple_max.
  rewrite nfilter_spec, Nat.eqb_sym; trivial; [].
  repeat intro. now subst.
  Qed.
  
  Theorem max_le : forall m x y, In y (max m) -> m[x] <= (max m)[y].
  Proof.
  intros m x y Hy. rewrite max_simplified in *. unfold simple_max in *.
  unfold In in Hy. rewrite nfilter_spec in Hy |- *; auto.
  destruct (max_mult m =? m[y]) eqn:Heq; try omega.
  rewrite Nat.eqb_eq in Heq. rewrite <- Heq. apply max_mult_spec_weak.
  Qed.
  
  Lemma max_subset : forall m, max m [<=] m.
  Proof.
  intros m x. rewrite max_simplified. unfold simple_max.
  setoid_rewrite nfilter_spec; try now repeat intro; subst.
  destruct (max_mult m =? m[x]); auto. omega.
  Qed.
  
  Theorem max_spec_non_nil : forall m x, In x m -> exists y, In y (max m).
  Proof.
  setoid_rewrite max_simplified.
  intro m. pattern m. apply ind; clear m.
  * intros m1 m2 Hm. now setoid_rewrite Hm.
  * intros m x n Hxnotinm Hpos HI x' Hx'.
    destruct (empty_or_In_dec m) as [Hm | [x'' Hx'']].
    + exists x. unfold simple_max. rewrite nfilter_In; auto. split.
      - rewrite add_In. right. split; reflexivity || omega.
      - rewrite Nat.eqb_eq, max_mult_add; trivial.
        rewrite Hm at 2.
        rewrite add_empty, singleton_spec.
        msetdec. rewrite max_mult_empty. apply Max.max_0_r.
    + specialize (HI x'' Hx'').
      destruct HI as [y Hy]. unfold max.
      setoid_rewrite nfilter_In; auto; [].
      rewrite max_mult_add; trivial.
      unfold simple_max in Hy. rewrite nfilter_In in Hy; auto.
      destruct Hy as [Hy Heq]. rewrite Nat.eqb_eq in Heq.
      destruct (le_lt_dec n (m[y])).
      - exists y. split.
        -- msetdec.
        -- rewrite Nat.eqb_eq, Heq, add_other, Max.max_r; trivial.
           Fail now msetdec. (* BUG? *) intro Habs. msetdec.
      - exists x. split.
        -- msetdec.
        -- rewrite Nat.eqb_eq, Max.max_l; try omega. msetdec.
  * intros x Hin. elim (In_empty Hin).
  Qed.
  
  Lemma max_is_empty : forall m, max m == empty <-> m == empty.
  Proof.
  intro m. split; intro Heq.
  + destruct (empty_or_In_dec m) as [Hm | Hm].
    - intro. now rewrite Hm.
    - destruct Hm as [x Hx].
      destruct (max_spec_non_nil Hx) as [y Hy].
      unfold In in Hy. rewrite Heq, empty_spec in Hy. omega.
  + rewrite Heq. rewrite max_simplified. unfold simple_max.
    apply nfilter_empty; auto.
  Qed.
  
  Corollary max_empty : max empty == empty.
  Proof. now rewrite max_is_empty. Qed.
  
  Lemma max_singleton : forall x n, max (singleton x n) == singleton x n.
  Proof.
  intros x n. destruct n.
  + rewrite singleton_0. now rewrite max_empty.
  + rewrite max_simplified. unfold simple_max.
    rewrite nfilter_singleton_true; try omega.
    - rewrite max_mult_singleton. apply Nat.eqb_refl.
    - repeat intro. now subst.
  Qed.
  
  Theorem max_case : forall m x, (max m)[x] = 0 \/ (max m)[x] = m[x] /\ m[x] = max_mult m.
  Proof.
  intros m x. destruct (empty_or_In_dec m) as [Hm | Hm].
  + left. rewrite <- max_is_empty in Hm. rewrite (Hm x). apply empty_spec.
  + rewrite max_simplified. unfold simple_max. rewrite nfilter_spec.
    - destruct (max_mult m =? m[x]) eqn:Hcase; auto; [].
      right. split; trivial; []. now rewrite Nat.eqb_eq in *.
    - repeat intro. now subst.
  Qed.
  
  Lemma max_In_mult : forall m x, In x m -> (In x (max m) <-> (max m)[x] = m[x]).
  Proof. intros m x Hin. unfold In in *. destruct (max_case m x); omega. Qed.
  
  Lemma max_In_mult2 : forall m x, In x m -> (In x (max m) <-> (max m)[x] = max_mult m).
  Proof.
  intros m x Hin. rewrite max_In_mult; trivial; []. unfold In in *.
  destruct (max_case m x); try omega. split; intro; try omega; [].
  assert (Habs : max_mult m = 0) by congruence. rewrite max_mult_0 in Habs.
  rewrite Habs, empty_spec in Hin. omega.
  Qed.
  
  Lemma max_spec_mult : forall m x y, In x (max m) -> (In y (max m) <-> (max m)[y] = (max m)[x]).
  Proof.
  intros m x y Hx. split.
  + intro Hy. destruct (max_case m x) as [Hx' | Hx'], (max_case m y) as [Hy' | Hy'];
    (unfold In in *; omega) || (try congruence).
  + intro Heq. unfold In in *. now rewrite Heq.
  Qed.
  
  Lemma max_In : forall m x, In x (max m) -> m[x] = max_mult m.
  Proof. intros m x Hin. unfold In in *. destruct (max_case m x); omega. Qed.
  
  Theorem max_spec_lub : forall m x y,
    In x (max m) -> ~In y (max m) <-> (m[y] < m[x])%nat.
  Proof.
  intros m x y Hx. split; intro Hy.
  * apply le_neq_lt.
    + assert (Hx' := Hx). rewrite max_In_mult in Hx.
      - rewrite <- Hx. now apply max_le.
      - now rewrite <- max_subset.
    + intro Habs. apply Hy. rewrite max_simplified. unfold simple_max.
      rewrite nfilter_In; try now repeat intro; subst. split.
      - unfold In in *. rewrite Habs. apply lt_le_trans with (max m)[x]; trivial. apply max_subset.
      - rewrite Habs. rewrite max_simplified in*. unfold simple_max in Hx.
        rewrite nfilter_In in Hx; try now repeat intro; subst.
  * unfold In. destruct (max_case m y) as [? | [? ?]]; try omega.
    apply max_In in Hx. omega.
  Qed.
  
  Lemma max_max_mult : forall m x, ~m == empty -> In x (max m) <-> m[x] = max_mult m.
  Proof.
  intros m x Hm. rewrite max_simplified. split; intro Hx.
  + apply nfilter_In in Hx; auto.
    symmetry. apply beq_nat_true. now destruct Hx.
  + unfold simple_max. rewrite nfilter_In; auto.
    split.
    - red. cut (m[x]<>0). omega.
      intro Habs. now rewrite Hx, max_mult_0 in Habs.
    - now rewrite Hx, <- beq_nat_refl.
  Qed.
  
  Lemma max_max_mult_ex : forall m, ~m == empty -> exists x, max_mult m = m[x].
  Proof.
  intros m. pattern m. apply ind; clear m.
  * intros ? ? Heq. now setoid_rewrite Heq.
  * intros m x n Hout Hn Hrec _.
    destruct (empty_or_In_dec m) as [Hm | Hm].
    + exists x. rewrite Hm, add_empty. rewrite max_mult_singleton. msetdec.
    + assert (Hempty : m =/= empty) by now rewrite not_empty_In.
      destruct (Hrec Hempty) as [max_m Hmax_m]. rewrite max_mult_add; trivial.
      destruct (Max.max_spec n (max_mult m)) as [[Hmax1 Hmax2] | [Hmax1 Hmax2]].
      - exists max_m. msetdec.
      - exists x. msetdec.
  * intro Habs. Fail now msetdec. (* BUG? *) now elim Habs.
  Qed.
  
  Lemma max_In_mult3 : forall m x, In x m -> (In x (max m) <-> m[x] = max_mult m).
  Proof. intros. apply max_max_mult. intro. msetdec. Qed.
  
  Lemma max_is_singleton : forall x n m, 0 < n ->
    max m == singleton x n <-> n = m[x] /\ forall y, ~equiv y x -> m[y] < m[x].
  Proof.
  intros x n m Hn. split.
  + intro Hmax. split.
    - assert (Hx := Hmax x). rewrite singleton_same in Hx. rewrite <- Hx.
      rewrite <- max_In_mult; [| rewrite <- max_subset]; rewrite Hmax; apply In_singleton; intuition.
    - intros y Hy. rewrite <- max_spec_lub; msetdec.
  + intros [? Hlt]. subst.
    assert (Hmax : max_mult m = m[x]).
    { symmetry. apply max_mult_unique; eauto.
      intro y. specialize (Hlt y). destruct (equiv_dec y x); msetdec; intuition. }
    intro y. specialize (Hlt y). msetdec.
    - now rewrite <- max_In_mult, max_In_mult3.
    - destruct (max_case m y); intuition.
  Qed.
  
  Lemma max_is_id : forall m, max m == m <-> forall x, In x m -> m[x] = max_mult m.
  Proof.
  intro m. split.
  + intros Heq x Hin. rewrite <- Heq in Hin. now apply max_In.
  + intros Helt x. destruct (eq_nat_dec m[x] 0) as [Hx | Hx].
    - rewrite Hx. cut ((max m)[x] <= 0); try omega. rewrite <- Hx. apply max_subset.
    - assert (In x m) by (unfold In; omega).
      rewrite <- max_In_mult, max_In_mult3; trivial; []. auto.
  Qed.
  
  Lemma max_spec_max : forall m x, ~m == empty -> (forall y, (m[y] <= m[x])) -> max_mult m = m[x].
  Proof.
  intros m x Hm Hmax. apply le_antisym.
  - destruct (@max_max_mult_ex m) as [y Hy]; auto.
    rewrite Hy. apply Hmax.
  - apply max_mult_spec_weak.
  Qed.
  
  Corollary max_spec1_iff : forall m, m =/= empty -> forall x, In x (max m) <-> forall y, (m[y] <= m[x]).
  Proof.
  intros m Hm x. assert (Hempty := Hm).
<<<<<<< HEAD
  rewrite <- max_is_empty, not_empty_In in Hm. destruct Hm as [z Hz].
=======
  unfold complement in Hm. rewrite <- max_empty in Hm.
  change (max m =/= empty) in Hm. rewrite not_empty_In in Hm. destruct Hm as [z Hz].
>>>>>>> b707afe7
  split; intro Hx.
  + intro y. assert (Hx' := Hx). rewrite max_In_mult in Hx.
    - rewrite <- Hx. now apply max_le.
    - now rewrite <- max_subset.
  + assert (Hmax := max_spec_max _ Hempty Hx). rewrite max_max_mult; auto.
  Qed.
  
  Lemma max_add_lt : forall x n m, m[x] + n < max_mult m -> max (add x n m) == max m.
  Proof.
  intros x n m Hn y.
  assert (Heq : max_mult (add x n m) = max_mult m).
  { rewrite <- max_mult_add1. omega. }
  rewrite 2 max_spec, Heq.
  destruct (equiv_dec y x) as [Hyx | Hyx].
  - rewrite Hyx in *. rewrite Hyx, add_same.
    do 2 destruct_match; rewrite ?Nat.eqb_eq, ?Nat.eqb_neq in *; omega.
  - now rewrite add_other.
  Qed.
  
  Lemma max_add_eq : forall x n m, 0 < n -> m[x] + n = max_mult m -> max (add x n m) == add x (m[x] + n) (max m).
  Proof.
  intros x n m ? Hn y.
  assert (Heq : max_mult (add x n m) = max_mult m).
  { rewrite <- max_mult_add1. omega. }
  rewrite max_spec, 2 add_spec, max_spec, Heq.
  destruct (equiv_dec y x) as [Hyx | Hyx].
  - rewrite Hyx, Hn, Nat.eqb_refl, Hyx. destruct_match; trivial; [].
    rewrite Nat.eqb_eq in *. omega.
  - reflexivity.
  Qed.
  
  Lemma max_add_gt : forall x n m, m[x] + n > max_mult m -> max (add x n m) == singleton x (m[x] + n).
  Proof.
  intros x n m Hn y.
  assert (Heq : max_mult (add x n m) = m[x] + n).
  { rewrite <- max_mult_add2. omega. }
  rewrite max_spec, add_spec, Heq.
  destruct (equiv_dec y x) as [Hyx | Hyx].
  - now rewrite Hyx, Nat.eqb_refl, singleton_same, Hyx.
  - rewrite singleton_other; trivial; [].
    destruct_match; trivial; []. rewrite Nat.eqb_eq in *.
    cut (m[y] < m[x] + n); try omega; [].
    apply le_lt_trans with (max_mult m); eauto. apply max_mult_spec_weak.
  Qed.
  
  Lemma max_remove : forall x n m, m[x] < max_mult m -> max (remove x n m) == max m.
  Proof.
  intros x n m. revert x n. pattern m. apply ind; clear m.
  * intros ? ? Heq. now setoid_rewrite Heq.
  * intros m y p Hy Hn Hrec x n.
    destruct (equiv_dec x y) as[Hxy | Hxy].
    + assert (Hmx : m[x] = 0). { unfold In in *. rewrite Hxy. omega. }
      rewrite <- Hxy in *. rewrite add_same, Hmx.
      repeat rewrite max_mult_add, Nat.max_lt_iff; trivial; [].
      destruct (le_dec n p) as [Hle | Hlt].
      - intro. rewrite remove_add1, 2 max_add_lt; reflexivity || omega.
      - rewrite remove_add2; try omega; []. intro.
        rewrite Hrec, max_add_lt; reflexivity || omega.
    + rewrite add_other, remove_add_comm, max_mult_add, Nat.max_lt_iff; trivial; [].
      intro. rewrite not_In in Hy.
      destruct (lt_eq_lt_dec p (max_mult m)) as [[Hlt | Heq] | Hlt].
      - rewrite 2 max_add_lt, Hrec; try reflexivity || omega; [].
        rewrite remove_other, max_mult_remove; omega || intuition.
      - subst p. rewrite 2 max_add_eq; try omega;
        rewrite remove_other, ?max_mult_remove, ?Hrec, ?Hy; omega || intuition.
      - rewrite 2 max_add_gt, remove_other; reflexivity || omega || (try now intuition); [].
        rewrite remove_other; generalize (max_mult_remove_le x n m); omega || intuition.
  * intros * Habs. rewrite empty_spec, max_mult_empty in Habs. omega.
  Qed.
  
  Lemma max_lub_le : forall m₁ m₂, max m₁ [<=] max (lub m₁ m₂) \/ max m₂ [<=] max (lub m₁ m₂).
  Proof.
  intros m₁ m₂. destruct (le_dec (max_mult m₁) (max_mult m₂)) as [Hle | Hlt].
  + right. intro x. rewrite 2 max_spec, lub_spec, max_mult_lub. setoid_rewrite Nat.max_r at 2; trivial; [].
    destruct (m₂[x] =? max_mult m₂) eqn:Heq; auto with arith; [].
    rewrite max_r, Heq; trivial; [].
    rewrite Nat.eqb_eq in Heq. rewrite Heq. etransitivity; eauto using max_mult_spec_weak.
  + assert (Hle : max_mult m₂ <= max_mult m₁) by omega.
    left. intro x. rewrite 2 max_spec, lub_spec, max_mult_lub. setoid_rewrite Nat.max_l at 2; trivial; [].
    destruct (m₁[x] =? max_mult m₁) eqn:Heq; auto with arith; [].
    rewrite max_l, Heq; trivial; [].
    rewrite Nat.eqb_eq in Heq. rewrite Heq. etransitivity; eauto using max_mult_spec_weak.
  Qed.
  
  Lemma max_lub : forall m₁ m₂, max (lub m₁ m₂) [<=] lub (max m₁) (max m₂).
  Proof.
  intros m₁ m₂ x. rewrite lub_spec, 3 max_spec, lub_spec, max_mult_lub.
  destruct (Init.Nat.max m₁[x] m₂[x] =? Nat.max (max_mult m₁) (max_mult m₂)) eqn:Heq_max,
           (m₁[x] =? max_mult m₁) eqn:Heq1, (m₂[x] =? max_mult m₂) eqn:Heq2;
  auto with arith; rewrite ?Nat.eqb_eq, ?Nat.eqb_neq in *; rewrite ?Heq_max, ?Heq1, ?Heq2.
  + rewrite Nat.max_0_r.
    destruct (le_dec (max_mult m₂) (max_mult m₁)) as [Hle | Hlt].
    - rewrite max_l; omega.
    - rewrite Heq1 in *. setoid_rewrite max_r at 2 in Heq_max; try omega; [].
      assert (max_mult m₁ = max_mult m₂).
      { revert Heq_max. apply Nat.max_case_strong; intros; omega. }
      rewrite max_l; omega.
  + rewrite Nat.max_0_l.
    destruct (le_dec (max_mult m₂) (max_mult m₁)) as [Hle | Hlt].
    - rewrite Heq2 in *. setoid_rewrite max_l at 2 in Heq_max; try omega; [].
      assert (max_mult m₁ = max_mult m₂).
      { revert Heq_max. apply Nat.max_case_strong; intros; omega. }
      rewrite max_r; omega.
    - rewrite max_r; omega.
  + assert (Hle1 := max_mult_spec_weak m₁ x). assert (Hle2 := max_mult_spec_weak m₂ x).
    revert Heq_max. do 2 apply Nat.max_case_strong; intros; omega.
  Qed.
  
  Lemma fold_max : forall {A} eqA, Equivalence eqA ->
    forall f, Proper (equiv ==> Logic.eq ==> eqA ==> eqA) f -> transpose2 eqA f ->
    forall m (i : A), eqA (fold f (max m) i) (fold (fun x n acc => if n =? max_mult m then f x n acc else acc) m i).
  Proof.
  intros A eqA HeqA f Hf Hf2 m i.
  rewrite fold_compat; autoclass; try apply max_simplified; try reflexivity; [].
  unfold simple_max. rewrite fold_nfilter; autoclass; [].
  apply fold_extensionality_compat; autoclass.
  - repeat intro. subst. now destruct_match; try apply Hf.
  - intros x y n p i'. now repeat destruct_match.
  - intros. now rewrite Nat.eqb_sym.
  Qed.
  
  Lemma for_all_max : forall f, compatb f ->
    forall m, for_all f (max m) = for_all (fun x n => f x n || (n <? max_mult m))%bool m.
  Proof.
  intros f Hf m.
  assert (compatb (fun x n => (f x n || (n <? max_mult m))%bool)).
  { intros ? ? Heq ? ? ?. subst. now rewrite Heq. }
  destruct (for_all f (max m)) eqn:Hmax; symmetry.
  + rewrite for_all_spec in Hmax |- *; trivial; [].
    intros x Hin. destruct (m[x] <? max_mult m) eqn:Hlt; auto with bool; [].
    assert (Hx : m[x] = max_mult m).
    { rewrite Nat.ltb_nlt in *. apply le_antisym; omega || apply max_mult_spec_weak. }
    rewrite Hx, Bool.orb_false_r.
    rewrite <- max_In_mult3 in Hx; trivial; []. specialize (Hmax x Hx).
    rewrite max_In_mult2 in Hx; trivial; []. now rewrite Hx in Hmax.
  + rewrite for_all_false in Hmax |- *; trivial; [].
    intro Hall. apply Hmax. intros x Hin. assert (Hmult := max_In _ Hin).
    rewrite max_spec, Hmult, Nat.eqb_refl, <- Hmult. rewrite (max_subset m) in Hin.
    apply Hall in Hin. now rewrite Hmult, Nat.ltb_irrefl, Bool.orb_false_r, <- Hmult in Hin.
  Qed.
  
  Lemma exists_max : forall f, compatb f ->
    forall m, exists_ f (max m) = exists_ (fun x n => f x n && (n =? max_mult m))%bool m.
  Proof.
  intros f Hf m.
  assert (compatb (fun x n => (f x n && (n =? max_mult m))%bool)).
  { intros ? ? Heq ? ? ?. subst. now rewrite Heq. }
  destruct (exists_ f (max m)) eqn:Hmax; symmetry.
  + rewrite exists_spec in Hmax |- *; trivial; [].
    destruct Hmax as [x [Hin Hfx]].
    assert (In x m) by now rewrite (max_subset m) in Hin.
    exists x. split; trivial; [].
    rewrite max_In_mult2 in Hin; trivial; []. rewrite Hin in Hfx.
    rewrite <- max_In_mult2 in Hin; trivial; []. apply max_In in Hin.
    now rewrite Hin, Hfx, Nat.eqb_refl.
  + rewrite exists_false in Hmax |- *; trivial; []. intros [x [Hin Hx]]. apply Hmax.
    rewrite Bool.andb_true_iff, Nat.eqb_eq in Hx. destruct Hx as [Hfx Heq].
    exists x. split; try rewrite max_In_mult3; auto; [].
    rewrite <- max_In_mult3, max_In_mult in Heq; trivial; []. now rewrite Heq.
  Qed.
  
  Lemma nfilter_max : forall f, compatb f ->
    forall m, nfilter f (max m) == nfilter (fun x n => f x n && (n =? max_mult m))%bool m.
  Proof.
  intros f Hf m x. rewrite 2 nfilter_spec, max_spec; trivial; [|].
  + destruct_match.
    - now destruct_match.
    - rewrite Bool.andb_false_r. now destruct_match.
  + intros ? ? Heq ? ? ?. subst. now rewrite Heq.
  Qed.
  
  Corollary filter_max : forall f, Proper (equiv ==> Logic.eq) f ->
    forall m, filter f (max m) == nfilter (fun x n => f x && (n =? max_mult m))%bool m.
  Proof.
  intros f Hf m x. rewrite filter_spec, nfilter_spec, max_spec; trivial; [|].
  + now destruct_match.
  + intros ? ? Heq ? ? ?. subst. now rewrite Heq.
  Qed.
  
  Lemma npartition_max_fst : forall f, compatb f ->
    forall m, fst (npartition f (max m)) == nfilter (fun x n => f x n && (n =? max_mult m))%bool m.
  Proof. intros. rewrite npartition_spec_fst; trivial; []. now apply nfilter_max. Qed.
  
  Lemma npartition_max_snd : forall f, compatb f ->
    forall m, snd (npartition f (max m)) == nfilter (fun x n => negb (f x n) && (n =? max_mult m))%bool m.
  Proof.
  intros. rewrite npartition_spec_snd; trivial; []. apply nfilter_max.
  intros ? ? Heq ? n ?. subst. now rewrite Heq.
  Qed.
  
  Corollary partition_max_fst : forall f, Proper (equiv ==> Logic.eq) f ->
    forall m, fst (partition f (max m)) == nfilter (fun x n => f x && (n =? max_mult m))%bool m.
  Proof. intros. rewrite partition_spec_fst; trivial; []. now apply filter_max. Qed.
  
  Lemma partition_max_snd : forall f, Proper (equiv ==> Logic.eq) f ->
    forall m, snd (partition f (max m)) == nfilter (fun x n => negb (f x) && (n =? max_mult m))%bool m.
  Proof. intros. rewrite partition_spec_snd; trivial; []. apply filter_max. intros ? ? Heq. now rewrite Heq. Qed.
  
  Theorem elements_max : forall m,
    PermutationA eq_pair (elements (max m)) (List.filter (fun xn => Nat.eqb (snd xn) (max_mult m)) (elements m)).
  Proof.
  intro m. apply NoDupA_equivlistA_PermutationA; autoclass.
  + apply (NoDupA_strengthen subrelation_pair_elt), elements_NoDupA.
  + apply NoDupA_filter_compat.
    - intros ? ? Heq. now rewrite Heq.
    - apply (NoDupA_strengthen subrelation_pair_elt), elements_NoDupA.
  + intros x. rewrite filter_InA; try (intros ? ? Heq; now rewrite Heq); [].
    rewrite 2 elements_spec, max_spec. destruct_match.
    - rewrite Nat.eqb_eq in *; intuition.
    - rewrite ?Nat.eqb_eq, ?Nat.eqb_neq in *. intuition.
  Qed.
  
  Lemma support_max : forall m, inclA equiv (support (max m)) (support m).
  Proof. intro. f_equiv. apply max_subset. Qed.
  
  Lemma cardinal_max : forall m, cardinal (max m) <= cardinal m.
  Proof. intro. f_equiv. apply max_subset. Qed.
  
  Lemma size_max : forall m, size (max m) <= size m.
  Proof. intro. f_equiv. apply max_subset. Qed.
  
  Lemma max_map_injective : forall f, Proper (equiv ==> equiv) f -> injective equiv equiv f ->
    forall m, (max (map f m)) == (map f (max m)).
  Proof.
  intros f Hf Hinj m. rewrite 2 max_simplified. unfold simple_max.
  rewrite map_injective_nfilter; auto; [].
  apply map_compat.
  - intros ? ? Heq. now rewrite Heq.
  - apply nfilter_extensionality_compat; repeat intro; subst; trivial.
    now rewrite max_mult_map_injective_invariant.
  Qed.
  
  Lemma max_remove_all : forall x m, m[x] < max_mult m -> max (remove_all x m) == max m.
  Proof. intros. now apply max_remove. Qed.
  
  Lemma max_mult_max : forall m, max_mult (max m) = max_mult m.
  Proof.
  intro m. destruct (empty_or_In_dec (max m)) as [Heq | [x Hx]].
  + rewrite max_is_empty in Heq. now rewrite Heq, max_empty.
  + symmetry. apply max_mult_unique.
    - intro y. rewrite max_subset. apply max_mult_spec_weak.
    - exists x. symmetry. rewrite <- max_In_mult2; trivial; []. now rewrite <- max_subset.
  Qed.
  
  Lemma max_idempotent : forall m, max (max m) == max m.
  Proof.
  intro m. rewrite max_simplified. unfold simple_max. rewrite max_mult_max.
  rewrite nfilter_max.
  + rewrite max_simplified. unfold simple_max.
    apply nfilter_extensionality_compat.
    - repeat intro. now subst.
    - intros _ n. now rewrite Nat.eqb_sym, Bool.andb_diag.
  + repeat intro. now subst.
  Qed.
  
<<<<<<< HEAD
  (** **  Function [min] and its properties  **)
  
  (** ***  Function [min_mult] computing the minimal multiplicity  **)
  
  (*
  Local Instance min_f_compat : Proper (equiv ==> Logic.eq ==> Logic.eq ==> Logic.eq) (fun _ : elt => Nat.min).
  Proof. repeat intro. now subst. Qed.
  
  Local Lemma min_f_transpose2 : transpose2 Logic.eq (fun _ : elt => Nat.min).
  Proof. repeat intro. repeat apply Nat.min_case_strong; omega. Qed.
  Local Hint Resolve min_f_transpose2.

  Local Lemma fold_min_le_init : forall m i, fold (fun _ => Nat.min) m i <= i.
  Proof.
  intro m. pattern m. apply ind.
  + intros ? ? Hm. now setoid_rewrite (fold_compat _ _ _ _ _ _ _ Hm _ _ (reflexivity _)); auto.
  + intros m' x n Hx Hn Hrec i. rewrite (@fold_add _ Logic.eq); autoclass; [].
    rewrite Nat.min_le_iff. auto.
  + intro. now rewrite fold_empty.
  Qed.
  
  Lemma fold_min_init_indep : forall m x n p, 0 < m[x] -> m[x] <= n -> m[x] <= p ->
    fold (fun _ => Nat.min) m n = fold (fun _ => Nat.min) m p.
  Proof.
  intros m x n p.
  apply fold_rect.
  + intros m1 m2 acc Hm Hrec **. rewrite Hm in Hrec at 1 2 3.
    rewrite Hrec; trivial; []. apply fold_compat; autoclass.
  + msetdec.
  + intros z m' **.
    assert (Hm' : m'[z] = 0) by (unfold In in *; omega).
    msetdec.
    - rewrite Hm' in *. simpl in *. rewrite fold_add; autoclass; [| msetdec].
  Restart.
  intro m. pattern m at -2 3. apply ind.
  + intros m1 m2 Hm. split; intros Heq x n p Hx Hn Hp.
    - setoid_rewrite Hm in Heq at 1. specialize (Heq x n p Hx Hn Hp).
      erewrite (fold_compat _ Logic.eq _ _ _ _ _ Hm _ _ (reflexivity _)) in Heq.
      rewrite Heq. apply fold_compat; autoclass.
    - setoid_rewrite <- Hm in Heq at 1. specialize (Heq x n p Hx Hn Hp).
      erewrite (fold_compat _ Logic.eq _ _ _ _ _ Hm _ _ (reflexivity _)).
      rewrite Heq. apply fold_compat; autoclass. now symmetry.
  + intros m' z k Hz Hk Hrec x n p Hx Hn Hp.
    assert (Hm' : m'[z] = 0) by (unfold In in *; omega).
    rewrite 2 fold_add; autoclass; []. msetdec.
    -
  Admitted.
  
  Instance min_mult_compat : Proper (eq ==> Logic.eq) min_mult.
  Proof.
  unfold min_mult. intros m1 m2 Heq.
  destruct (choose m1) as [x1 |] eqn:Hm1.
  + assert (Hm2' : choose m2 <> None).
    { intro Habs. rewrite choose_None, <- Heq, <- choose_None in Habs. congruence. }
    destruct (choose m2) as [x2 |] eqn:Hm2; try (now elim Hm2'); [].
    destruct (le_dec m1[x1] m2[x2]).
    - rewrite (@fold_min_init_indep m1 x1 m1[x1] m2[x2]);
      omega || (apply fold_compat; trivial; autoclass) || now apply choose_Some.
    - rewrite <- (@fold_min_init_indep m2 x2 m1[x1] m2[x2]);
      omega || (apply fold_compat; trivial; autoclass) || now apply choose_Some.
  + rewrite choose_None in Hm1. rewrite Hm1 in Heq. symmetry in Heq.
    rewrite <- choose_None in Heq. now rewrite Heq.
  Qed.
  
(*   Parameter min_mult_sub_compat : Proper (Subset ==> le) min_mult. *)
  
  Lemma min_mult_add : forall m x n, n > 0 -> ~In x m -> min_mult (add x n m) = Nat.min n (min_mult m).
  Proof.
  intros m x n Hn Hx. unfold min_mult.
  assert (Hnone : choose (add x n m) <> None).
  { intros Habs. rewrite choose_None in Habs. specialize (Habs x). msetdec. }
  destruct (choose (add x n m)) eqn:Hadd; try (now elim Hnone); [].
  destruct (choose m) as [y |] eqn:Hm.
  * rewrite fold_add; autoclass; []. msetdec.
    + rewrite min_r; [apply Nat.min_case_strong |].
      - 
      - 
      - 
    - repeat intro. now subst.
    - repeat intro. do 2 rewrite Nat.max_assoc. now setoid_rewrite Nat.max_comm at 2.
    - omega.
  Qed.
  Proof.
  
  Theorem min_mult_spec_weak : forall m x, (min_mult m <= m[x])%nat.
  Proof.
  intro m. pattern m. apply ind; clear m.
  * intros m1 m2 Hm. now setoid_rewrite Hm.
  * intros m x n Hout Hn Hrec y. rewrite min_mult_add; trivial.
    assert (Hx : m[x] = 0%nat). { rewrite not_In in Hout. assumption. }
    destruct (equiv_dec y x) as [Hxy | Hxy].
    + rewrite Hxy. rewrite add_spec, Hx. msetdec. apply Max.le_max_l.
    + rewrite add_other; auto. transitivity (max_mult m).
      - apply Hrec.
      - apply Max.le_max_r.
  * intro x. rewrite empty_spec. omega.
  Qed.
  
  (* We need a dummy elements for [y] when [m] is empty. *)
  Parameter min_mult_spec : elt -> forall m, (forall x, min_mult m <= m[x]) /\ (exists y, min_mult m = m[y]).
  
  Parameter min_mult_unique : forall m n, (forall x, n <= m[x]) -> (exists y, n = m[y]) -> n = min_mult m.
  
  Parameter min_spec_min : forall m x, ~m == empty -> (forall y, (m[x] <= m[y])) -> min_mult m = m[x].
  
  Parameter min_min_mult_ex : forall m, ~m == empty -> exists x, min_mult m = m[x].
  
  Parameter min_mult_empty : min_mult empty = 0.
  
  Parameter min_mult_0 : forall m, min_mult m = 0%nat <-> m == empty.
  
  Parameter min_mult_singleton : forall x n, min_mult (singleton x n) = n.
  
(*   Parameter min_mult_add_le : forall x n m, min_mult m <= min_mult (add x n m). *)
  
(*   Parameter min_mult_add_cases : forall x n m, (min_mult m <= m[x] + n <-> min_mult (add x n m) = min_mult m)
                                            /\ (m[x] + n <= min_mult m <-> min_mult (add x n m) = m[x] + n).
  
  Parameter min_mult_add1 : forall x n m, m[x] + n <= min_mult m <-> min_mult (add x n m) = min_mult m.
  
  Parameter min_mult_add2 : forall x n m, min_mult m <= m[x] + n <-> min_mult (add x n m) = m[x] + n.
  
  Parameter min_mult_remove_le : forall x n m, min_mult (remove x n m) <= min_mult m. *)
  
  Parameter min_mult_remove : forall x n m, min_mult m < m[x] -> min_mult (remove x n m) = min_mult m.
  
  Parameter min_mult_union : forall m₁ m₂,
    Nat.min (min_mult m₁) (min_mult m₂) <= min_mult (union m₁ m₂) <= min_mult m₁ + min_mult m₂.
  
  Parameter min_mult_lub : forall m₁ m₂, Nat.max (min_mult m₁) (min_mult m₂) <= min_mult (lub m₁ m₂).
  
(*   Parameter min_mult_remove_all_le : forall x m, min_mult (remove_all x m) <= min_mult m. *)
  
  Parameter min_mult_remove_all : forall x m, min_mult m < m[x] -> min_mult (remove_all x m) = min_mult m.
  
  Parameter min_mult_map_injective_invariant : forall f, Proper (equiv ==> equiv) f -> injective equiv equiv f ->
    forall m, min_mult (map f m) = min_mult m.
  
  (** ***  Function [min s] returning the elements of a multiset with minimal multiplicity  **)
  
  Declare Instance eqb_min_mult_compat m : Proper (equiv ==> Logic.eq ==> Logic.eq) (fun _ => Nat.eqb (min_mult m)).
  
  Declare Instance eqb_min_compat : Proper (equiv ==> Logic.eq ==> Logic.eq ==> Logic.eq) (fun _ : elt => Init.Nat.min).
  
  Local Hint Immediate eqb_min_mult_compat eqb_min_compat.
  
  Declare Instance min_compat : Proper (eq ==> eq) min.
  
  Definition simple_min m := nfilter (fun _ => beq_nat (min_mult m)) m.
  
  Parameter simple_min_compat : Proper (eq ==> eq) simple_min.
  
  Parameter min_simplified : forall m, min m == simple_min m.
  
  Parameter min_spec : forall x m, (min m)[x] = (if m[x] =? min_mult m then m[x] else 0).
  
  Parameter min_case : forall m x, (min m)[x] = 0 \/ (min m)[x] = m[x] /\ m[x] = min_mult m.  
  
  Parameter min_le : forall m x y, In y (min m) -> In x m -> (min m)[y] <= m[x].
  
  Parameter min_subset : forall m, min m [<=] m.
  
  Parameter min_empty : min empty == empty.
  
  Parameter min_is_empty : forall m, min m == empty <-> m == empty.
  
  Parameter min_singleton : forall x n, min (singleton x n) == singleton x n.
  
  Parameter min_is_singleton : forall x n m, 0 < n ->
    min m == singleton x n <-> n = m[x] /\ forall y, ~equiv y x -> m[x] < m[y].
  
  Parameter min_is_id : forall m, min m == m <-> forall x, In x m -> m[x] = min_mult m.
  
  Parameter min_In : forall m x, In x (min m) -> m[x] = min_mult m.
  
  Parameter min_In_mult : forall m x, In x m -> (In x (min m) <-> (min m)[x] = m[x]).
  
  Parameter min_In_mult2 : forall m x, In x m -> (In x (min m) <-> (min m)[x] = min_mult m).
  
  Parameter min_In_mult3 : forall m x, In x m -> (In x (min m) <-> m[x] = min_mult m).
  
  Parameter min_min_mult : forall m x, ~m == empty -> (In x (min m) <-> m[x] = min_mult m).
  
  Parameter min_spec1_iff : forall m, ~m == empty -> forall x, In x (min m) <-> forall y, (m[x] <= m[y]).
  
  Parameter min_spec_non_nil : forall m x, In x m -> exists y, In y (min m).
  
  Parameter min_spec_mult : forall m x y, In x (min m) -> (In y (min m) <-> (min m)[y] = (min m)[x]).
  
  Parameter min_spec_lub : forall m x y, In x (min m) -> In y m -> ~In y (min m) <-> (m[x] < m[y])%nat.
  
  Parameter min_add_lt : forall x n m, m[x] + n < min_mult m -> min (add x n m) == singleton x (m[x] + n).
  
  Parameter min_add_eq : forall x n m, 0 < n -> m[x] + n = min_mult m -> min (add x n m) == add x (m[x] + n) (min m).
  
  Parameter min_add_gt : forall x y n m, ~equiv y x -> In y m -> m[x] + n > min_mult m -> min (add x n m) == min m.
  
  Parameter min_remove : forall x n m, min_mult m < m[x] -> min (remove x n m) == min m.
  
(*   Parameter min_lub_le : forall m₁ m₂, min m₁ [<=] min (lub m₁ m₂) \/ min m₂ [<=] min (lub m₁ m₂). *)
  
(*   Parameter min_lub : forall m₁ m₂, min (lub m₁ m₂) [<=] lub (min m₁) (min m₂). *)
  
  Parameter fold_min : forall A (eqA : relation A), Equivalence eqA ->
    forall f, Proper (equiv ==> Logic.eq ==> eqA ==> eqA) f -> transpose2 eqA f ->
    forall m i, eqA (fold f (min m) i) (fold (fun x n acc => if n =? min_mult m then f x n acc else acc) m i).
  
  Parameter for_all_min : forall f, compatb f ->
    forall m, for_all f (min m) = for_all (fun x n => f x n || (min_mult m <? n))%bool m.
  
  Parameter exists_min : forall f, compatb f ->
    forall m, exists_ f (min m) = exists_ (fun x n => f x n && (n =? min_mult m))%bool m.
  
  Parameter nfilter_min : forall f, compatb f ->
    forall m, nfilter f (min m) == nfilter (fun x n => f x n && (n =? min_mult m))%bool m.
  
  Parameter filter_min : forall f, Proper (equiv ==> Logic.eq) f ->
    forall m, filter f (min m) == nfilter (fun x n => f x && (n =? min_mult m))%bool m.
  
  Parameter npartition_min_fst : forall f, compatb f ->
    forall m, fst (npartition f (min m)) == nfilter (fun x n => f x n && (n =? min_mult m))%bool m.
  
  Parameter npartition_min_snd : forall f, compatb f ->
    forall m, snd (npartition f (min m)) == nfilter (fun x n => negb (f x n) && (n =? min_mult m))%bool m.
  
  Parameter partition_min_fst : forall f, Proper (equiv ==> Logic.eq) f ->
    forall m, fst (partition f (min m)) == nfilter (fun x n => f x && (n =? min_mult m))%bool m.
  
  Parameter partition_min_snd : forall f, Proper (equiv ==> Logic.eq) f ->
    forall m, snd (partition f (min m)) == nfilter (fun x n => negb (f x) && (n =? min_mult m))%bool m.
  
  Parameter elements_min : forall m,
    PermutationA eq_pair (elements (min m)) (List.filter (fun xn => snd xn =? min_mult m) (elements m)).
  
  Parameter support_min : forall m, inclA equiv (support (min m)) (support m).
  
  Parameter cardinal_min : forall m, cardinal (min m) <= cardinal m.
  
  Parameter size_min : forall m, size (min m) <= size m.
  
  Parameter min_remove_all : forall x m, min_mult m < m[x] -> min (remove_all x m) == min m.
  
  Parameter min_map_injective : forall f, Proper (equiv ==> equiv) f -> injective equiv equiv f ->
    forall m, (min (map f m)) == (map f (min m)).
  
  Parameter min_mult_min : forall m, min_mult (min m) = min_mult m.
  
  Parameter min_idempotent : forall m, min (min m) == min m.
  *)
  
=======
>>>>>>> b707afe7
End MMultisetExtra.<|MERGE_RESOLUTION|>--- conflicted
+++ resolved
@@ -1196,12 +1196,9 @@
   Corollary max_spec1_iff : forall m, m =/= empty -> forall x, In x (max m) <-> forall y, (m[y] <= m[x]).
   Proof.
   intros m Hm x. assert (Hempty := Hm).
-<<<<<<< HEAD
-  rewrite <- max_is_empty, not_empty_In in Hm. destruct Hm as [z Hz].
-=======
-  unfold complement in Hm. rewrite <- max_empty in Hm.
-  change (max m =/= empty) in Hm. rewrite not_empty_In in Hm. destruct Hm as [z Hz].
->>>>>>> b707afe7
+  unfold complement in Hm. rewrite <- max_is_empty in Hm.
+  change (max m =/= empty) in Hm. rewrite not_empty_In in Hm.
+  destruct Hm as [z Hz].
   split; intro Hx.
   + intro y. assert (Hx' := Hx). rewrite max_In_mult in Hx.
     - rewrite <- Hx. now apply max_le.
@@ -1457,257 +1454,4 @@
   + repeat intro. now subst.
   Qed.
   
-<<<<<<< HEAD
-  (** **  Function [min] and its properties  **)
-  
-  (** ***  Function [min_mult] computing the minimal multiplicity  **)
-  
-  (*
-  Local Instance min_f_compat : Proper (equiv ==> Logic.eq ==> Logic.eq ==> Logic.eq) (fun _ : elt => Nat.min).
-  Proof. repeat intro. now subst. Qed.
-  
-  Local Lemma min_f_transpose2 : transpose2 Logic.eq (fun _ : elt => Nat.min).
-  Proof. repeat intro. repeat apply Nat.min_case_strong; omega. Qed.
-  Local Hint Resolve min_f_transpose2.
-
-  Local Lemma fold_min_le_init : forall m i, fold (fun _ => Nat.min) m i <= i.
-  Proof.
-  intro m. pattern m. apply ind.
-  + intros ? ? Hm. now setoid_rewrite (fold_compat _ _ _ _ _ _ _ Hm _ _ (reflexivity _)); auto.
-  + intros m' x n Hx Hn Hrec i. rewrite (@fold_add _ Logic.eq); autoclass; [].
-    rewrite Nat.min_le_iff. auto.
-  + intro. now rewrite fold_empty.
-  Qed.
-  
-  Lemma fold_min_init_indep : forall m x n p, 0 < m[x] -> m[x] <= n -> m[x] <= p ->
-    fold (fun _ => Nat.min) m n = fold (fun _ => Nat.min) m p.
-  Proof.
-  intros m x n p.
-  apply fold_rect.
-  + intros m1 m2 acc Hm Hrec **. rewrite Hm in Hrec at 1 2 3.
-    rewrite Hrec; trivial; []. apply fold_compat; autoclass.
-  + msetdec.
-  + intros z m' **.
-    assert (Hm' : m'[z] = 0) by (unfold In in *; omega).
-    msetdec.
-    - rewrite Hm' in *. simpl in *. rewrite fold_add; autoclass; [| msetdec].
-  Restart.
-  intro m. pattern m at -2 3. apply ind.
-  + intros m1 m2 Hm. split; intros Heq x n p Hx Hn Hp.
-    - setoid_rewrite Hm in Heq at 1. specialize (Heq x n p Hx Hn Hp).
-      erewrite (fold_compat _ Logic.eq _ _ _ _ _ Hm _ _ (reflexivity _)) in Heq.
-      rewrite Heq. apply fold_compat; autoclass.
-    - setoid_rewrite <- Hm in Heq at 1. specialize (Heq x n p Hx Hn Hp).
-      erewrite (fold_compat _ Logic.eq _ _ _ _ _ Hm _ _ (reflexivity _)).
-      rewrite Heq. apply fold_compat; autoclass. now symmetry.
-  + intros m' z k Hz Hk Hrec x n p Hx Hn Hp.
-    assert (Hm' : m'[z] = 0) by (unfold In in *; omega).
-    rewrite 2 fold_add; autoclass; []. msetdec.
-    -
-  Admitted.
-  
-  Instance min_mult_compat : Proper (eq ==> Logic.eq) min_mult.
-  Proof.
-  unfold min_mult. intros m1 m2 Heq.
-  destruct (choose m1) as [x1 |] eqn:Hm1.
-  + assert (Hm2' : choose m2 <> None).
-    { intro Habs. rewrite choose_None, <- Heq, <- choose_None in Habs. congruence. }
-    destruct (choose m2) as [x2 |] eqn:Hm2; try (now elim Hm2'); [].
-    destruct (le_dec m1[x1] m2[x2]).
-    - rewrite (@fold_min_init_indep m1 x1 m1[x1] m2[x2]);
-      omega || (apply fold_compat; trivial; autoclass) || now apply choose_Some.
-    - rewrite <- (@fold_min_init_indep m2 x2 m1[x1] m2[x2]);
-      omega || (apply fold_compat; trivial; autoclass) || now apply choose_Some.
-  + rewrite choose_None in Hm1. rewrite Hm1 in Heq. symmetry in Heq.
-    rewrite <- choose_None in Heq. now rewrite Heq.
-  Qed.
-  
-(*   Parameter min_mult_sub_compat : Proper (Subset ==> le) min_mult. *)
-  
-  Lemma min_mult_add : forall m x n, n > 0 -> ~In x m -> min_mult (add x n m) = Nat.min n (min_mult m).
-  Proof.
-  intros m x n Hn Hx. unfold min_mult.
-  assert (Hnone : choose (add x n m) <> None).
-  { intros Habs. rewrite choose_None in Habs. specialize (Habs x). msetdec. }
-  destruct (choose (add x n m)) eqn:Hadd; try (now elim Hnone); [].
-  destruct (choose m) as [y |] eqn:Hm.
-  * rewrite fold_add; autoclass; []. msetdec.
-    + rewrite min_r; [apply Nat.min_case_strong |].
-      - 
-      - 
-      - 
-    - repeat intro. now subst.
-    - repeat intro. do 2 rewrite Nat.max_assoc. now setoid_rewrite Nat.max_comm at 2.
-    - omega.
-  Qed.
-  Proof.
-  
-  Theorem min_mult_spec_weak : forall m x, (min_mult m <= m[x])%nat.
-  Proof.
-  intro m. pattern m. apply ind; clear m.
-  * intros m1 m2 Hm. now setoid_rewrite Hm.
-  * intros m x n Hout Hn Hrec y. rewrite min_mult_add; trivial.
-    assert (Hx : m[x] = 0%nat). { rewrite not_In in Hout. assumption. }
-    destruct (equiv_dec y x) as [Hxy | Hxy].
-    + rewrite Hxy. rewrite add_spec, Hx. msetdec. apply Max.le_max_l.
-    + rewrite add_other; auto. transitivity (max_mult m).
-      - apply Hrec.
-      - apply Max.le_max_r.
-  * intro x. rewrite empty_spec. omega.
-  Qed.
-  
-  (* We need a dummy elements for [y] when [m] is empty. *)
-  Parameter min_mult_spec : elt -> forall m, (forall x, min_mult m <= m[x]) /\ (exists y, min_mult m = m[y]).
-  
-  Parameter min_mult_unique : forall m n, (forall x, n <= m[x]) -> (exists y, n = m[y]) -> n = min_mult m.
-  
-  Parameter min_spec_min : forall m x, ~m == empty -> (forall y, (m[x] <= m[y])) -> min_mult m = m[x].
-  
-  Parameter min_min_mult_ex : forall m, ~m == empty -> exists x, min_mult m = m[x].
-  
-  Parameter min_mult_empty : min_mult empty = 0.
-  
-  Parameter min_mult_0 : forall m, min_mult m = 0%nat <-> m == empty.
-  
-  Parameter min_mult_singleton : forall x n, min_mult (singleton x n) = n.
-  
-(*   Parameter min_mult_add_le : forall x n m, min_mult m <= min_mult (add x n m). *)
-  
-(*   Parameter min_mult_add_cases : forall x n m, (min_mult m <= m[x] + n <-> min_mult (add x n m) = min_mult m)
-                                            /\ (m[x] + n <= min_mult m <-> min_mult (add x n m) = m[x] + n).
-  
-  Parameter min_mult_add1 : forall x n m, m[x] + n <= min_mult m <-> min_mult (add x n m) = min_mult m.
-  
-  Parameter min_mult_add2 : forall x n m, min_mult m <= m[x] + n <-> min_mult (add x n m) = m[x] + n.
-  
-  Parameter min_mult_remove_le : forall x n m, min_mult (remove x n m) <= min_mult m. *)
-  
-  Parameter min_mult_remove : forall x n m, min_mult m < m[x] -> min_mult (remove x n m) = min_mult m.
-  
-  Parameter min_mult_union : forall m₁ m₂,
-    Nat.min (min_mult m₁) (min_mult m₂) <= min_mult (union m₁ m₂) <= min_mult m₁ + min_mult m₂.
-  
-  Parameter min_mult_lub : forall m₁ m₂, Nat.max (min_mult m₁) (min_mult m₂) <= min_mult (lub m₁ m₂).
-  
-(*   Parameter min_mult_remove_all_le : forall x m, min_mult (remove_all x m) <= min_mult m. *)
-  
-  Parameter min_mult_remove_all : forall x m, min_mult m < m[x] -> min_mult (remove_all x m) = min_mult m.
-  
-  Parameter min_mult_map_injective_invariant : forall f, Proper (equiv ==> equiv) f -> injective equiv equiv f ->
-    forall m, min_mult (map f m) = min_mult m.
-  
-  (** ***  Function [min s] returning the elements of a multiset with minimal multiplicity  **)
-  
-  Declare Instance eqb_min_mult_compat m : Proper (equiv ==> Logic.eq ==> Logic.eq) (fun _ => Nat.eqb (min_mult m)).
-  
-  Declare Instance eqb_min_compat : Proper (equiv ==> Logic.eq ==> Logic.eq ==> Logic.eq) (fun _ : elt => Init.Nat.min).
-  
-  Local Hint Immediate eqb_min_mult_compat eqb_min_compat.
-  
-  Declare Instance min_compat : Proper (eq ==> eq) min.
-  
-  Definition simple_min m := nfilter (fun _ => beq_nat (min_mult m)) m.
-  
-  Parameter simple_min_compat : Proper (eq ==> eq) simple_min.
-  
-  Parameter min_simplified : forall m, min m == simple_min m.
-  
-  Parameter min_spec : forall x m, (min m)[x] = (if m[x] =? min_mult m then m[x] else 0).
-  
-  Parameter min_case : forall m x, (min m)[x] = 0 \/ (min m)[x] = m[x] /\ m[x] = min_mult m.  
-  
-  Parameter min_le : forall m x y, In y (min m) -> In x m -> (min m)[y] <= m[x].
-  
-  Parameter min_subset : forall m, min m [<=] m.
-  
-  Parameter min_empty : min empty == empty.
-  
-  Parameter min_is_empty : forall m, min m == empty <-> m == empty.
-  
-  Parameter min_singleton : forall x n, min (singleton x n) == singleton x n.
-  
-  Parameter min_is_singleton : forall x n m, 0 < n ->
-    min m == singleton x n <-> n = m[x] /\ forall y, ~equiv y x -> m[x] < m[y].
-  
-  Parameter min_is_id : forall m, min m == m <-> forall x, In x m -> m[x] = min_mult m.
-  
-  Parameter min_In : forall m x, In x (min m) -> m[x] = min_mult m.
-  
-  Parameter min_In_mult : forall m x, In x m -> (In x (min m) <-> (min m)[x] = m[x]).
-  
-  Parameter min_In_mult2 : forall m x, In x m -> (In x (min m) <-> (min m)[x] = min_mult m).
-  
-  Parameter min_In_mult3 : forall m x, In x m -> (In x (min m) <-> m[x] = min_mult m).
-  
-  Parameter min_min_mult : forall m x, ~m == empty -> (In x (min m) <-> m[x] = min_mult m).
-  
-  Parameter min_spec1_iff : forall m, ~m == empty -> forall x, In x (min m) <-> forall y, (m[x] <= m[y]).
-  
-  Parameter min_spec_non_nil : forall m x, In x m -> exists y, In y (min m).
-  
-  Parameter min_spec_mult : forall m x y, In x (min m) -> (In y (min m) <-> (min m)[y] = (min m)[x]).
-  
-  Parameter min_spec_lub : forall m x y, In x (min m) -> In y m -> ~In y (min m) <-> (m[x] < m[y])%nat.
-  
-  Parameter min_add_lt : forall x n m, m[x] + n < min_mult m -> min (add x n m) == singleton x (m[x] + n).
-  
-  Parameter min_add_eq : forall x n m, 0 < n -> m[x] + n = min_mult m -> min (add x n m) == add x (m[x] + n) (min m).
-  
-  Parameter min_add_gt : forall x y n m, ~equiv y x -> In y m -> m[x] + n > min_mult m -> min (add x n m) == min m.
-  
-  Parameter min_remove : forall x n m, min_mult m < m[x] -> min (remove x n m) == min m.
-  
-(*   Parameter min_lub_le : forall m₁ m₂, min m₁ [<=] min (lub m₁ m₂) \/ min m₂ [<=] min (lub m₁ m₂). *)
-  
-(*   Parameter min_lub : forall m₁ m₂, min (lub m₁ m₂) [<=] lub (min m₁) (min m₂). *)
-  
-  Parameter fold_min : forall A (eqA : relation A), Equivalence eqA ->
-    forall f, Proper (equiv ==> Logic.eq ==> eqA ==> eqA) f -> transpose2 eqA f ->
-    forall m i, eqA (fold f (min m) i) (fold (fun x n acc => if n =? min_mult m then f x n acc else acc) m i).
-  
-  Parameter for_all_min : forall f, compatb f ->
-    forall m, for_all f (min m) = for_all (fun x n => f x n || (min_mult m <? n))%bool m.
-  
-  Parameter exists_min : forall f, compatb f ->
-    forall m, exists_ f (min m) = exists_ (fun x n => f x n && (n =? min_mult m))%bool m.
-  
-  Parameter nfilter_min : forall f, compatb f ->
-    forall m, nfilter f (min m) == nfilter (fun x n => f x n && (n =? min_mult m))%bool m.
-  
-  Parameter filter_min : forall f, Proper (equiv ==> Logic.eq) f ->
-    forall m, filter f (min m) == nfilter (fun x n => f x && (n =? min_mult m))%bool m.
-  
-  Parameter npartition_min_fst : forall f, compatb f ->
-    forall m, fst (npartition f (min m)) == nfilter (fun x n => f x n && (n =? min_mult m))%bool m.
-  
-  Parameter npartition_min_snd : forall f, compatb f ->
-    forall m, snd (npartition f (min m)) == nfilter (fun x n => negb (f x n) && (n =? min_mult m))%bool m.
-  
-  Parameter partition_min_fst : forall f, Proper (equiv ==> Logic.eq) f ->
-    forall m, fst (partition f (min m)) == nfilter (fun x n => f x && (n =? min_mult m))%bool m.
-  
-  Parameter partition_min_snd : forall f, Proper (equiv ==> Logic.eq) f ->
-    forall m, snd (partition f (min m)) == nfilter (fun x n => negb (f x) && (n =? min_mult m))%bool m.
-  
-  Parameter elements_min : forall m,
-    PermutationA eq_pair (elements (min m)) (List.filter (fun xn => snd xn =? min_mult m) (elements m)).
-  
-  Parameter support_min : forall m, inclA equiv (support (min m)) (support m).
-  
-  Parameter cardinal_min : forall m, cardinal (min m) <= cardinal m.
-  
-  Parameter size_min : forall m, size (min m) <= size m.
-  
-  Parameter min_remove_all : forall x m, min_mult m < m[x] -> min (remove_all x m) == min m.
-  
-  Parameter min_map_injective : forall f, Proper (equiv ==> equiv) f -> injective equiv equiv f ->
-    forall m, (min (map f m)) == (map f (min m)).
-  
-  Parameter min_mult_min : forall m, min_mult (min m) = min_mult m.
-  
-  Parameter min_idempotent : forall m, min (min m) == min m.
-  *)
-  
-=======
->>>>>>> b707afe7
 End MMultisetExtra.