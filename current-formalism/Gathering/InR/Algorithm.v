--- conflicted
+++ resolved
@@ -1308,12 +1308,7 @@
       unfold gt. rewrite increase_move_iff.
       exists gmove. split; trivial; [].
       rewrite (round_simplify_Three da Hmaj Hlen gmove).
-<<<<<<< HEAD
-      destruct (step da gmove); try now elim Hstep.
-      destruct gmove eqn:Hid; trivial.
-=======
       destruct (step da gmove); reflexivity || now elim Hstep.
->>>>>>> ffe4ebfb
   + (* Generic case *)
     red. rewrite (config_to_NxN_Generic_spec Hmaj Hlen).
     destruct (support (max (!! (round gatherR da config)))) as [| pt' [| ? ?]] eqn:Hmaj'.
