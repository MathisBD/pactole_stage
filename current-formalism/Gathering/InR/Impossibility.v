--- conflicted
+++ resolved
@@ -51,34 +51,17 @@
     forever. We will prove that with [bad_demon], robots are always apart. *)
 Definition Always_forbidden (e : execution) := Streams.forever (Streams.instant forbidden) e.
 
-Lemma Always_forbidden_compat_lemma : forall e1 e2, eeq e1 e2 -> Always_forbidden e1 -> Always_forbidden e2.
-Proof.
-coinduction diff.
-- rewrite <- H. now destruct H0.
-- destruct H. apply (diff _ _ H1). now destruct H0.
-Qed.
-
 Instance Always_forbidden_compat : Proper (eeq ==> iff) Always_forbidden.
-Proof.
-intros e1 e2 He; split; intro.
-- now apply (Always_forbidden_compat_lemma He).
-- now apply (Always_forbidden_compat_lemma (symmetry He)).
-Qed.
+Proof. apply Streams.forever_compat, Streams.instant_compat. apply forbidden_compat. Qed.
 
 (** ** Linking the different properties *)
 
 Theorem different_no_gathering : forall (e : execution),
-  N.nG <> 0%nat -> Always_forbidden e -> forall pt, ~willGather pt e.
-Proof.
-<<<<<<< HEAD
-intros e HnG He pt Habs. induction Habs.
-+ destruct H as [Hnow Hlater]. destruct He as [Hforbidden He].
-  destruct Hforbidden as [_ [_ [pt1 [pt2 [Hdiff [Hin1 Hin2]]]]]].
-=======
+  N.nG <> 0%nat -> Always_forbidden e -> forall pt, ~WillGather pt e.
+Proof.
 intros e HnG He pt Habs. induction Habs as [e Habs | e].
 + destruct Habs as [Hnow Hlater]. destruct He as [Hforbidden He].
-  destruct Hforbidden as [_ [pt1 [pt2 [Hdiff [Hin1 Hin2]]]]].
->>>>>>> 4c521e82
+  destruct Hforbidden as [_ [_ [pt1 [pt2 [Hdiff [Hin1 Hin2]]]]]].
   apply Hdiff. transitivity pt.
   - assert (Hin : Spect.In pt1 (!! (Streams.hd e))).
     { unfold Spect.In. rewrite Hin1. now apply half_size_conf. }
