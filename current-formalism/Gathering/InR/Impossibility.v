(**************************************************************************)
(*   Mechanised Framework for Local Interactions & Distributed Algorithms *)
(*   P. Courtieu, L. Rieg, X. Urbain                                      *)
(*   PACTOLE project                                                      *)
(*                                                                        *)
(*   This file is distributed under the terms of the CeCILL-C licence.    *)
(*                                                                        *)
(**************************************************************************)

(**************************************************************************)
(**  Mechanised Framework for Local Interactions & Distributed Algorithms   
<<<<<<< HEAD
                                                                            
=======
>>>>>>> 0ee9a0d0
     P. Courtieu, L. Rieg, X. Urbain                                        
                                                                            
     PACTOLE project                                                        
                                                                            
<<<<<<< HEAD
     This file is distributed under the terms of the CeCILL-C licence     *)
=======
     This file is distributed under the terms of the CeCILL-C licence.      
                                                                          *)
>>>>>>> 0ee9a0d0
(**************************************************************************)


Set Automatic Coercions Import. (* coercions are available as soon as functor application *)
Require Import Reals.
Require Import Psatz.
Require Import Morphisms.
Require Import Arith.Div2.
Require Import Omega.
Require Import List SetoidList.
Require Import Pactole.Util.Preliminary.
Require Import Pactole.Setting.
Require Import Spaces.R.
Require Import Pactole.Gathering.Definitions.
Set Implicit Arguments.
Close Scope R_scope.


Section ImpossibilityProof.

(** There are n good robots and no byzantine ones. *)
Parameter n : nat.
(** We assume that the number of robots is even and non-null. *)
Axiom even_nG : Nat.Even n.
Axiom nG_non_0 : n <> 0.

Global Instance MyRobotsDef : NamesDef := RobotsDef n 0.
Global Instance MyRobots : Names := Robots n 0.

(* BUG?: To help finding correct instances, loops otherwise! *)
Existing Instance R_Setoid.
Existing Instance R_EqDec.
Existing Instance R_RMS.

(* Trying to avoid notation problem with implicit arguments *)
Notation "s [ x ]" := (multiplicity x s) (at level 2, no associativity, format "s [ x ]").
Notation "!!" := (@spect_from_config R _ _ Datatypes.unit _ _ _ _ _ multiset_spectrum) (at level 1).
Notation spectrum := (@spectrum R _ _ Datatypes.unit _ _ Info _ MyRobots  _).
Notation robogram := (@robogram R Datatypes.unit _ _ _ _ _ MyRobots Info _).
Notation configuration := (@configuration R Datatypes.unit _ _ _ _ _ _ _).
Notation config_list := (@config_list R Datatypes.unit _ _ _ _ _ _ _).
Notation round := (@round R Datatypes.unit _ _ _ _ _ _ _).
Notation execution := (@execution R Datatypes.unit _ _ _ _ _).


Lemma nG_ge_2 : 2 <= nG.
Proof.
assert (Heven := even_nG). assert (H0 := nG_non_0).
inversion Heven. simpl.
destruct n as [| [| ?]]; omega.
Qed.

Lemma half_size_config : Nat.div2 nG > 0.
Proof.
assert (Heven := even_nG). assert (H0 := nG_non_0).
simpl. destruct n as [| [| n]].
- omega.
- destruct Heven. omega.
- simpl. omega.
Qed.

(* We need to unfold [spect_is_ok] for rewriting *)
Definition spect_from_config_spec : forall config l,
  (!! config)[l] = countA_occ _ equiv_dec l (List.map fst (config_list config))
 := spect_from_config_spec.

Lemma no_byz : forall (id : ident) P, (forall g, P (@Good G B g)) -> P id.
Proof.
intros [g | b] P HP.
+ apply HP.
+ destruct b. omega.
Qed.

Lemma no_byz_eq : forall config1 config2 : configuration,
  (forall g, fst (config1 (Good g)) == fst (config2 (Good g))) -> config1 == config2.
Proof. intros config1 config2 Heq id. apply no_info, (no_byz id). intro g. apply Heq. Qed.


(** [Always_invalid e] means that (infinite) execution [e] is [invalid]
    forever. We will prove that with [bad_demon], robots are always apart. *)
Definition Always_invalid (e : execution) := Stream.forever (Stream.instant invalid) e.

Instance Always_invalid_compat : Proper (equiv ==> iff) Always_invalid.
Proof. apply Stream.forever_compat, Stream.instant_compat. apply invalid_compat. Qed.

(** ** Linking the different properties *)
Set Printing Matching.

Theorem different_no_gathering : forall (e : execution),
  Always_invalid e -> forall pt, ~WillGather pt e.
Proof.
intros e He pt Habs. induction Habs as [e Habs | e].
+ destruct Habs as [Hnow Hlater]. destruct He as [Hinvalid He].
  destruct Hinvalid as [_ [_ [pt1 [pt2 [Hdiff [Hin1 Hin2]]]]]].
  apply Hdiff. transitivity pt.
  - assert (Hin : In pt1 (!! (Stream.hd e))).
    { unfold In. rewrite Hin1. now apply half_size_config. }
    rewrite spect_from_config_In in Hin. destruct Hin as [id Hin]. rewrite <- Hin.
    apply (no_byz id). intro g. now unfold gathered_at in Hnow; specialize (Hnow g).
  - assert (Hin : In pt2 (!! (Stream.hd e))).
    { unfold In. rewrite Hin2. now apply half_size_config. }
    rewrite spect_from_config_In in Hin. destruct Hin as [id Hin]. rewrite <- Hin.
    symmetry. apply (no_byz id). intro g. apply Hnow.
+ inversion He. now apply IHHabs.
Qed.


(** We split robots into two halves. *)

(** Names of robots only contains good robots. *)
Lemma names_Gnames : names = List.map Good Gnames.
Proof. unfold names. simpl. now rewrite app_nil_r. Qed.

Definition left  := half1 Gnames.
Definition right := half2 Gnames.

Definition left_dec (g : G) := List.in_dec Geq_dec g left.

Lemma not_left_is_right : forall g : G, ~List.In g left -> List.In g right.
Proof.
intros g Hleft.
assert (Hin : List.In g Gnames) by apply In_Gnames.
rewrite <- merge_halves, in_app_iff in Hin.
destruct Hin; contradiction || assumption.
Qed.

Lemma left_right_exclusive : forall g, List.In g left -> List.In g right -> False.
Proof.
unfold left, right, half1, half2. intros.
eapply firstn_skipn_nodup_exclusive; try eassumption; [].
apply Gnames_NoDup.
Qed.

Lemma left_spec : forall g, List.In g left <-> proj1_sig g < Nat.div2 nG.
Proof. intro. unfold left, half1. rewrite Gnames_length. apply firstn_enum_spec. Qed.

Lemma right_spec : forall g, List.In g right <-> Nat.div2 nG <= proj1_sig g.
Proof.
intro g. unfold right, half2. rewrite Gnames_length.
rewrite (skipn_enum_spec (Nat.div2 nG) g). intuition. apply proj2_sig.
Qed.

(** First and last robots are resp. in the first and in the second half. *)
Definition gfirst : G.
Proof. exists 0. abstract (generalize nG_non_0; omega). Defined.

Definition glast : G.
Proof. exists (pred n). abstract (generalize nG_non_0; omega). Defined.

Lemma gfirst_left : List.In gfirst left.
Proof. rewrite left_spec. simpl. apply half_size_config. Qed.

Lemma glast_right : List.In glast right.
Proof.
rewrite right_spec. simpl. assert (Heven := even_nG).
destruct n as [| [| ]]; simpl; auto; [].
apply le_n_S, Nat.div2_decr, le_n_Sn.
Qed.

Corollary gfirst_glast : gfirst <> glast.
Proof.
intro Habs. apply (firstn_skipn_nodup_exclusive Gnames_NoDup (Nat.div2 (length Gnames)) gfirst).
- apply gfirst_left.
- rewrite Habs. apply glast_right.
Qed.

Hint Resolve gfirst_left glast_right left_right_exclusive.

(* As there is no byzantine robot, we can lift configurations for good robots as a full configuration.  *)
Definition lift_config {A} (config : G -> A) : ident -> A := fun id =>
  match id with
    | Good g => config g
    | Byz b => ltac:(exfalso; now apply (Nat.nlt_0_r (proj1_sig b)), proj2_sig)
  end.


(** *  Proof of the impossiblity of gathering for two robots  **)

(** From now on and until the final theorem we assume given a robogram [r]. *)

Variable r : robogram.
Open Scope R_scope.

(* A demon that makes the robogram fail:
   - if robots go on the position of the other one (symmetrical by definition of robogram),
     activate both and they swap positions;
   - otherwise, just activate one and the distance between them does not become zero
     and you can scale it back on the next round. *)

(** The reference starting configuration **)
Definition config1 : configuration := fun id =>
  match id with
    | Good g => mk_info (if left_dec g then 0 else 1)
    | Byz b => mk_info 0
  end.

(** The symmetrical configuration of the starting configuration **)
Definition config2 : configuration := fun id =>
  match id with
    | Good g => mk_info (if left_dec g then 1 else 0)
    | Byz b => mk_info 0
  end.

Definition spectrum0 := add 0 (Nat.div2 nG) (singleton 1 (Nat.div2 nG)).

Theorem config1_config2_spect_equiv : !! config1 == !! config2.
Proof.
intro pt. unfold config1, config2.
do 2 rewrite spect_from_config_spec, config_list_spec. rewrite names_Gnames. do 4 rewrite map_map.
unfold left_dec, left. generalize (Gnames_NoDup).
pattern Gnames. apply first_last_even_ind.
* reflexivity.
* intros gl gr l Heven Hrec Hnodup.
  (* Inversing the NoDup property *)
  inversion_clear Hnodup as [| ? ? Helt Hnodup'].
  assert (Hneq : gl <> gr). { intro Habs. subst. intuition. }
  assert (Hgl : ~List.In gl l) by intuition.
  rewrite <- NoDupA_Leibniz, PermutationA_app_comm, NoDupA_Leibniz in Hnodup'; refine _.
  simpl in Hnodup'. inversion_clear Hnodup' as [| ? ? Hgr Hnodup]. specialize (Hrec Hnodup). clear Helt.
  (* Rewriting in the goal *)
  do 2 rewrite map_app. simpl. repeat rewrite countA_occ_app.
  rewrite half1_cons2. cbn [countA_occ]. change (sig (fun k => lt k n)) with G.
  destruct (in_dec Geq_dec gl (gl :: half1 l)) as [_ | Habs].
  destruct (in_dec Geq_dec gr (gl :: half1 l)) as [Habs | _].
  + (* absurd case : gr ∈ gl :: half1 l *)
    exfalso. destruct Habs.
    - contradiction.
    - apply Hgr. now apply half1_incl.
  + (* valid case *)
    assert (Heq : forall a b : R,
                  List.map (fun x => if in_dec Geq_dec x (gl :: half1 l) then a else b) l
                = List.map (fun x => if in_dec Geq_dec x (half1 l) then a else b) l).
    { intros a b. apply map_ext_in. intros g Hg.
      destruct (in_dec Geq_dec g (gl :: half1 l)) as [Hin | Hout].
      - destruct Hin; try now subst; contradiction.
        destruct (in_dec Geq_dec g (half1 l)); reflexivity || contradiction.
      - destruct (in_dec Geq_dec g (half1 l)); trivial. elim Hout. intuition. }
    do 2 rewrite Heq.
    Rdec_full; subst; Rdec; try Rdec_full; subst; Rdec; setoid_rewrite plus_comm; simpl; auto.
  + (* absurd case : gr ∉ gl :: half1 l *)
    elim Habs. intuition.
* rewrite Gnames_length. apply even_nG.
Qed.

Theorem spect_config1 : !! config1 == spectrum0.
Proof.
intro pt. unfold config1, spectrum0.
rewrite spect_from_config_spec, config_list_spec, names_Gnames, map_map, map_map.
cbn [fst mk_info]. unfold left_dec, left. rewrite <- Gnames_length at 1 2. generalize (Gnames_NoDup).
pattern Gnames. apply first_last_even_ind.
* intros _. now rewrite add_0, singleton_0, empty_spec.
* intros gl gr l Heven Hrec Hnodup.
  (* Inversing the NoDup property *)
  inversion_clear Hnodup as [| ? ? Helt Hnodup'].
  assert (Hneq : gl <> gr). { intro Habs. subst. intuition. }
  assert (Hgl : ~List.In gl l) by intuition.
  rewrite <- NoDupA_Leibniz, PermutationA_app_comm, NoDupA_Leibniz in Hnodup'; refine _.
  simpl in Hnodup'. inversion_clear Hnodup' as [| ? ? Hgr Hnodup]. specialize (Hrec Hnodup). clear Helt.
  (* Rewriting in the goal *)
  rewrite app_length, plus_comm. cbn [List.map List.app countA_occ].
  repeat rewrite map_app, countA_occ_app. rewrite half1_cons2. cbn [List.map countA_occ].
  destruct (in_dec Geq_dec gl (gl :: half1 l)) as [_ | Habs].
  destruct (in_dec Geq_dec gr (gl :: half1 l)) as [Habs | _].
  + (* absurd case : gr ∈ gl :: half1 l *)
    exfalso. destruct Habs.
    - contradiction.
    - apply Hgr. now apply half1_incl.
  + (* valid case *)
    assert (Heq : List.map (fun x => if in_dec Geq_dec x (gl :: half1 l) then 0 else 1) l
                = List.map (fun x => if in_dec Geq_dec x (half1 l) then 0 else 1) l).
    { apply map_ext_in. intros g Hg.
      destruct (in_dec Geq_dec g (gl :: half1 l)) as [Hin | Hout].
      - destruct Hin; try (now subst; contradiction); [].
        destruct (in_dec Geq_dec g (half1 l)); reflexivity || contradiction.
      - destruct (in_dec Geq_dec g (half1 l)); trivial; []. elim Hout. intuition. }
    rewrite Heq, Hrec.
    assert (0 <> 1) by (auto using R1_neq_R0). assert (1 <> 0) by auto using R1_neq_R0.
    do 2 Rdec_full; hnf in *; subst; Rdec; try congruence;
    repeat rewrite ?add_same, ?add_other, ?singleton_same, ?singleton_other; simpl; trivial;
    omega || intro; auto.
  + (* absurd case : gr ∉ gl :: half1 l *)
    elim Habs. intuition.
* rewrite Gnames_length. apply even_nG.
Qed.

Corollary config1_invalid : invalid config1.
Proof.
repeat split; try (exact even_nG || exact nG_ge_2); [].
exists 0, 1. rewrite spect_config1. repeat split.
+ intro. now apply R1_neq_R0.
+ unfold spectrum0. rewrite add_same, singleton_spec. now compute; Rdec.
+ unfold spectrum0. rewrite add_other, singleton_spec; try apply R1_neq_R0. now compute; Rdec.
Qed.

Corollary config2_invalid : invalid config2.
Proof. split; try exact even_nG. cbn. setoid_rewrite <- config1_config2_spect_equiv. apply config1_invalid. Qed.

(** Two similarities used: the identity and the symmetry wrt a point c. *)

(** The swapping similarity *)
Definition bij_swap (c : R) : Bijection.bijection R.
refine {|
  Bijection.section := fun x => c - x;
  Bijection.retraction := fun x => c - x |}.
Proof.
abstract (intros; simpl; split; intro; subst; field).
Defined.

Lemma bij_swap_ratio : forall c x y : R, dist (bij_swap c x) (bij_swap c y) = 1 * dist x y.
Proof.
intros c x y. rewrite Rmult_1_l. compute.
destruct (Rcase_abs (x + - y)), (Rcase_abs (c + - x + - (c + - y))); lra.
Qed.

(* We need to define it with a general center although only 1 will be used. *)
Definition swap (c : R) : similarity R.
refine {|
  sim_f := bij_swap c;
  zoom := 1;
  center := c |}.
Proof.
- abstract (compute; field).
- exact (bij_swap_ratio c).
Defined.

Lemma swap_config1 : map_config (swap 1) config1 == config2.
Proof. apply no_byz_eq. intro g. unfold swap. simpl. destruct (left_dec g); simpl; hnf; ring. Qed.

Lemma swap_config2 : map_config (swap 1) config2 == config1.
Proof. apply no_byz_eq. intro g. unfold swap. simpl. destruct (left_dec g); simpl; hnf; ring. Qed.

(** The movement of robots in the reference configuration. *)
Definition move := r (!! config1).

(** The key idea is to prove that we can always make robots think that there are in the same configuration.
    If they do not gather in one step, then they will never do so.
    The configuration to which we will always come back is [config1].

    So, in [config1], if the robot move to [unit], we activate all robots and they swap locations.
    If it does not, activated only this tower which does not reach to other one.
    The new configuration is the same up to scaling, translation and rotation.  *)

(** **  First case: the robots exchange their positions  **)

Section Move1.

Hypothesis Hmove : move = 1.

Lemma da1_ratio : forall id sim c,
  lift_config (fun _ => Some (fun c => if Rdec c 0 then Similarity.id else swap c)) id = Some sim ->
  zoom (sim c) <> 0.
Proof.
intros id sim c. apply (no_byz id). intros g Heq.
inversion_clear Heq. Rdec_full; simpl; apply R1_neq_R0.
Qed.

Lemma da1_center : forall id sim c,
  lift_config (fun _ => Some (fun c => if Rdec c 0 then Similarity.id else swap c)) id = Some sim ->
  center (sim c) = c.
Proof.
intros id sim c. apply (no_byz id). intros g Heq.
inversion_clear Heq. Rdec_full; simpl; subst; reflexivity.
Qed.

Definition da1 : demonic_action := {|
  relocate_byz := fun b => mk_info 0;
  step := lift_config (fun g => Some (fun c => if Rdec c 0 then Similarity.id else swap c));
  step_zoom := da1_ratio;
  step_center := da1_center |}.

Definition bad_demon1 : demon := Stream.constant da1.

Lemma kFair_bad_demon1 : kFair 0 bad_demon1.
Proof. coinduction bad_fair1. intros id1 id2. constructor. apply (no_byz id1). discriminate. Qed.

Lemma round_simplify_1_1 : round r da1 config1 == config2.
Proof.
apply no_byz_eq. intro g; unfold round; simpl.
destruct (left_dec g) as [Hleft | Hright].
- Rdec. rewrite map_config_id. apply Hmove.
- Rdec. setoid_rewrite swap_config1. simpl.
  rewrite <- config1_config2_spect_equiv. fold move. rewrite Hmove. ring.
Qed.

Lemma round_simplify_1_2 : round r da1 config2 == config1.
Proof.
apply no_byz_eq. intro g; unfold round. simpl. cbn [step da1 lift_config fst config2].
destruct (left_dec g) as [Hleft | Hright].
- Rdec. rewrite swap_config2. simpl. replace 0 with (1 - 1) by ring. f_equal. apply Hmove.
- Rdec. rewrite map_config_id. simpl. rewrite <- config1_config2_spect_equiv. apply Hmove.
Qed.

(* Trick to perform rewriting in coinductive proofs : assert your property on any configuration
   equal to the one you want, then apply the cofixpoint before performing the required rewrites. *)
Theorem Always_invalid1_by_eq : forall config : configuration, config == config1 ->
  Always_invalid (execute r bad_demon1 config).
Proof.
cofix differs. intros config Heq. constructor.
+ rewrite Heq. apply config1_invalid.
+ cbn. constructor.
  - simpl. eapply round_compat in Heq; try reflexivity.
    rewrite Heq, round_simplify_1_1. apply config2_invalid.
  - (* FIXME: slow! [rewrite Heq, round_simplify_1_1, round_simplify_1_2] should work*)
    cbn. apply differs. rewrite <- round_simplify_1_2.
    apply round_compat; try reflexivity; []. rewrite <- round_simplify_1_1.
    now apply round_compat.
Qed.

Corollary Always_invalid1 : Always_invalid (execute r bad_demon1 config1).
Proof. apply Always_invalid1_by_eq. reflexivity. Qed.

End Move1.

(** **  Second case: Only one robot is activated at a time **)

Section MoveNot1.

Hypothesis Hmove : move <> 1.

Lemma minus_1_move : 1 - move <> 0.
Proof. apply Rminus_eq_contra. intro. now apply Hmove. Qed.

Hint Immediate minus_1_move.

Lemma ratio_inv : forall ρ, ρ <> 0 -> ρ / (1 - move) <> 0.
Proof.
intros ρ Hρ Habs. apply Hρ. apply (Rmult_eq_compat_l (1 - move)) in Habs.
unfold Rdiv in Habs.
replace ( (1 - move) * (ρ * / (1 - move))) with (ρ * ((1 - move) * / (1 - move))) in Habs by ring.
rewrite Rinv_r in Habs.
- now ring_simplify in Habs.
- auto.
Qed.
Print Assumptions ratio_inv.
(* FIXME: Why is there a dependency on Eqdep.Eq_rect_eq.eq_rect_eq? *)

Lemma homothecy_ratio_1 : forall ρ (Hρ : ρ <> 0) id sim c,
  lift_config (fun g => if left_dec g then Some (fun c => homothecy c Hρ) else None) id = Some sim ->
  zoom (sim c) <> 0.
Proof.
intros ρ Hρ id sim c. apply (no_byz id). clear id.
intro g. simpl. destruct_match.
- intro H. inversion_clear H. simpl. now apply Rabs_no_R0.
- discriminate.
Qed.

Lemma homothecy_center_1 : forall ρ (Hρ : ρ <> 0) id sim c,
  lift_config (fun g => if left_dec g then Some (fun c => homothecy c Hρ) else None) id = Some sim ->
  center (sim c) == c.
Proof.
intros ρ Hρ id sim c. apply (no_byz id). clear id.
intro g. simpl. destruct_match.
- intro H. inversion_clear H. reflexivity.
- discriminate.
Qed.

Definition da2_left (ρ : R) (Hρ : ρ <> 0) : demonic_action := {|
  relocate_byz := fun b => mk_info 0;
  step := lift_config (fun g => if left_dec g then Some (fun c => homothecy c Hρ) else None);
  step_zoom := homothecy_ratio_1 Hρ;
  step_center := homothecy_center_1 Hρ |}.

Lemma homothecy_ratio_2 : forall ρ (Hρ : ρ <> 0) id sim c,
  lift_config (fun g => if left_dec g 
                     then None else Some (fun c => homothecy c (Ropp_neq_0_compat ρ Hρ))) id = Some sim ->
  zoom (sim c) <> 0.
Proof.
intros ρ Hρ id sim c. apply (no_byz id). clear id.
intro g. simpl. destruct_match.
- discriminate.
- intro H. inversion_clear H. simpl. now apply Rabs_no_R0, Ropp_neq_0_compat.
Qed.

Lemma homothecy_center_2 : forall ρ (Hρ : ρ <> 0) id sim c,
  lift_config (fun g => if left_dec g 
                     then None else Some (fun c => homothecy c (Ropp_neq_0_compat ρ Hρ))) id = Some sim ->
  center (sim c) == c.
Proof.
intros ρ Hρ id sim c. apply (no_byz id). clear id.
intro g. simpl. destruct_match.
- discriminate.
- intro H. inversion_clear H. reflexivity.
Qed.

Definition da2_right (ρ : R) (Hρ : ρ <> 0) : demonic_action := {|
  relocate_byz := fun b => mk_info 0;
  step := lift_config (fun g => if left_dec g
                                then None else Some (fun c => homothecy c (Ropp_neq_0_compat _ Hρ)));
  step_zoom := homothecy_ratio_2 Hρ;
  step_center := homothecy_center_2 Hρ |}.

CoFixpoint bad_demon2 ρ (Hρ : ρ <> 0) : demon :=
  Stream.cons (da2_left Hρ)
  (Stream.cons (da2_right (ratio_inv Hρ))
  (bad_demon2 (ratio_inv (ratio_inv Hρ)))). (* ρ updated *)

Lemma da_eq_step_None : forall d1 d2, d1 == d2 ->
  forall g, step (Stream.hd d1) (Good g) = None <-> step (Stream.hd d2) (Good g) = None.
Proof.
intros d1 d2 Hd g.
assert (Hopt_eq : opt_eq (equiv ==> equiv)%signature
                    (step (Stream.hd d1) (Good g)) (step (Stream.hd d2) (Good g))).
{ apply step_da_compat; trivial. now rewrite Hd. }
  split; intro Hnone; rewrite Hnone in Hopt_eq; destruct step; reflexivity || elim Hopt_eq.
Qed.

Theorem kFair_bad_demon2_by_eq : forall ρ (Hρ : ρ <> 0) d, d == bad_demon2 Hρ -> kFair 1 d.
Proof.
cofix fair_demon. intros ρ Hρ d Heq.
constructor; [| constructor].
* setoid_rewrite Heq.
  intros id1 id2. apply (no_byz id2), (no_byz id1). intros g1 g2.
  destruct (left_dec g1).
  + constructor 1. simpl. destruct (left_dec g1); eauto. discriminate.
  + destruct (left_dec g2).
    - constructor 2; simpl.
      -- destruct (left_dec g1); eauto. exfalso. eauto.
      -- destruct (left_dec g2); eauto. discriminate.
      -- constructor 1. simpl. destruct (left_dec g1); eauto. discriminate.
    - constructor 3; simpl.
      -- destruct (left_dec g1); eauto. exfalso. eauto.
      -- destruct (left_dec g2); eauto. exfalso. eauto.
      -- constructor 1. simpl. destruct (left_dec g1); eauto. discriminate.
* setoid_rewrite Heq.
  intros id1 id2. apply (no_byz id2), (no_byz id1). intros g1 g2.
  destruct (left_dec g1).
  + destruct (left_dec g2).
    - constructor 3; simpl.
      -- destruct (left_dec g1); eauto. exfalso. eauto.
      -- destruct (left_dec g2); eauto. exfalso. eauto.
      -- constructor 1. simpl. destruct (left_dec g1); eauto. discriminate.
    - constructor 2; simpl.
      -- destruct (left_dec g1); eauto. exfalso. eauto.
      -- destruct (left_dec g2); eauto. discriminate.
      -- constructor 1. simpl. destruct (left_dec g1); eauto. discriminate.
  + constructor 1. simpl. destruct (left_dec g1); eauto. discriminate.
* eapply fair_demon. rewrite Heq. unfold bad_demon2. simpl Stream.tl. fold bad_demon2. reflexivity.
Qed.

Theorem kFair_bad_demon2 : forall ρ (Hρ : ρ <> 0), kFair 1 (bad_demon2 Hρ).
Proof. intros. eapply kFair_bad_demon2_by_eq. reflexivity. Qed.

(* In an invalid configuration, half of the robots are in the same place. *)
Lemma dist_left : forall d (Hd : d <> 0) (config : configuration),
  (forall gr gl, List.In gr right -> List.In gl left -> fst (config (Good gr)) - fst (config (Good gl)) = d) ->
  forall g, List.In g left -> fst (config (Good g)) = fst (config (Good gfirst)).
Proof.
intros d Hd config Hconfig g Hg.
cut (fst (config (Good glast)) - fst (config (Good g)) = fst (config (Good glast)) - fst (config (Good gfirst))).
+ intro Heq. unfold Rminus in Heq. apply Rplus_eq_reg_l in Heq. setoid_rewrite <- Ropp_involutive.
  now apply Ropp_eq_compat.
+ assert (Hright := glast_right). repeat rewrite Hconfig; auto.
Qed.

Lemma dist_right : forall d (Hd : d <> 0) (config : configuration),
  (forall gr gl, List.In gr right -> List.In gl left -> fst (config (Good gr)) - fst (config (Good gl)) = d) ->
  forall g, List.In g right -> fst (config (Good g)) = fst (config (Good glast)).
Proof.
intros d Hd config Hconfig g Hg.
cut (fst (config (Good g)) - fst (config (Good gfirst))
     = fst (config (Good glast)) - fst (config (Good gfirst))).
+ intro Heq. unfold Rminus in Heq. now apply Rplus_eq_reg_r in Heq.
+ assert (Hleft := gfirst_left). repeat rewrite Hconfig; auto.
Qed.


Lemma dist_homothecy_spectrum_centered_left : forall ρ (Hρ : ρ <> 0) (config : configuration),
  (forall g1 g2, List.In g1 right -> List.In g2 left -> fst (config (Good g1)) - fst (config (Good g2)) = /ρ) ->
  forall g, List.In g left -> !! (map_config (fun x : R => ρ * (x - fst (config (Good g)))) config) == !! config1.
Proof.
intros ρ Hρ config Hconfig g Hg. apply @spect_from_config_compat. intro id.
apply no_info, (no_byz id). intro g'. simpl. destruct_match.
+ setoid_rewrite (dist_left (Rinv_neq_0_compat _ Hρ) _ Hconfig); trivial; []. ring.
+ rewrite Hconfig; trivial; [|].
  - now rewrite Rinv_r.
  - now apply not_left_is_right.
Qed.

(** To prove this equality, we go through [!! config1], using an homothecy to get it. *)
Lemma dist_spectrum : forall d (Hd : d <> 0) (config : configuration),
  (forall g1 g2, List.In g1 right -> List.In g2 left -> fst (config (Good g1)) - fst (config (Good g2)) = d) ->
  !! config == add (fst (config (Good gfirst))) (Nat.div2 nG)
                   (singleton (fst (config (Good glast))) (Nat.div2 nG)).
Proof.
intros d Hd config Hconfig.
rewrite <- (Rinv_involutive d) in Hconfig; trivial; [].
assert (Hd' := Rinv_neq_0_compat _ Hd).
rewrite <- map_config_id at 1.
change (@Datatypes.id R) with (Bijection.section (sim_f Similarity.id)).
rewrite <- (compose_inverse_l (homothecy (fst (config (Good gfirst))) Hd')).
unfold compose, Bijection.bij_compose; cbn [sim_f Bijection.section].
rewrite <- map_config_merge, <- spect_from_config_map; autoclass; [].
transitivity (map (homothecy (fst (config (Good gfirst))) Hd' ⁻¹) spectrum0).
+ apply map_compat; autoclass; []. rewrite <- spect_config1.
  apply (dist_homothecy_spectrum_centered_left Hd' _ Hconfig gfirst); auto.
+ unfold spectrum0. rewrite map_add, map_singleton; autoclass; []. f_equiv.
  - simpl. ring.
  - f_equiv. simpl. rewrite <- (Hconfig glast gfirst); auto; []. compute; ring.
Qed.

Lemma dist_invalid : forall d (Hd : d <> 0) (config : configuration),
  (forall g1 g2, List.In g1 right -> List.In g2 left -> fst (config (Good g1)) - fst (config (Good g2)) = d) ->
  invalid config.
Proof.
intros d Hd config Hconfig. unfold invalid. repeat split; try apply even_nG || apply nG_ge_2; [].
assert (Hdiff : fst (config (Good gfirst)) <> fst (config (Good glast))).
{ apply Rminus_not_eq_right. rewrite Hconfig; auto. }
exists (fst (config (Good gfirst))), (fst (config (Good glast))). repeat split.
- assumption.
- rewrite dist_spectrum; try eassumption; []. rewrite add_same, singleton_other; auto.
- rewrite dist_spectrum; try eassumption; []. rewrite add_other, singleton_same; try intro; auto.
Qed.

Lemma round_dist2_left : forall ρ (Hρ : ρ <> 0) (config : configuration),
  (forall g1 g2, List.In g1 right -> List.In g2 left -> fst (config (Good g1)) - fst (config (Good g2)) = /ρ) ->
  forall g1 g2, List.In g1 right -> List.In g2 left ->
    fst (round r (da2_left Hρ) config (Good g1)) - fst (round r (da2_left Hρ) config (Good g2)) = (1 - move) / ρ.
Proof.
intros ρ Hρ config Hconfig g1 g2 Hg1 Hg2. unfold round. simpl.
destruct (left_dec g1), (left_dec g2); try (now exfalso; eauto); [].
cbn. replace ((1 - move) / ρ) with (/ρ - move / ρ) by now field.
rewrite <- (Hconfig _ _ Hg1 Hg2) at 2. ring_simplify.
replace (fst (config (Good g1)) - fst (config (Good g2)) - move / ρ)
  with (fst (config (Good g1)) - move / ρ - fst (config (Good g2))) by ring.
field_simplify; trivial; []. do 2 f_equal; try (now cbn; field); [].
unfold move. change eq with equiv. apply pgm_compat. now apply dist_homothecy_spectrum_centered_left.
Qed.

Corollary round2_left_right : forall ρ (Hρ : ρ <> 0) config,
  (forall g1 g2, List.In g1 right -> List.In g2 left -> fst (config (Good g1)) - fst (config (Good g2)) = /ρ) ->
  forall g1 g2, List.In g1 right -> List.In g2 right ->
    round r (da2_left Hρ) config (Good g1) == round r (da2_left Hρ) config (Good g2).
Proof.
intros. apply no_info. apply Rplus_eq_reg_l with (- fst (round r (da2_left Hρ) config (Good gfirst))).
setoid_rewrite Rplus_comm. setoid_rewrite round_dist2_left; auto.
Qed.

Corollary round2_left_left : forall ρ (Hρ : ρ <> 0) config,
  (forall g1 g2, List.In g1 right -> List.In g2 left -> fst (config (Good g1)) - fst (config (Good g2)) = /ρ) ->
  forall g1 g2, List.In g1 left -> List.In g2 left ->
    round r (da2_left Hρ) config (Good g1) == round r (da2_left Hρ) config (Good g2).
Proof.
intros. apply no_info. setoid_rewrite <- Ropp_involutive. apply Ropp_eq_compat.
apply Rplus_eq_reg_r with (fst (round r (da2_left Hρ) config (Good glast))).
setoid_rewrite Rplus_comm. setoid_rewrite round_dist2_left; auto.
Qed.

Corollary round2_left_invalid : forall ρ (Hρ : ρ <> 0) config,
  (forall g1 g2, List.In g1 right -> List.In g2 left -> fst (config (Good g1)) - fst (config (Good g2)) = /ρ) ->
  invalid (round r (da2_left Hρ) config).
Proof.
intros ρ Hρ config Hconfig.
apply (dist_invalid (d := (1 - move) / ρ)).
- rewrite <- Rinv_Rdiv; trivial. now apply Rinv_neq_0_compat, ratio_inv. lra.
- intros. now apply round_dist2_left.
Qed.

Lemma dist_homothecy_spectrum_centered_right : forall ρ (Hρ : ρ <> 0) (config : configuration),
  (forall g1 g2, List.In g1 right -> List.In g2 left -> fst (config (Good g1)) - fst (config (Good g2)) = /ρ) ->
  forall g, List.In g right -> !! (map_config (homothecy (fst (config (Good g))) (Ropp_neq_0_compat _ Hρ)) config)
                               == !! config2.
Proof.
intros ρ Hρ config Hconfig g Hg. apply @spect_from_config_compat.
apply no_byz_eq. intro g'. simpl.
change (sig (fun k => lt k n)) with G. change (sig (fun k => lt k 0)) with B.
destruct (left_dec g') as [Hg' | Hg'].
+ replace (- ρ * (fst (config (Good g')) + - fst (config (Good g))))
    with (ρ * (fst (config (Good g)) - fst (config (Good g')))) by ring.
  rewrite Hconfig; trivial; []. now rewrite Rinv_r.
+ setoid_rewrite (dist_right (Rinv_neq_0_compat _ Hρ) _ Hconfig); trivial; [|].
  - ring.
  - now apply not_left_is_right.
Qed.

Lemma round_dist2_right : forall ρ (Hρ : ρ <> 0) (config : configuration),
  (forall g1 g2, List.In g1 right -> List.In g2 left -> fst (config (Good g1)) - fst (config (Good g2)) = /ρ) ->
  forall g1 g2, List.In g1 right -> List.In g2 left ->
  fst (round r (da2_right Hρ) config (Good g1)) - fst (round r (da2_right Hρ) config (Good g2)) = (1 - move) / ρ.
Proof.
intros ρ Hρ config Hconfig g1 g2 Hg1 Hg2. unfold round. simpl.
destruct (left_dec g1), (left_dec g2); try (now exfalso; eauto); [].
cbn. replace ((1 - move) / ρ) with (/ρ - move / ρ) by now field.
rewrite <- (Hconfig _ _ Hg1 Hg2), <- Ropp_inv_permute; trivial; [].
field_simplify; trivial; []. do 3 f_equal.
unfold move. change eq with equiv. apply pgm_compat. rewrite config1_config2_spect_equiv.
now apply (dist_homothecy_spectrum_centered_right Hρ).
Qed.

Theorem Always_invalid2 : forall ρ (Hρ : ρ <> 0) config,
  (forall g1 g2, List.In g1 right -> List.In g2 left -> fst (config (Good g1)) - fst (config (Good g2)) = /ρ) ->
  Always_invalid (execute r (bad_demon2 Hρ) config).
Proof.
cofix differs. intros ρ Hρ config Hconfig.
constructor; [| constructor].
- (* Inital state *)
  cbn. apply (dist_invalid (Rinv_neq_0_compat _ Hρ)). assumption.
- (* State after one step *)
  cbn. now apply round2_left_invalid.
- (* State after two steps *)
  cbn. apply differs. intros g1 g2 Hg1 Hg2.
  replace (/ (ρ / (1 - move) / (1 - move))) with ((1 - move) / (ρ / (1 - move))) by (field; auto).
  apply round_dist2_right; trivial.
  replace (/ (ρ / (1 - move))) with ((1 - move) / ρ) by (field; auto).
  now apply round_dist2_left.
Qed.

End MoveNot1.

(** **  Merging both cases  **)

Definition bad_demon : @demon R Datatypes.unit _ _ _ _.
Proof.
destruct (Rdec move 1) as [Hmove | Hmove].
- (** Robots exchange positions **)
  exact bad_demon1.
- (** Robots do not exchange positions **)
  exact (bad_demon2 Hmove R1_neq_R0).
Defined.

Theorem kFair_bad_demon : kFair 1 bad_demon.
Proof.
intros. unfold bad_demon.
destruct (Rdec move 1).
- apply kFair_mon with 0%nat. exact kFair_bad_demon1. omega.
- now apply kFair_bad_demon2.
Qed.

Theorem kFair_bad_demon' : forall k, (k>=1)%nat -> kFair k bad_demon.
Proof.
intros.
eapply kFair_mon with 1%nat.
- apply kFair_bad_demon; auto.
- auto.
Qed.

(** * Final theorem

Given a non empty finite even set [G] and a robogram [r] on ([G]) × ∅,
there is no (k>0)-fair demon for which the gathering problem is solved for any starting configuration. *)

Theorem noGathering :
  forall k, (1<=k)%nat -> ~(forall d, kFair k d -> FullSolGathering r d).
Proof.
intros k h Habs.
specialize (Habs bad_demon (kFair_bad_demon' h) config1).
destruct Habs as [pt Habs]. revert Habs. apply different_no_gathering.
unfold bad_demon.
destruct (Rdec move 1) as [Hmove | Hmove].
+ now apply Always_invalid1.
+ apply (Always_invalid2 Hmove R1_neq_R0 config1); try reflexivity; [].
  intros. simpl. destruct (left_dec g1), (left_dec g2); simpl; field || exfalso; eauto.
Qed.

End ImpossibilityProof.

Print Assumptions noGathering.
(* FIXME: Why is there a dependency on Eqdep.Eq_rect_eq.eq_rect_eq? *)<|MERGE_RESOLUTION|>--- conflicted
+++ resolved
@@ -9,20 +9,12 @@
 
 (**************************************************************************)
 (**  Mechanised Framework for Local Interactions & Distributed Algorithms   
-<<<<<<< HEAD
                                                                             
-=======
->>>>>>> 0ee9a0d0
      P. Courtieu, L. Rieg, X. Urbain                                        
                                                                             
      PACTOLE project                                                        
                                                                             
-<<<<<<< HEAD
-     This file is distributed under the terms of the CeCILL-C licence     *)
-=======
-     This file is distributed under the terms of the CeCILL-C licence.      
-                                                                          *)
->>>>>>> 0ee9a0d0
+     This file is distributed under the terms of the CeCILL-C licence.    *)
 (**************************************************************************)
 
 
@@ -59,9 +51,9 @@
 
 (* Trying to avoid notation problem with implicit arguments *)
 Notation "s [ x ]" := (multiplicity x s) (at level 2, no associativity, format "s [ x ]").
-Notation "!!" := (@spect_from_config R _ _ Datatypes.unit _ _ _ _ _ multiset_spectrum) (at level 1).
-Notation spectrum := (@spectrum R _ _ Datatypes.unit _ _ Info _ MyRobots  _).
-Notation robogram := (@robogram R Datatypes.unit _ _ _ _ _ MyRobots Info _).
+Notation "!!" := (@spect_from_config R Datatypes.unit _ _ _ _ _ _ _ multiset_spectrum) (at level 1).
+Notation spectrum := (@spectrum R Datatypes.unit _ _ _ _ Info _ MyRobots _).
+Notation robogram := (@robogram R Datatypes.unit _ _ _ _ Info _ MyRobots _).
 Notation configuration := (@configuration R Datatypes.unit _ _ _ _ _ _ _).
 Notation config_list := (@config_list R Datatypes.unit _ _ _ _ _ _ _).
 Notation round := (@round R Datatypes.unit _ _ _ _ _ _ _).
