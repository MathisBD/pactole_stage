(**************************************************************************)
(*   Mechanised Framework for Local Interactions & Distributed Algorithms *)
(*   C. Auger, P. Courtieu, L. Rieg, X. Urbain, R. Pelle                  *)
(*   PACTOLE project                                                      *)
(*                                                                        *)
(*   This file is distributed under the terms of the CeCILL-C licence     *)
(*                                                                        *)
(**************************************************************************)


(* 

1/ Spécifier/utiliser Config1 non plus en dur mais en fonction des hypothèses qui la caractérisent.

2/ Faire plus de lemmes intermédiaires.

3/ Bien nommer tous mes lemmes, objets et asserts.

4/ Commenter le code : - dire ce que fait chaque lemme important
                       - commecer par la fin (comme avec la preuve)
*)

Set Automatic Coercions Import. (* coercions are available as soon as functor application *)
Require Import Psatz.
(* Require Import Morphisms. *)
Require Import Arith.Div2.
Require Import Omega.
Require Import List SetoidList.
Require Import List Setoid Compare_dec Morphisms FinFun.
Require Import Pactole.Preliminary.
Require Import Pactole.Robots.
Require Import Pactole.Configurations.
Require Import Pactole.DiscreteSpace.
Require Import Pactole.Exploration.ZnZ.Definitions.
Require Import Pactole.Exploration.ZnZ.test_modulo.

Set Implicit Arguments.
(* taille de l'anneau*)
Parameter n : nat.
Axiom n_sup_1 : 1 < n.

Parameter kG : nat.
Axiom kdn : n mod kG = 0.
Axiom k_inf_n : kG < n.
Axiom k_sup_1 : 1 < kG.


Module K : Size with Definition nG := kG with Definition nB := 0%nat.
  Definition nG := kG.
  Definition nB := 0%nat.
End K.

Module def : RingDef with Definition n := n.
 Definition n:= n.
 Lemma n_pos : n <> 0. Proof. unfold n. generalize n_sup_1. omega. Qed.
 Lemma n_sup_1 : n > 1. Proof. unfold n; apply n_sup_1. Qed.
End def.


(** The setting is a ring. *)
Module Loc := Ring(def).

(** There are KG good robots and no byzantine ones. *)

Module Info := SourceTarget(Loc).

(** We instantiate in our setting the generic definitions of the exploration problem. *)
Module DefsE := Definitions.ExplorationDefs(Loc)(K)(Info).
Export DefsE.

<<<<<<< HEAD
Coercion Sim.sim_f : Sim.t >-> DiscreteSimilarity.bijection.
Coercion DiscreteSimilarity.section : DiscreteSimilarity.bijection >-> Funclass.

Lemma no_byz : forall (id : Names.ident) P, (forall g, P (Good g)) -> P id.
Proof.
intros [g | b] P HP.
+ apply HP.
+ destruct b. unfold K.nB in *. omega.
Qed.

Lemma no_byz_eq : forall config1 config2 : Config.t,
  (forall g, Config.eq_RobotConf (config1 (Good g)) (config2 (Good g))) -> Config.eq config1 config2.
Proof. intros config1 config2 Heq id. apply (no_byz id). intro g. apply Heq. Qed.

=======
>>>>>>> ab01649a
Ltac ImpByz b := 
  assert (Hfalse := Names.Bnames_length);
  assert (Hfalse' := Names.In_Bnames b);
  unfold Names.Bnames, K.nB in *;
  apply length_0 in Hfalse;
  rewrite Hfalse in Hfalse';
  apply in_nil in Hfalse';
  now exfalso.


Section Exploration.
Open Scope Z_scope.

  
Definition create_config1 (k : nat) (f : {n : nat | (n < k)%nat}) : Loc.t :=
  Loc.mul (((Z_of_nat ((proj1_sig f)*(n / kG))))) Loc.unit.


(* the starting configuration where a robots is on the origin, 
   and every other robot is at a distance of [x*(kG/n)] where x is between 1 and kG *)
Definition config1 : Config.t :=
  fun id => match id with
              | Good g => let pos := create_config1 g in
                          {| Config.loc := pos;
                             Config.info := {| Info.source := pos; Info.target := Loc.add Loc.unit pos |} |}
              | Byz b => let pos := Loc.origin in
                          {| Config.loc := pos;
                             Config.info := {| Info.source := pos; Info.target := pos |} |}
            end.

Lemma config1_new_aux: forall g,
  (Loc.mul (Z_of_nat (g * (n / kG))) Loc.unit) mod Z.of_nat (n / kG) = 0.
Proof.
intro g. unfold Loc.unit, Loc.mul, def.n.
rewrite Z.mul_1_r.
generalize kdn, k_inf_n; intros Hdkn Hk_inf_n.
rewrite Z.mod_eq with (b := Z.of_nat n); try omega.
rewrite Zdiv.Zminus_mod, Nat2Z.inj_mul, Z.mod_mul; try omega.
+ assert (Hn0 : kG <> 0%nat) by (generalize k_sup_1; omega).
  assert (Hneq := Nat.div_mod n kG Hn0).
  rewrite Hdkn, <-plus_n_O in Hneq.
  rewrite Hneq at 1; rewrite Nat2Z.inj_mul.
  rewrite Z.mul_comm, Z.mul_mod, Zdiv.Z_mod_mult, Zmult_0_r, Zdiv.Zmod_0_l; trivial; [].
  assert (H0n : (0 < n/ kG)%nat) by (apply Nat.div_str_pos; omega).
  omega.
+ assert (H0n : (0 < n/ kG)%nat) by (apply Nat.div_str_pos; generalize k_sup_1; omega).
  omega.
Qed.



(* A position where a robot is in config1 divied [k/n] *)
Lemma config1_new_1 : forall g0: Names.G, (create_config1 g0) mod Z.of_nat (n/kG) = 0. 
Proof.
  intros g0.
  unfold create_config1.
  apply config1_new_aux.
Qed.


Lemma config_aux : forall m k, (1 < k)%nat -> (m < k)%nat ->
                               exists g: {n : nat | (n < k)%nat}, proj1_sig g = m.
Proof. intros n m  Hk Hm. now exists (exist _ n Hm). Qed.


(* if a position divides [n/kG] then a robot is at this position in config1 *)
Lemma config1_new_2 : forall loc, loc mod Z.of_nat (n / kG) = 0 ->
                                  exists g:Names.G, Loc.eq (create_config1 g) loc.
Proof.
  intros loc Hmod.
  generalize kdn.
  intros Hkdn.
  unfold Names.G, Names.Gnames, K.nG in *.
  destruct kG eqn : Hkg.
  + generalize k_sup_1; intros; omega. 
  + unfold create_config1.
    unfold Loc.eq, Loc.mul, Loc.unit, def.n.
    assert (Hkn : forall x, x mod Z.of_nat n = 0
                              -> x mod Z.of_nat (n / S n0) = 0).
    { intros.
      rewrite Nat.mod_divides in Hkdn; try omega.
      destruct Hkdn.
      rewrite Nat.mul_comm in H0.
      rewrite H0 in *.
      rewrite Nat.div_mul in *.
      destruct x0.
      now rewrite Zdiv.Zmod_0_r.
      rewrite Nat2Z.inj_mul, Z.rem_mul_r in H.
      generalize Z_of_nat_complete; intros Haux.
      assert (Ha1 := Haux (x mod Z.of_nat (S x0))).
      assert (Ha2 := Haux ((x / Z.of_nat (S x0)) mod Z.of_nat (S n0))).
      destruct Ha1.
      { now apply Zdiv.Z_mod_lt. }
      destruct Ha2.
      { now apply Zdiv.Z_mod_lt. }
      rewrite H1, H2 in H.
      assert (forall x y, 0 <= x -> 0 <= y -> x + y = 0 -> x = 0 /\ y = 0).
      { intros r s Hr Hs Hrs.
        omega. }
      apply H3 in H.
      destruct H; rewrite H1 in *; assumption.
      omega.
      rewrite <- Nat2Z.inj_mul.
      omega.
      assert ( (0 < S x0)%nat ) by omega.
      assert ( 0<Z.of_nat (S x0)).
      rewrite <- Nat2Z.inj_0.
      now apply inj_lt.
      omega.
      assert ( (0 < S n0)%nat ) by omega.
      assert ( 0<Z.of_nat (S n0)).
      rewrite <- Nat2Z.inj_0.
      now apply inj_lt.
      assert ( (0 < S n0)%nat ) by omega.
      assert ( 0<Z.of_nat (S n0)).
      rewrite <- Nat2Z.inj_0.
      now apply inj_lt.
      omega.
      omega.
      omega.
      omega. }
    assert (Hmod1 :  Z.of_nat (n / kG) <> 0).
      generalize k_inf_n, k_sup_1; intros.
      rewrite Nat.mod_divides, <-Hkg in Hkdn.
      destruct Hkdn.      
      rewrite H1, Nat.mul_comm.
      rewrite Nat.div_mul.
      destruct x.
      omega.
      rewrite <- Nat2Z.inj_0.
      intuition.
      apply Nat2Z.inj in H2.
      omega.
      omega.
      omega.
    assert (Haux' : exists x:nat, (x < kG)%nat /\ 
               ((Z.of_nat x) * Z.of_nat (n/kG)) mod Z.of_nat n = loc mod Z.of_nat n).
    { exists (Z.to_nat (((loc mod Z.of_nat n)/Z.of_nat (n/kG)))). 
      rewrite Z2Nat.id.
      set (n' := Z.of_nat n) in *.
      (* rewrite Zdiv.Zmult_mod_idemp_l.  *)
      rewrite <- Hkg, <- Z.div_exact in Hmod.
      split.
      + assert (Hlocm : exists loc' : nat, loc mod n' = Z.of_nat loc'). 
        apply Z_of_nat_complete.
        apply Zdiv.Z_mod_lt.
        generalize n_sup_1; intros.
        apply inj_lt in H.
        fold n' in H.
        omega.
        destruct Hlocm as (loc', Hlocm).
        rewrite Hlocm.
        rewrite <- Zdiv.div_Zdiv, Nat2Z.id.
        assert (loc' < n)%nat.
        apply Nat2Z.inj_lt.
        rewrite <- Hlocm.
        unfold n'.
        apply Zdiv.Z_mod_lt.
        generalize n_sup_1; omega.
        apply Nat.div_lt_upper_bound with (b := (n/kG)%nat) (q := kG).
        omega.
        rewrite Nat.mul_comm.
        rewrite <- Nat.div_exact in Hkdn.
        rewrite Hkg, <- Hkdn.
        assumption.
        omega.
        omega.
      + assert (forall a, a mod Z.of_nat (n/kG) = 0 -> (a mod n') mod Z.of_nat (n/kG) = 0).
        intros.
        rewrite <- Nat.div_exact, <- Hkg in Hkdn.
        unfold n'.
        rewrite Hkdn at 1.
        rewrite Nat.mul_comm, Nat2Z.inj_mul, Z.rem_mul_r.
        rewrite <- Zdiv.Zplus_mod_idemp_r.
        rewrite Z.mul_comm, Zdiv.Z_mod_mult.
        rewrite H.
        simpl in *.
        apply Z.mod_0_l.
        omega.
        omega.
        omega.
        omega.
        rewrite Z.div_exact in Hmod.
        specialize (H loc Hmod).
        rewrite <- Z.div_exact in H.
        rewrite Z.mul_comm, <- H.
        apply Z.mod_mod.
        generalize n_sup_1; intros.
        unfold n'.
        omega.
        omega.
        omega.
      + omega.
      + apply Zdiv.Z_div_pos.
        omega.
        apply Zdiv.Z_mod_lt.
        generalize n_sup_1; intros; omega.
    }
    destruct Haux' as (fg', (Haux, Haux')).
    generalize (config_aux); intros Ha.
    specialize (Ha fg' kG k_sup_1 Haux).
    destruct Ha as [g Hg].
    rewrite <- Hkg in *.
    exists g; rewrite Hg.
    rewrite <- Nat2Z.inj_mul in Haux'.
    rewrite Z.mul_1_r, Z.mod_mod.
    apply Haux'.
    generalize n_sup_1; omega.
Qed.



Lemma config1_inf_n : forall g : Names.G,
    (Z.of_nat ((proj1_sig g) * (n / kG)) * 1) < Z.of_nat n.
Proof.
  intros [g Hg]. simpl.
  generalize kdn; intros Hkdn.
  unfold K.nG in *.
  rewrite <- Nat.div_exact in Hkdn; try omega; [].
  rewrite Hkdn at 2.
  rewrite Z.mul_1_r, <- Nat2Z.inj_lt.
  generalize k_sup_1, k_inf_n; nia.
Qed.


(* an Injection theorem about config1 *)
Lemma unique_g : forall g1 g2,
  Loc.eq (Config.loc (config1 (Good g1))) (Config.loc (config1 (Good g2))) -> g1 = g2.
Proof.
  intros g1 g2 Heq.
  generalize k_sup_1, k_inf_n.
  intros Hks1 Hkin.
  unfold config1, Loc.eq in Heq.
  simpl in *.
  unfold create_config1, Loc.mul, Loc.unit, def.n in Heq.
  assert (Hsol1 : 0 <= Z.of_nat (proj1_sig g2 * (n / kG)) * 1 < Z.of_nat n).
  { unfold K.nG in *. simpl.
    generalize kdn. intros Hkdn.
    rewrite <- Nat.div_exact in Hkdn; try split; try omega; [].
    rewrite Hkdn at 2. rewrite Z.mul_1_r.
    apply inj_lt, mult_lt_compat_r; try apply proj2_sig; [].
    apply Nat.div_str_pos_iff; omega.
  }
   assert (Hsol2 : 0 <= Z.of_nat (proj1_sig g1 * (n / kG)) * 1 < Z.of_nat n).
  { unfold K.nG in *.
    generalize kdn. intros Hkdn.
    rewrite <- Nat.div_exact in Hkdn; try split; try omega; [].
    rewrite Hkdn at 2. rewrite Z.mul_1_r.
    apply inj_lt, mult_lt_compat_r; try apply proj2_sig; [].
    apply Nat.div_str_pos_iff; omega.
  }
  assert (Z.of_nat n <> 0) by lia.
  do 2 rewrite Z.mod_mod, Z.mod_small, Z.mul_1_r in Heq; trivial; [].
  apply Nat2Z.inj in Heq. rewrite Nat.mul_cancel_r in Heq.
  + destruct g1, g2. simpl in Heq. subst. f_equal. apply le_unique.
  + assert ((0 < (n/kG))%nat) by (apply Nat.div_str_pos; omega).
    omega.
Qed.


(* The same that [NoDup_count_occ'] but with the abstraction. *)
Lemma NoDupA_countA_occ' :
              forall (A : Type) (eqA : A -> A -> Prop)
                     (decA : forall x y : A, {eqA x y} + {~eqA x y})
                     (l : list A), Equivalence eqA -> 
                SetoidList.NoDupA eqA l <->
                (forall x : A, SetoidList.InA eqA x l ->
                               countA_occ eqA decA x l = 1%nat).
Proof.
  intros A eqA decA l HeqA.
  split.
  + intros HndA x HinA.
    induction l.
  - now rewrite SetoidList.InA_nil in HinA.
  - assert (HndA' := SetoidList.NoDupA_cons).
    simpl in *.
    destruct (decA a x).
    * assert ((a :: l) = (List.cons a nil) ++ l).
      simpl in *.
      reflexivity.
      rewrite H in *.
      rewrite NoDupA_app_iff in *; try assumption.
      simpl in *.
      destruct HndA as (Hnda, (Hndl, HIn_f)).
      specialize (HIn_f a).
      assert (~ SetoidList.InA eqA a l) by intuition.
      rewrite e in H0.
      rewrite <- (countA_occ_pos HeqA decA) in H0.
      omega.
    * apply IHl.
      ++ assert (Hadd_nil : (a :: l) = (List.cons a nil) ++ l) by now simpl. 
         rewrite Hadd_nil in *.
         rewrite NoDupA_app_iff in *; try assumption.
         destruct HndA as (Hnda, (Hndl, HIn_f)); try assumption.
      ++ assert (Hadd_nil : (a :: l) = (List.cons a nil) ++ l) by now simpl.
         rewrite Hadd_nil in *.
         rewrite SetoidList.InA_app_iff in *.
         destruct HinA; try assumption.
         rewrite SetoidList.InA_singleton in *.
         now destruct n0.
  + intros HinA.
    induction l; try intuition.
    simpl in *.
    induction l as [|b l0].
    - apply SetoidList.NoDupA_singleton.
    - destruct (decA a b) eqn : Hdec.
      * specialize (HinA a).
        assert (SetoidList.InA eqA a (a :: b :: l0)) by
            now apply SetoidList.InA_cons_hd.
        specialize (HinA H).
        destruct (decA a a); try assumption.
        assert ((countA_occ eqA decA a (b :: l0) > 0)%nat).
        rewrite countA_occ_pos; try assumption.
        rewrite e; intuition.
        apply lt_n_S in H0.
        omega.
        exfalso.
        apply f.
        reflexivity.
      * apply SetoidList.NoDupA_cons.
        ++ intros Hf.
           assert (SetoidList.InA eqA a (a :: b :: l0)) by intuition.
           specialize (HinA a H).
           destruct (decA a a); try intuition.
           rewrite <- countA_occ_pos in Hf.
           assert (countA_occ eqA decA a (b :: l0) = 0)%nat by omega.
           rewrite H0 in Hf.
           omega.
           assumption.
        ++ apply IHl.
           intros c Hc.
           assert (HinA_aux := HinA a).
           specialize (HinA c).
           simpl in *.
           destruct (decA b c).
           assert (SetoidList.InA eqA c (a :: b :: l0)) by intuition.
           specialize (HinA H).
           destruct (decA a c).
           rewrite <- e in e0.
           contradiction.
           assumption.
           destruct (decA a c).
           assert (SetoidList.InA eqA c (a :: b :: l0)) by intuition.
           specialize (HinA H).
           assert (SetoidList.InA eqA a (a :: b :: l0)) by intuition.
           specialize (HinA_aux H0).
           destruct (decA a a); try (now destruct f1).
           destruct (decA b a); try discriminate.
           assert ((countA_occ eqA decA a l0 = 0)%nat) by omega.
           assert ((countA_occ eqA decA c (b :: l0) > 0)%nat).
           rewrite countA_occ_pos.
           assumption.
           assumption.
           simpl in *.
           destruct (decA b c); simpl in *.
           contradiction.
           omega.
           rewrite SetoidList.InA_cons in Hc.
           destruct Hc.
           destruct f0.
           rewrite H.
           reflexivity.
           apply HinA.
           intuition.
Qed.

Parameter g : Names.G.


Variable r : robogram.
Definition move := r (!! config1).

Parameter m : Z.
Hypothesis Hmove : move = m.

(** The key idea is to prove that we can always make robots think that there are in the same configuration.
    If they do not gather in one step, then they will never do so.
    The configuration to which we will always come back is [config1].

    So, in [config1], if the robot move to [Loc.unit], we activate all robots and they swap locations.
    If it does not, activated only this tower which does not reach to other one.
    The new configuration is the same up to scaling, translation and rotation.  *)

(** **  First case: the robots exchange their positions  **)

Lemma config1_1 : forall idg g0: Names.G, exists g2:Names.G,
      Loc.eq (create_config1 idg)
             (Loc.add (create_config1 g0) (Loc.opp (create_config1 g2))).
Proof.
  intros.
  generalize config1_new_1, k_sup_1, k_inf_n; intros Hc1n Hks1 Hkin.
  unfold Loc.eq.
  assert (Hc_idg := Hc1n idg).
  assert (Hc_g := Hc1n g0).
  assert (Hnkg0 : Z.of_nat (n / kG) <> 0).
  assert (H0n : (0 < n/kG)%nat).
  apply Nat.div_str_pos.
  omega.
  omega.
  generalize config1_new_2; intros Hc1n2.
  unfold Loc.add, Loc.opp, def.n.
  set (n0 := Z.of_nat n).
  specialize (Hc1n2 (create_config1 g0 - create_config1 idg)).
  destruct Hc1n2.
  rewrite Zdiv.Zminus_mod.
  rewrite Hc_idg, Hc_g.
  simpl in *.
  apply Z.mod_0_l.
  omega.
  exists x.
  unfold Loc.eq, def.n in H.
  rewrite <- Zdiv.Zminus_mod_idemp_r.
  fold n0 in H.
  rewrite H.
  rewrite <- Zdiv.Zminus_mod_idemp_l with (a := n0).
  rewrite Z.mod_same.
  rewrite Zdiv.Zplus_mod_idemp_r.
  rewrite Z.mod_mod.
  simpl in *.
  rewrite Z.add_opp_r, Zdiv.Zminus_mod_idemp_r.
  rewrite Z.sub_sub_distr.
  rewrite Z.add_comm, Z.sub_diag.
  now rewrite Z.add_0_r.
  unfold n0. omega.
  unfold n0. omega.
Qed.

Lemma mod_min_eq : forall a b c, (a-b)mod Z.of_nat n = (a-c) mod Z.of_nat n ->
                                 - Z.of_nat n < a - c < Z.of_nat n ->
                                 - Z.of_nat n < a - b < Z.of_nat n ->
                                 c mod Z.of_nat n = b mod Z.of_nat n.
Proof.
  intros a b c Heq Hlac Hlab.
  generalize n_sup_1; intros Hns1.
  destruct (a ?= b) eqn : Hab, (a ?= c) eqn : Hac, (b ?= c) eqn : Hbc;
    try rewrite Z.compare_lt_iff in *;
    try rewrite Z.compare_gt_iff in *;
    try rewrite Z.compare_eq_iff in *;
    try (now rewrite Hbc in *);
         try omega.
  + rewrite <- Hab, Z.sub_diag, Zdiv.Zmod_0_l in Heq.
    replace (a - c) with (- (c - a)) in Heq by omega.
    symmetry in Heq.
    apply Zdiv.Z_mod_zero_opp_full in Heq.
    rewrite <- Z.add_0_l with (n := - - (c - a) mod Z.of_nat n) in Heq.
    rewrite Z.mod_small in Heq; try omega.
  + rewrite <- Hab, Z.sub_diag, Zdiv.Zmod_0_l in Heq.
    symmetry in Heq.
    rewrite Z.mod_small in Heq; try omega.
  + rewrite <- Hac, Z.sub_diag, Zdiv.Zmod_0_l in Heq.
    replace (a - b) with (- (b - a)) in Heq by omega.
    apply Zdiv.Z_mod_zero_opp_full in Heq.
    rewrite <- Z.add_0_l with (n := - - (b - a) mod Z.of_nat n) in Heq.
    rewrite Z.mod_small in Heq; try omega.
  + replace (a - b) with (- (b - a)) in * by omega.
    rewrite Zdiv.Z_mod_nz_opp_full in Heq; try omega.
    replace (a - c) with (- (c - a)) in * by omega.
    rewrite Zdiv.Z_mod_nz_opp_full in Heq; try omega.
    do 2 rewrite Z.mod_small in Heq; try omega.
    rewrite Z.mod_small; try omega.
    rewrite Z.mod_small; try omega.
  + replace (a - b) with (- (b - a)) in * by omega.
    rewrite Zdiv.Z_mod_nz_opp_full in Heq; try omega.
    replace (a - c) with (- (c - a)) in * by omega.
    rewrite Zdiv.Z_mod_nz_opp_full in Heq; try omega.
    do 2 rewrite Z.mod_small in Heq; try omega.
    rewrite Z.mod_small; try omega.
    rewrite Z.mod_small; try omega.   
  + replace (a - b) with (- (b - a)) in * by omega.
    rewrite Zdiv.Z_mod_nz_opp_full in Heq; try omega.
    do 2 rewrite Z.mod_small in Heq; try omega.
    rewrite Z.sub_sub_distr in Heq.
    assert (Ha : c = b - Z.of_nat n) by omega.
    rewrite Ha, <- Zdiv.Zminus_mod_idemp_r, Z.mod_same, Z.sub_0_r; try omega.
    rewrite Z.mod_small; try omega.
  + rewrite <- Hac, Z.sub_diag, Zdiv.Zmod_0_l in Heq.
    rewrite Z.mod_small in Heq; try omega.
  + replace (a - c) with (- (c - a)) in * by omega.
    rewrite Zdiv.Z_mod_nz_opp_full in Heq; try omega.
    do 2 rewrite Z.mod_small in Heq; try omega.
    rewrite Z.sub_sub_distr in Heq.
    assert (Ha : b = c - Z.of_nat n) by omega.
    rewrite Ha, <- Zdiv.Zminus_mod_idemp_r, Z.mod_same, Z.sub_0_r; try omega.
    rewrite Z.mod_small; try omega.
  + do 2 rewrite Z.mod_small in Heq; omega.
  + do 2 rewrite Z.mod_small in Heq; omega.
Qed.

Lemma unique_g_2 : forall g0 g1 g2 : Names.G,
    Loc.eq (Loc.add (create_config1 g0) (Loc.opp (create_config1 g1)))
           (Loc.add (create_config1 g0) (Loc.opp (create_config1 g2)))
    -> g1 = g2.
Proof.
  intros g0 g1 g2 Heq.
  generalize k_sup_1, k_inf_n, config1_inf_n.
  intros Hks1 Hkin Hcif.
  unfold config1, Loc.eq in Heq.
  generalize unique_g; intros Hunique.
  apply Hunique.
  simpl in *.
  unfold Loc.mul, Loc.add, Loc.opp, Loc.unit, def.n in Heq.
  do 2 rewrite Z.mod_mod in Heq; try omega.
  do 2 rewrite Zdiv.Zplus_mod_idemp_r in Heq; try omega.
  do 2 rewrite Z.add_sub_assoc in Heq.
  rewrite Z.add_comm in Heq.
  do 2 rewrite <- Z.add_sub_assoc in Heq.
  do 2 (rewrite <- Zdiv.Zplus_mod_idemp_l, Z.mod_same in Heq; try omega;
        simpl in * ) .
  unfold Loc.eq, def.n.
  apply mod_min_eq with (a := create_config1 g0).
  symmetry.
  assumption.
  rewrite Zdiv.Zminus_mod in Heq.
  rewrite Zdiv.Zminus_mod with (b := create_config1 g2) in Heq.
  assert (- Z.of_nat n < create_config1 g0 mod Z.of_nat n - create_config1 g1 mod Z.of_nat n < Z.of_nat n).
  { assert (Hmod_n := Zdiv.Z_mod_lt).
    assert (Hns : Z.of_nat n > 0) by omega.
    assert (Hma := Hmod_n (create_config1 g0) (Z.of_nat n) Hns).
    assert (Hmb := Hmod_n (create_config1 g1) (Z.of_nat n) Hns).
    split ; try omega.
  }
  do 2 rewrite Z.mod_small in H; try omega.
  unfold create_config1, Loc.mul, def.n.
  apply Zdiv.Z_mod_lt; try omega.
  unfold create_config1, Loc.mul, def.n.
  apply Zdiv.Z_mod_lt; try omega.
  unfold create_config1, Loc.mul, def.n.
  apply Zdiv.Z_mod_lt; try omega.
  assert (- Z.of_nat n < create_config1 g0 mod Z.of_nat n - create_config1 g2 mod Z.of_nat n < Z.of_nat n).
  { assert (Hmod_n := Zdiv.Z_mod_lt).
    assert (Hns : Z.of_nat n > 0) by omega.
    assert (Hma := Hmod_n (create_config1 g0) (Z.of_nat n) Hns).
    assert (Hmb := Hmod_n (create_config1 g2) (Z.of_nat n) Hns).
    split ; try omega.
  }
  do 2 rewrite Z.mod_small in H; try omega.
  unfold create_config1, Loc.mul, def.n.
  apply Zdiv.Z_mod_lt; try omega.
  unfold create_config1, Loc.mul, def.n.
  apply Zdiv.Z_mod_lt; try omega.
  unfold create_config1, Loc.mul, def.n.
  apply Zdiv.Z_mod_lt; try omega.
Qed.


(* The spectre of the initial configuration is the same that the one during 
   its computaion [round]. *)

Lemma spect_rotation : forall g : Names.G,
  Spect.eq (!! config1) (!! (Config.map (Config.app (trans (create_config1 g))) config1)).
Proof.
(* unfold Spect.multiset. *)
(* unfold Spect.eq. *)
  (* intros X. *)
  intros g0.
  unfold Config.app, trans; simpl in *.
  generalize Spect.from_config_In, config1_1, Spect.pos_in_config.
  intros HSfcI Hconfig1_1 HSpic.
  assert (Htrue : forall x:Spect.elt, Spect.In x (!!config1)
              <-> Spect.In x (!! (Config.map (Config.app (trans (create_config1 g0))) config1))).
  { unfold Config.app, trans; simpl in *.
    intros x. do 2 rewrite HSfcI.
    split.
    + intros (gc1,Hc1).
      destruct gc1 as [g1| b] eqn : Hg.
      - specialize (Hconfig1_1 g1 g0).
        destruct Hconfig1_1.
        exists (Good x0).
        simpl in *.
        rewrite <- Hc1, H.
        reflexivity.
      - ImpByz b. 
    + intros (gc1,Hc1).
      destruct gc1 as [g1| b] eqn : Hg.
      - simpl in *.
        assert (H':= Hconfig1_1 g1 g0).
        destruct H'.
        rewrite H in Hc1.
        unfold Loc.add, Loc.opp, def.n in Hc1.
        set (cc1 := create_config1 g0) in Hc1.
        set (n0 := Z.of_nat n) in Hc1.
        generalize n_sup_1; intros Hn.
        repeat rewrite Zdiv.Zminus_mod_idemp_r, Zdiv.Zplus_mod_idemp_r in Hc1;
          try omega.
        replace (cc1 + (n0 - (cc1 + (n0 - create_config1 x0) mod n0)))
        with (n0 - (n0 - create_config1 x0) mod n0) in Hc1 by omega.
        do 2 rewrite <- Zdiv.Zminus_mod_idemp_l with (a:= n0) in Hc1.
        rewrite Z.mod_same in Hc1.
        rewrite Z.sub_0_l with (n := create_config1 x0) in Hc1.
        rewrite Zdiv.Zminus_mod_idemp_r in Hc1.
        simpl in *.
        exists (Good x0).
        simpl in *.
        rewrite <- Hc1.
        unfold Loc.eq, def.n.
        rewrite Z.mod_mod; try omega.
        rewrite <- Z.sub_0_l.
        rewrite Z.sub_opp_r.
        now simpl in *.
        unfold n0.
        omega.
      - ImpByz b. 
  }
  unfold Spect.eq.
  assert (Ht : forall x : Spect.elt, 
             Spect.In x (!! config1) <-> (!! config1)[x] = 1%nat).
  { intros x; split.
    intros Hsp_In.
    assert (Hsp_In' := Hsp_In).
    (* rewrite HSfcI in Hsp. *)
    (* destruct Hsp. *)
    unfold Spect.from_config.
    (* unfold Spect.multiset. *)
    generalize unique_g.
    intros.
    rewrite Spect.multiset_spec. 
    rewrite Config.list_spec.
    rewrite map_map.
    assert (HNoDup_map : NoDupA Loc.eq (map (fun x0 : Names.ident => Config.loc (config1 x0)) Names.names)).
    { apply (map_injective_NoDupA) with (eqA := Logic.eq); autoclass; [|].
      + intros a b. apply (no_byz a). apply (no_byz b). clear a b. intros a b Hab. f_equal. now apply H.
      + rewrite NoDupA_Leibniz. apply Names.names_NoDup.
    }
    apply NoDupA_countA_occ'; autoclass; [].
    unfold Spect.from_config, Config.map in Hsp_In.
    now rewrite Config.list_spec, map_map, <- Spect.support_In, Spect.multiset_support in Hsp_In.
    unfold Spect.In. omega.
  }
  assert (Ht_map : forall x : Spect.elt, 
             Spect.In x (!! (Config.map (Config.app (trans (create_config1 g0))) config1))
       <-> (!! (Config.map (Config.app (trans (create_config1 g0))) config1))[x] = 1%nat).
  { intros x; split.
    intros Hsp_In.
    assert (Hsp_In' := Hsp_In).
    unfold Spect.from_config.
    generalize unique_g_2.
    intros. simpl in *.
    rewrite Spect.multiset_spec, Config.list_spec, map_map.
    assert (HNoDup_map : NoDupA Loc.eq
      (map (fun x => Config.loc (Config.map (Config.app (trans (create_config1 g0))) config1 x)) Names.names)).
    { apply (map_injective_NoDupA) with (eqA := Logic.eq); autoclass; [|].
      + intros a b. apply (no_byz a). apply (no_byz b). clear a b. intros g1 g2 Hg. f_equal.
        simpl in Hg. apply Loc.add_reg_l, Loc.opp_reg in Hg.
        apply (H g0). now rewrite Hg.
      + rewrite NoDupA_Leibniz. apply Names.names_NoDup.
    }
    apply NoDupA_countA_occ'.
    apply Loc.eq_equiv.
    apply HNoDup_map.
    unfold Spect.from_config in Hsp_In.
    unfold Config.map in Hsp_In.
    rewrite Config.list_spec in Hsp_In.
    rewrite map_map in Hsp_In.
    rewrite <- Spect.support_In in Hsp_In.
    rewrite Spect.multiset_support in Hsp_In.
    assumption.
    intros.
    unfold Spect.from_config in *.
    unfold Spect.In.
    omega.
  }
  intros x.
  specialize (Htrue x).
  rewrite Ht, Ht_map in Htrue.
  cut (Config.eq (Config.map
         (fun infoR : Config.RobotConf =>
          {|
          Config.loc := Loc.add (create_config1 g0) (Loc.opp (Config.loc infoR));
          Config.info := Info.app
                        (fun x0 : Z => Loc.add (create_config1 g0) (Loc.opp x0))
                        (Config.info infoR) |}) config1)
                 (Config.map (Config.app (trans (create_config1 g0))) config1)).
  intros Heq_config. rewrite Heq_config.
  destruct (Spect.In_dec x (!! config1)).
  rewrite (Ht x) in i.
  rewrite i.
  rewrite Htrue in i; now rewrite i.
  assert (n0' : ~ Spect.In x (!! (Config.map (Config.app (trans (create_config1 g0))) config1))).
  { intros Hn.
    apply n0.
    rewrite <- Ht, <- Ht_map in Htrue.
    now rewrite Htrue.
    }
  unfold Spect.In in n0;
    unfold Spect.In in n0'.
  omega.
  unfold Config.app, trans;
  simpl in *.
  reflexivity.
Qed.


(* Lemma da1_compat : Proper (Logic.eq ==> opt_eq (Loc.eq ==> Sim.eq))
  (lift_config (fun _ : Names.G => Some (fun c : Loc.t => trans c))).
Proof.
intros ? [g | b] ?; subst; simpl.
+ intros c1 c2 Hc. rewrite <- Hc; reflexivity.
+ apply Fin.case0. exact b.
Qed. *)

Definition da1 : demonic_action.
refine ({|
  relocate_byz := fun b => {| Config.loc := Loc.origin;
                              Config.info := {| Info.source := Loc.origin; Info.target := Loc.origin |} |};
  step := (fun _ => Some (fun c : Loc.t => trans c)) |}).
Proof.
- intros ? ? ? ? ? Heq. subst. now rewrite Heq.
- intros id sim c Heq. now inversion Heq.
Defined.

CoFixpoint bad_demon1 : demon := Stream.cons da1 bad_demon1.

Lemma bad_demon1_tail : Stream.tl bad_demon1 = bad_demon1.
Proof. reflexivity. Qed.

Lemma bad_demon1_head : Stream.hd bad_demon1 = da1.
Proof. reflexivity. Qed.

(*
Lemma kFair_bad_demon1 : kFair 0 bad_demon1.
Proof.
coinduction bad_fair1.
intros id1 id2. constructor. destruct id1; simpl. discriminate. apply Fin.case0. exact b.
Qed.

Theorem kFair_bad_demon : kFair 1 bad_demon1.
Proof.
intros. unfold bad_demon1.
- apply kFair_mon with 0%nat. exact kFair_bad_demon1. omega.
Qed.

Theorem kFair_bad_demon' : forall k, (k>=1)%nat -> kFair k bad_demon1.
Proof.
intros.
eapply kFair_mon with 1%nat.
- apply kFair_bad_demon;auto.
- auto.
Qed.
*)
Lemma config1_ne_unit : Z_of_nat (n mod kG) = 0 ->
      forall g : Names.G, ~ Loc.eq (create_config1 g) Loc.unit.
Proof.
assert (1 < Z.of_nat n) by (generalize n_sup_1; omega).
intros Hmod [g Hg]. unfold create_config1. simpl.
unfold Loc.mul, Loc.eq, Loc.unit, def.n. unfold K.nG in *.
rewrite Z.mod_1_l, Z.mul_1_r; trivial; [].
assert (Hn : n = (kG * (n / kG))%nat).
{ rewrite <- Nat2Z.inj_0 in Hmod. apply Nat2Z.inj in Hmod. rewrite Nat.div_exact; lia. }
rewrite Z.mod_mod; try omega; [].
rewrite Z.mod_small.
+ destruct g; simpl.
  - omega.
  - change 1 with (Z.of_nat 1). intro Heq. apply Nat2Z.inj in Heq.
    generalize k_inf_n. nia.
+ split; try lia; []. rewrite Hn at 2.
  apply Nat2Z.inj_lt, Nat.mul_lt_mono_pos_r; nia.
Qed.

(** **  First case: the robots moves **)

Lemma neq_a_1a : forall a, ~Loc.eq a (Loc.add Loc.unit a).
Proof.
generalize n_sup_1.
intros.
unfold Loc.eq, Loc.add, def.n, Loc.unit.
rewrite Z.mod_mod, <- Zdiv.Zplus_mod_idemp_r; try omega.
destruct (a mod Z.of_nat n ?= Z.of_nat n) eqn : Hn;
try rewrite Z.compare_lt_iff in *;
try rewrite Z.compare_eq_iff in *;
try rewrite Z.compare_gt_iff in *.
+ rewrite Hn, <- Zdiv.Zplus_mod_idemp_r, Zdiv.Z_mod_same_full.
  simpl in *; rewrite Z.mod_1_l;
  omega.
+ destruct (a mod Z.of_nat n) eqn : Hp.
  - simpl in *.
    rewrite Z.mod_1_l; omega.
  - apply Zlt_le_succ in Hn.
    unfold Z.succ in Hn.
    apply Zle_lt_or_eq in Hn.
    destruct Hn.
    rewrite Zdiv.Zmod_small; try split; try omega.
    apply Zle_0_pos.
    rewrite Z.add_comm, H0, Zdiv.Z_mod_same_full.
    generalize Zle_0_pos.
    omega.
  - assert (Hn0: 0 < Z.of_nat n) by omega.
    generalize (Z.mod_pos_bound a (Z.of_nat n) Hn0); intros.
    rewrite Hp in H0.
    generalize (Pos2Z.neg_is_neg p).
    omega.
+ assert (Hn0: 0 < Z.of_nat n) by omega.
  generalize (Z.mod_pos_bound a (Z.of_nat n) Hn0); intros.
  omega.
Qed.

Section Move1.
  
Hypothesis Hm : m mod (Z.of_nat n) <> 0.

Lemma neq_a_a1 : forall a, ~Loc.eq a (a - 1).
Proof.
generalize n_sup_1.
intros.
unfold Loc.eq, Loc.add, def.n, Loc.unit.
rewrite <- Zdiv.Zminus_mod_idemp_l; try omega.
destruct (a mod Z.of_nat n ?= Z.of_nat n) eqn : Hn;
try rewrite Z.compare_lt_iff in *;
try rewrite Z.compare_eq_iff in *;
try rewrite Z.compare_gt_iff in *.
+ rewrite Hn, Zdiv.Zmod_small; omega.
+ destruct (a mod Z.of_nat n) eqn : Hp.
  - rewrite <- Zdiv.Z_mod_same_full with (a:= Z.of_nat n) at 2.
    rewrite Zdiv.Zminus_mod_idemp_l, Zdiv.Zmod_small; omega.
  - rewrite Zdiv.Zmod_small; try omega.
    generalize (Pos2Z.is_pos p); omega.
  - assert (Hn0: 0 < Z.of_nat n) by omega.
    generalize (Z.mod_pos_bound a (Z.of_nat n) Hn0); intros.
    rewrite Hp in H0.
    generalize (Pos2Z.neg_is_neg p).
    omega.
+ assert (Hn0: 0 < Z.of_nat n) by omega.
  generalize (Z.mod_pos_bound a (Z.of_nat n) Hn0); intros.
  omega.
Qed.


Notation "s [ pt ]" := (Spect.multiplicity pt s) (at level 5, format "s [ pt ]").

(* This function moves every robots of [k] nodes. *)
Definition f_config config k : Config.t :=
  fun id =>
      match id with
      | Good g => {| Config.loc := Loc.add k (Config.loc (config (Good g)));
                     Config.info := Config.info (config (Good g)) |}
      | Byz b => config (Byz b)
      end.

Instance f_config_compat : Proper (Config.eq ==> Z.eq ==> Config.eq) f_config.
Proof.
  intros c1 c2 Hc k1 k2 Hk.
  unfold f_config.
  unfold Config.eq.
  intros [g|b]; try ImpByz b.
  split; simpl in *.
  rewrite Hk.
  destruct (Hc (Good g)) as (Hc',_). 
  rewrite Hc'.
  reflexivity.
  apply Hc.
Qed.


(* Two configuration are equivalent if all robots of the first are moved of the same [k] numbur to have the second. *)
Definition equiv_config config1 config2: Prop := exists k, Config.eq config2 (f_config config1 k).


(* the same than [count_occ_map], but with the abstraction. *)

Lemma countA_occ_map : forall (A B: Type) (f : A -> B) (eqA : A -> A -> Prop)
                     (eqB : B -> B -> Prop)
                     (decA : forall x x' : A, {eqA x x'} + {~eqA x x'})
                     (decB : forall y y' : B, {eqB y y'} + {~eqB y y'}),
                     (forall x1 x2 : A, eqB (f x1) (f x2) <-> eqA x1 x2) ->
                     forall (l : list A), Equivalence eqA -> Equivalence eqB ->
                                        forall x, countA_occ eqA decA x l =
                                                  countA_occ eqB decB (f x) (map f l).
Proof.
  intros. 
  unfold countA_occ.
  induction l.
  + simpl in *.
    reflexivity.
  + destruct (decA a x) eqn : HdecA;
      rewrite map_cons.
    - destruct (decB (f a) (f x)) eqn : HdecB.
      * f_equiv.
        apply IHl.
      * destruct n0.
        now rewrite H.
    - destruct (decB (f a) (f x)) eqn : HdecB.
      destruct n0.
      now rewrite <- H.
      apply IHl.
Qed.


(* utiliser le prédicat d'équivalence (equiv_config) pour prouver le spectre. *)


  
Lemma round1_move_g : forall g0, Loc.eq (Config.loc (round r da1 config1 (Good g0)))
                        (Loc.add (Config.loc (config1 (Good g0))) (Loc.opp m)).
Proof.
  intros g0.
  unfold move in Hmove.
  simpl in *.
  generalize spect_rotation; intro.
  assert (Hpgm := pgm_compat r (H g0)). simpl in Hpgm.
  unfold Loc.add, Loc.opp, Loc.unit in *.
  rewrite <- Zdiv.Zminus_mod_idemp_r.
  rewrite <- Hpgm, Hmove.
  rewrite Zdiv.Zminus_mod_idemp_r.
  reflexivity.
Qed.

Lemma moving_no_stop : ~Stopped (execute r bad_demon1 config1).
Proof.
  intros Hs.
  generalize n_sup_1; intros Hn1.
  destruct Hs as (Hs, _).
  unfold stop_now in Hs.
  simpl in *.
  specialize (Hs (Good g)).
  unfold Config.eq_RobotConf in Hs.
  destruct Hs as (Hs, _).
  rewrite round1_move_g in Hs.
  unfold Loc.add, Loc.opp, Loc.unit, def.n in *.
  rewrite <- Zdiv.Zminus_mod_idemp_l, Z.mod_same in Hs.
  simpl in *.
  rewrite Zdiv.Zplus_mod_idemp_r in Hs.
  rewrite Z.add_opp_r in Hs.
  unfold Loc.eq in *.
  rewrite Z.mod_mod in Hs.
  assert (0 < (m mod Z.of_nat def.n) < Z.of_nat def.n).
  split.
  assert (Z.of_nat def.n > 0) by (generalize n_sup_1; unfold def.n ; omega).
  generalize (Zdiv.Z_mod_lt m (Z.of_nat def.n) H).
  unfold def.n.
  omega.
  apply Zdiv.Z_mod_lt.
  generalize n_sup_1; unfold def.n; omega.
  rewrite Zdiv.Zminus_mod in Hs.
  destruct ((create_config1 g) mod Z.of_nat def.n ?= (m mod Z.of_nat def.n)) eqn : Hcompare_config1_m;
    try rewrite Z.compare_eq_iff in *;
    try rewrite Z.compare_gt_iff in *;
    try rewrite Z.compare_lt_iff in *.
  + (* rewrite <- Hcompare_config1_m in Hm_mod. *)
    rewrite <- Hcompare_config1_m, Z.sub_diag, Z.mod_0_l in Hs.
    omega.
    unfold def.n; generalize n_sup_1; omega.
  + rewrite <- Z.lt_sub_0 in Hcompare_config1_m.
    rewrite Z.add_lt_mono_l with (p := Z.of_nat def.n) in Hcompare_config1_m.
    simpl in *.
    replace (create_config1 g mod Z.of_nat def.n - m mod Z.of_nat def.n) with
    (0 + (create_config1 g mod Z.of_nat def.n - m mod Z.of_nat def.n)) in Hs by omega.
    rewrite <- Z.mod_same with (a := Z.of_nat def.n) in Hs.
    assert (- Z.of_nat def.n < create_config1 g mod Z.of_nat def.n - m mod Z.of_nat def.n).
    assert (0 <= create_config1 g mod Z.of_nat def.n).
    apply Zdiv.Z_mod_lt.
    unfold def.n; generalize n_sup_1; omega.
    omega.
    rewrite Zdiv.Zplus_mod_idemp_l in Hs.
    rewrite Z.mod_small with (a :=  (Z.of_nat def.n + (create_config1 g mod Z.of_nat def.n - m mod Z.of_nat def.n))) in Hs.
    omega.
    split; try omega.
    omega.
  + rewrite Z.mod_small with (a := (create_config1 g mod Z.of_nat def.n - m mod Z.of_nat def.n)) in Hs.
    omega.
    split.
    rewrite <- Z.lt_0_sub in Hcompare_config1_m.
    omega.
    assert (Hconfig := Zdiv.Z_mod_lt (create_config1 g) (Z.of_nat def.n)).
    assert (Hm' := Zdiv.Z_mod_lt m (Z.of_nat def.n)).
    omega.
  + unfold def.n; omega.
  + unfold def.n; lia.   
Qed.  


(* the spectre of any configuration during the computation [round] of the new 
   positions of its robots is equal the the spectre of the initial configuration 
   during the same computation [round] *)
Lemma config1_Spectre_Equiv : forall config g0,
    equiv_config config1 config->
    Spect.eq (!! (Config.map (Config.app
                                (trans (Config.loc (config (Good g0)))))
                             config))
             (!! (Config.map (Config.app
                                (trans (Config.loc (config1 (Good g0)))))
                             config1)).
Proof.
  intros config g0 Hconfig_equiv x.
  unfold Spect.from_config in *.
  (* unfold Spect.multiset. *)
  simpl in *.
  unfold Config.map in *.
  repeat rewrite Spect.multiset_spec in *.
  unfold Config.app, trans; simpl.
  unfold equiv_config, f_config in *.
  destruct Hconfig_equiv.
  destruct (H (Good g0)) as (Hl, Hri).
  simpl in *.
  assert (SetoidList.NoDupA Loc.eq
                            (map (fun x : Names.ident =>
                           Config.loc (Config.app (trans (Config.loc (config (Good g0))))
                                                          (config x)))
                                 Names.names)).
  {
    apply (map_injective_NoDupA eq_equivalence Loc.eq_equiv).
    + intros a b Hab. now rewrite Hab.
    + intros id1 id2 Hloc.
      destruct id1 as [g1|b1], id2 as [g2|b2]; try ImpByz b1; try ImpByz b2.
      unfold Config.app,trans in *; simpl in *.
      rewrite (H (Good g0)), (H (Good g1)), (H (Good g2)) in Hloc. simpl in Hloc.
      f_equal. apply (unique_g_2 g0). do 2 f_equiv.
      now apply Loc.add_reg_l, Loc.opp_reg, Loc.add_reg_l in Hloc.
    + rewrite NoDupA_Leibniz. apply Names.names_NoDup.
  }
  assert (forall elt, Spect.In elt (!! (Config.map (Config.app
                                (trans (Config.loc (config (Good g0)))))
                                                   config)) ->
                      countA_occ Loc.eq Loc.eq_dec elt (map Config.loc
        (Config.list
           (fun id : Names.ident =>
            Config.app (trans (Config.loc (config (Good g0)))) (config id)))) = 1%nat).
  {
    intros elt Hspe.
    assert ((countA_occ Loc.eq Loc.eq_dec elt (map Config.loc
        (Config.list
           (fun id : Names.ident =>
              Config.app (trans (Config.loc (config (Good g0)))) (config id)))) > 1)%nat
                                              -> False).
    {
      intros Hgt.
      rewrite Config.list_spec, map_map in *.
     
      rewrite (NoDupA_countA_occ' Loc.eq_dec) in H0.
      rewrite <- Spect.support_In in Hspe.
      unfold Spect.from_config in Hspe.
      unfold Config.map in Hspe.
      rewrite Config.list_spec in Hspe.
      rewrite map_map in Hspe.
      rewrite Spect.multiset_support in Hspe.
      specialize (H0 elt Hspe).
      rewrite H0 in Hgt.
      omega.
      apply Loc.eq_equiv.
    }
    rewrite <- Spect.support_In in Hspe.
    unfold Spect.from_config in Hspe.
    rewrite Spect.multiset_support in Hspe.
    unfold Config.map in Hspe.
    rewrite <- (countA_occ_pos Loc.eq_equiv Loc.eq_dec) in Hspe.
    destruct ( (countA_occ Loc.eq Loc.eq_dec elt
          (map Config.loc
             (Config.list
                (fun id : Names.ident =>
                   Config.app (trans (Config.loc (config (Good g0)))) (config id))))
          ?= 1)%nat) eqn : Heq; try rewrite <- nat_compare_lt in *;
      try rewrite <- nat_compare_gt in *;
      try apply nat_compare_eq in Heq.
    - assumption.
    - assert (countA_occ Loc.eq Loc.eq_dec elt
           (map Config.loc
              (Config.list
                 (fun id : Names.ident =>
                  Config.app (trans (Config.loc (config (Good g0)))) (config id)))) <= 0)%nat by omega.
      apply le_not_gt in H2.
      contradiction.
    - exfalso; apply H1; apply Heq.
  }
  assert (forall elt,
             Spect.In elt (!! (Config.map (Config.app (trans (Config.loc (config (Good g0))))) config))
         <-> Spect.In elt (!! (Config.map (Config.app (trans (Config.loc (config1 (Good g0))))) config1))).
  {  unfold Config.app, trans; simpl in *.
     intros elt.
     do 2 rewrite Spect.from_config_In.
     split.
     + intros (gc1,Hc1).
       destruct gc1 as [g1| b] eqn : Hg.
     - generalize (config1_1 g1 g0); intros Hc11.
       destruct Hc11.
       exists (Good g1).
       simpl in *.
       rewrite <- Hc1.
       rewrite Hl, (H (Good g1)).
       simpl.
       rewrite <- Loc.add_assoc.
       rewrite Loc.add_comm with (v := Loc.opp (Loc.add x0 (create_config1 g1))).
       rewrite Loc.opp_distr_add.
       do 2 rewrite Loc.add_assoc.
       rewrite Loc.add_opp.
       rewrite Loc.add_comm with (u := Loc.origin).
       now rewrite Loc.add_origin, Loc.add_comm.
     - ImpByz b.
   + intros (gc1,Hc1).
     destruct gc1 as [g1| b] eqn : Hg.
     - generalize (config1_1 g1 g0); intros Hc11.
       destruct Hc11.
       exists (Good g1).
       simpl in *.
       rewrite <- Hc1.
       rewrite Hl, (H (Good g1)).
       simpl.
       rewrite <- Loc.add_assoc.
       rewrite Loc.add_comm with (v := Loc.opp (Loc.add x0 (create_config1 g1))).
       rewrite Loc.opp_distr_add.
       do 2 rewrite Loc.add_assoc.
       rewrite Loc.add_opp.
       rewrite Loc.add_comm with (u := Loc.origin).
       now rewrite Loc.add_origin, Loc.add_comm.
     - ImpByz b.
  }
  assert (Ht_map : forall x : Spect.elt, 
             Spect.In x (!! (Config.map (Config.app (trans (Config.loc (config1 (Good g0))))) config1))
       <-> (!! (Config.map (Config.app (trans (Config.loc (config1 (Good g0))))) config1))[x] = 1%nat).
  { intros elt; split.
    intros Hsp_In.
    assert (Hsp_In' := Hsp_In).
    (* rewrite HSfcI in Hsp. *)
    (* destruct Hsp. *)
    unfold Spect.from_config.
    (* unfold Spect.multiset. *)
    generalize unique_g_2.
    intros.
    simpl in *.
    rewrite Spect.multiset_spec, Config.list_spec, map_map.
    assert (HNoDup_map : NoDupA Loc.eq
      (map (fun id => Config.loc (Config.map (Config.app (trans (create_config1 g0))) config1 id)) Names.names)).
    { apply (map_injective_NoDupA) with (eqA := Logic.eq); autoclass; [|].
      + intros id1 id2. apply (no_byz id1), (no_byz id2). clear id1 id2. intros g1 g2 Heq. f_equal.
        apply (H3 g0), Heq.
      + rewrite NoDupA_Leibniz. apply Names.names_NoDup.
    }
    apply NoDupA_countA_occ'.
    apply Loc.eq_equiv.
    apply HNoDup_map.
    unfold Spect.from_config in Hsp_In.
    unfold Config.map in Hsp_In.
    rewrite Config.list_spec in Hsp_In.
    rewrite map_map in Hsp_In.
    rewrite <- Spect.support_In in Hsp_In.
    rewrite Spect.multiset_support in Hsp_In.
    assumption.
    intros.
    unfold Spect.from_config in *.
    unfold Spect.In.
    omega.
  }
  specialize (Ht_map x).
  destruct (Spect.In_dec x (!! (Config.map (Config.app
                                (trans (Config.loc (config (Good g0)))))
                             config))).
  + assert (i' : Spect.In x (!!
                             (Config.map (Config.app (trans (Config.loc (config1 (Good g0))))) config1))) by now rewrite <- H2.
    unfold Spect.from_config, Config.map in *.
    rewrite Spect.multiset_spec in *.
    unfold Config.app, trans in *; simpl in *.
    destruct Ht_map as (Ht1, Ht2).
    rewrite H1, Ht1.
    reflexivity.
    apply i'.
    apply i.
  + assert (n0' : ~ Spect.In x (!!
                                  (Config.map (Config.app (trans (Config.loc (config1 (Good g0))))) config1))) by now rewrite <- H2.
    rewrite Spect.not_In in n0.
    rewrite Spect.not_In in n0'.
    unfold Spect.from_config, Config.map in *.
    rewrite Spect.multiset_spec in *.
    unfold Config.app, trans in *; simpl in *.
    rewrite n0, n0'.
    reflexivity.
Qed.


(* any configuration equivalent to the starting one will not stop if executed with 
   [r] and [bad_demon1] *)
Lemma moving_never_stop : forall config,
    equiv_config config1 config ->
    ~Stopped (execute r bad_demon1 config).
Proof.
  intros config Hconfig_equiv Hstop.
  destruct Hstop as (Hstop, _).
  unfold stop_now in *.
  simpl in *.
  unfold Config.eq, round in Hstop.
  specialize (Hstop (Good g)).
  destruct Hstop as (Hstop,_).
  cbn -[trans] in Hstop.
  rewrite (config1_Spectre_Equiv) in Hstop.
  unfold config1 in Hstop; cbn -[trans] in Hstop.
  rewrite <- spect_rotation in Hstop.
  unfold move in Hmove.
  rewrite Hmove in Hstop.
  set (X := Config.loc (config (Good g))) in *.
  unfold trans in Hstop. simpl in Hstop.
  unfold Loc.add, Loc.opp, Loc.eq in *.
  rewrite <- Zdiv.Zminus_mod_idemp_l, Z.mod_same, Z.mod_mod,
  Zdiv.Zplus_mod_idemp_r in Hstop;
    try (unfold def.n; generalize n_sup_1; omega).
  simpl in Hstop.
  replace (X + -m) with (X - m) in * by omega.
  assert (0 < (m mod Z.of_nat def.n) < Z.of_nat def.n).
  split.
  assert (Z.of_nat def.n > 0) by (generalize n_sup_1; unfold def.n ; omega).
  generalize (Zdiv.Z_mod_lt m (Z.of_nat def.n) H).
  unfold def.n.
  omega.
  apply Zdiv.Z_mod_lt.
  generalize n_sup_1; unfold def.n; omega.
  rewrite Zdiv.Zminus_mod in Hstop.
  destruct (X mod Z.of_nat def.n ?= (m mod Z.of_nat def.n)) eqn : Hcompare_X_m;
    try rewrite Z.compare_eq_iff in *;
    try rewrite Z.compare_gt_iff in *;
    try rewrite Z.compare_lt_iff in *.
  + rewrite Hcompare_X_m, Z.sub_diag, Zdiv.Zmod_0_l in Hstop.
    omega.
  + rewrite <- Z.lt_sub_0 in Hcompare_X_m.
    rewrite Z.add_lt_mono_l with (p := Z.of_nat def.n) in Hcompare_X_m.
    simpl in *.
    replace (X mod Z.of_nat def.n - m mod Z.of_nat def.n) with
    (0 + (X mod Z.of_nat def.n - m mod Z.of_nat def.n)) in Hstop by omega.
    rewrite <- Z.mod_same with (a := Z.of_nat def.n) in Hstop.
    assert (- Z.of_nat def.n < X mod Z.of_nat def.n - m mod Z.of_nat def.n).
    assert (0 <= X mod Z.of_nat def.n).
    apply Zdiv.Z_mod_lt.
    unfold def.n; generalize n_sup_1; omega.
    omega.
    rewrite Zdiv.Zplus_mod_idemp_l in Hstop.
    rewrite Z.mod_small with (a :=  (Z.of_nat def.n + (X mod Z.of_nat def.n - m mod Z.of_nat def.n))) in Hstop.
    omega.
    split; try omega.
    omega.
  + rewrite Z.mod_small with (a := (X mod Z.of_nat def.n - m mod Z.of_nat def.n)) in Hstop.
    omega.
    split.
    rewrite <- Z.lt_0_sub in Hcompare_X_m.
    omega.
    assert (Hconfig := Zdiv.Z_mod_lt (X) (Z.of_nat def.n)).
    assert (Hm' := Zdiv.Z_mod_lt m (Z.of_nat def.n)).
    omega.
  + assumption.
Qed.


 (* A configuration where the robots are moved of [k] nodes compared to the 
    starting configuration is moved of [((k-1) mod n) mod n] nodes after a round. *)
Lemma rec_config_equiv : forall config k,
    Config.eq config (f_config config1 k)
    -> Config.eq (round r da1 config) (f_config config1 (Loc.add k (Loc.opp m))).
Proof.
  intros config k Heq [g|b]; try ImpByz b.
  split.
  + assert (Hequiv : equiv_config config1 config) by (now exists k).
    unfold f_config in *.
    unfold round.
    cbn -[trans] in *.
    specialize (Heq (Good g)).
    destruct Heq as (Heq, _).
    cbn -[trans] in *.
    rewrite config1_Spectre_Equiv .
    unfold config1 at 1.
    cbn -[trans].
    rewrite <- spect_rotation; try assumption.
    unfold move in *.
    rewrite Hmove, Heq. simpl.
    rewrite Loc.add_comm, Loc.add_assoc.
    rewrite Loc.add_comm with (v := k).
    reflexivity.
    assumption.
  + apply Heq.
Qed.

Definition AlwaysEquiv (e : execution) : Prop :=
  Stream.forever (Stream.instant (equiv_config config1)) e.

Definition AlwaysMoving (e : execution) : Prop :=
  Stream.forever (fun e1 =>  ~ Stopped e1) e.

(* An execution that is satisfing the predicate [AlwaysEquiv]
   satisfy the [AlwaysMoving] one too. *)

Lemma AlwaysEquiv_impl_AlwaysMoving : forall e,
    e = execute r bad_demon1 (Stream.hd e)
    -> AlwaysEquiv e -> AlwaysMoving e.
Proof.
  cofix.
  intros e Heq_e HAequiv.
  constructor.
  - destruct HAequiv.
    unfold equiv_config in H.
    destruct H.
    assert (Hcomp := execute_compat (reflexivity r) (reflexivity bad_demon1) H). 
    rewrite Heq_e.
    rewrite Hcomp.
    apply moving_never_stop.
    exists x.
    reflexivity.
  -  destruct HAequiv.
     apply AlwaysEquiv_impl_AlwaysMoving.
     + rewrite Heq_e at 1.
       rewrite execute_tail.
       simpl in *.
       rewrite Heq_e at 2.
       simpl in *.
       reflexivity.
     + assumption.
Qed.



(*  if a configuration is equivalent to the starting one, it respect the predicate 
    [AlwaysEquiv] *)

Lemma AlwaysEquiv_config1 : forall config, equiv_config config1 config
                                       -> AlwaysEquiv (execute r bad_demon1 config).
Proof.
  cofix.
  intros.
  constructor.
  + now simpl in *.
  + apply AlwaysEquiv_config1.
    simpl in *.
    unfold equiv_config.
    destruct H.
    exists (Loc.add x (Loc.opp m)).
    now apply rec_config_equiv.
Qed.

(* the starting configuration respect the [AlwaysMoving] predicate *)

Lemma config1_AlwaysMoving : AlwaysMoving (execute r bad_demon1 config1).
Proof.
  apply AlwaysEquiv_impl_AlwaysMoving.
  now simpl.
  apply AlwaysEquiv_config1.
  exists 0.
  unfold f_config.
  intros [g|b]; try ImpByz b.
  fold Loc.origin.
  rewrite Loc.add_comm, Loc.add_origin.
  try repeat split; now simpl in *.
Qed.

(* If an execution use [r] as its robogram, and [bad_demon1] as its demon, *
   and if the execution respect the [AlwaysMoving] predicate, it can't respect 
   the [Will_Stop] one *)

Lemma AlwaysMoving_impl_not_WillStop : forall e,
    e = execute r bad_demon1 (Stream.hd e)
    -> AlwaysMoving e -> ~ Will_stop e.
Proof.
intros e Heq_e Hmo Hst.
destruct Hmo.
induction Hst.
contradiction.
apply IHHst.
rewrite Heq_e.
cbn.
reflexivity.
now destruct Hmo.
now destruct Hmo.
Qed.



(* The starting configuration will not stop *)
Lemma never_stop : ~ Will_stop (execute r bad_demon1 config1).
Proof.
  apply AlwaysMoving_impl_not_WillStop.
  cbn.
  reflexivity.
  apply config1_AlwaysMoving.
Qed.

  (* final theorem first part: if we move, In the asynchronous model, and if k 
     divide n, then the exploration with stop of a n-node ring is not possible. *)

Theorem no_exploration_moving : Z_of_nat (n mod kG) = 0 -> ~ (forall d, FullSolExplorationStop r d).
Proof.
intros Hmod Habs.
specialize (Habs bad_demon1).
unfold FullSolExplorationStop in *.
destruct (Habs config1) as (_, Hstop).
now apply never_stop.
Save.

End Move1.

Section Stop.

  Hypothesis Hm : m mod Z.of_nat n = 0.

  
  Lemma config1_eq_round_config1 :
    Config.eq config1 (round r da1 config1).
    Proof.
      intros [g|b]; try ImpByz b.
      unfold round.
      split; cbn -[trans]; try reflexivity.
      rewrite <- spect_rotation. simpl.
      unfold move in Hmove.
      rewrite Hmove.
      unfold Loc.opp.
      rewrite Zdiv.Zminus_mod, Z.mod_same.
      unfold def.n.
      rewrite Hm.
      simpl.
      rewrite Z.mod_0_l.
      fold Loc.origin.
      now rewrite Loc.add_origin.
      generalize n_sup_1; omega.
      generalize n_sup_1; unfold def.n; omega.
      split; reflexivity.
    Qed.

   Lemma NeverVisited_config1 : forall e,
       eeq e (execute r bad_demon1 config1) ->
       exists l, ~ Will_be_visited l e.
  Proof.
    intros e Heq_e.
    exists Loc.unit.
    intros Hl.
    induction Hl.
    + destruct H as (g0, Hvis).
      rewrite Heq_e in Hvis.
      simpl in Hvis.
      assert (Z.of_nat (n mod kG) = 0) by (generalize kdn; omega).
      now apply (config1_ne_unit H g0).
    + apply IHHl.
      rewrite Heq_e.
      cbn.
      symmetry.
      apply (execute_compat (reflexivity r) (reflexivity bad_demon1)
                            config1_eq_round_config1).
  Qed.


  Lemma never_visited :
      ~ (forall l : Loc.t, Will_be_visited l (execute r bad_demon1 config1)).
  Proof.
    intros Hw.
    generalize (NeverVisited_config1 (reflexivity (execute r bad_demon1 config1))).
    intros Hfalse.
    destruct Hfalse as (g0, Hfalse).
    specialize (Hw g0).
    contradiction.
Qed.
    
  Theorem no_exploration_idle : Z_of_nat (n mod kG) = 0 -> ~ (forall d, FullSolExplorationStop r d).
  Proof.
    intros Hmod Habs.
    specialize (Habs bad_demon1).
    destruct (Habs config1) as (Hexpl, _).
    now apply never_visited.
  Save.

End Stop.

Theorem no_exploration : Z_of_nat (n mod kG) = 0 -> ~ (forall d, FullSolExplorationStop r d).
Proof.
  generalize no_exploration_idle, no_exploration_moving.
  intros.
  destruct (Loc.eq_dec m 0); unfold Loc.eq, def.n in *;
  rewrite Z.mod_0_l in *.
  apply H; try assumption.
  generalize n_sup_1; omega.
  apply H0; try assumption.
  generalize n_sup_1; omega.
Save.

End Exploration.<|MERGE_RESOLUTION|>--- conflicted
+++ resolved
@@ -34,11 +34,14 @@
 Require Import Pactole.Exploration.ZnZ.Definitions.
 Require Import Pactole.Exploration.ZnZ.test_modulo.
 
+
 Set Implicit Arguments.
+
 (* taille de l'anneau*)
 Parameter n : nat.
 Axiom n_sup_1 : 1 < n.
 
+(** There are KG good robots and no byzantine ones. *)
 Parameter kG : nat.
 Axiom kdn : n mod kG = 0.
 Axiom k_inf_n : kG < n.
@@ -60,18 +63,12 @@
 (** The setting is a ring. *)
 Module Loc := Ring(def).
 
-(** There are KG good robots and no byzantine ones. *)
-
 Module Info := SourceTarget(Loc).
 
 (** We instantiate in our setting the generic definitions of the exploration problem. *)
 Module DefsE := Definitions.ExplorationDefs(Loc)(K)(Info).
 Export DefsE.
 
-<<<<<<< HEAD
-Coercion Sim.sim_f : Sim.t >-> DiscreteSimilarity.bijection.
-Coercion DiscreteSimilarity.section : DiscreteSimilarity.bijection >-> Funclass.
-
 Lemma no_byz : forall (id : Names.ident) P, (forall g, P (Good g)) -> P id.
 Proof.
 intros [g | b] P HP.
@@ -83,8 +80,6 @@
   (forall g, Config.eq_RobotConf (config1 (Good g)) (config2 (Good g))) -> Config.eq config1 config2.
 Proof. intros config1 config2 Heq id. apply (no_byz id). intro g. apply Heq. Qed.
 
-=======
->>>>>>> ab01649a
 Ltac ImpByz b := 
   assert (Hfalse := Names.Bnames_length);
   assert (Hfalse' := Names.In_Bnames b);
