(**************************************************************************)
(**   Mechanised Framework for Local Interactions & Distributed Algorithms
      T. Balabonski, R. Pelle , L. Rieg, X. Urbain
               
      PACTOLE project                                                      
                                                                          
      This file is distributed under the terms of the CeCILL-C licence     
                                                                          *)
(**************************************************************************)

Set Automatic Coercions Import. (* coercions are available as soon as functor application *)
Require Import Reals.
Require Import Omega.
Require Import Arith.Div2.
Require Import Psatz.
Require Import Equalities.
Require Import Morphisms.
Require Import Decidable.
Require Import Pactole.Preliminary.
Require Import Pactole.Stream.
Require Import Pactole.Robots.
Require Import Pactole.Configurations.
Require Import Pactole.CommonGraphFormalism.
Require Import Pactole.DiscreteGraphFormalismSSync.
Require Import Pactole.DiscreteSimilarity.
Require Import Pactole.CommonDiscreteFormalism.
Require Import Pactole.DiscreteRigidFormalism.
Require Import Pactole.MultisetSpectrum.
Require Import Pactole.CommonIsoGraphFormalism.
Require Import Pactole.Exploration.Graph.GraphFromZnZ.


Close Scope Z_scope.
Set Implicit Arguments.


(** Definition of the ring. *)
Parameter n : nat.
Axiom n_sup_1 : 1 < n.

<<<<<<< HEAD
Module Def : RingDef with Definition n := n.
 Definition n:= n.
 Lemma n_pos : n <> 0. Proof. unfold n. generalize n_sup_1. omega. Qed.
 Lemma n_sup_1 : n > 1. Proof. unfold n; apply n_sup_1. Qed.
End Def.


Module ExplorationDefs (N : Size).

Import Def.
Module Names := Robots.Make(N).
Module Ring := MakeRing(Def).


Module Loc <: DecidableType.
  Definition t := Ring.V.
  Definition eq := Ring.Veq.
  Definition eq_dec : forall x y, {eq x y} + {~eq x y} := Ring.Veq_dec.
  Instance eq_equiv : Equivalence eq := Ring.Veq_equiv.
  Definition origin := Ring.of_Z 0.
  
  Definition add (x y : t) := Ring.of_Z (Ring.to_Z x + Ring.to_Z y).
  Definition mul (x y : t) := Ring.of_Z (Ring.to_Z x * Ring.to_Z y).
  Definition unit := Ring.of_Z 1.
  Definition opp (x : t) := Ring.of_Z (- Ring.to_Z x)%Z.
  
  Instance add_compat : Proper (eq ==> eq ==> eq) add.
  Proof. intros ? ? Hx ? ? Hy. hnf in Hx, Hy. unfold add. now rewrite Hx, Hy. Qed.
  
  Instance mul_compat : Proper (eq ==> eq ==> eq) mul.
  Proof. intros ? ? Hx ? ? Hy. hnf in Hx, Hy. unfold mul. now rewrite Hx, Hy. Qed.
  
  Instance opp_compat : Proper (eq ==> eq) opp.
  Proof. intros ? ? Heq. hnf in Heq. unfold opp. now rewrite Heq. Qed.
  
  Lemma add_origin : forall u, eq (add u origin) u.
  Proof.
  generalize (Def.n_sup_1).
  intros Hn u. hnf. unfold add, origin.
  rewrite Ring.Z2Z, Z.mod_0_l, Z.add_0_r, Ring.V2V; trivial; unfold Ring.n; omega.
  Qed.
  
  Lemma add_opp : forall u, eq (add u (opp u)) origin.
  Proof.
  intro u. unfold add, opp, origin. hnf. rewrite Ring.Z2Z.
  apply eq_proj1. unfold Ring.of_Z. simpl. rewrite Zdiv.Zplus_mod_idemp_r.
  ring_simplify (Ring.to_Z u + - Ring.to_Z u)%Z.
  rewrite Z.mod_0_l; trivial; [].
  generalize (Def.n_sup_1). unfold Ring.n. omega.
  Qed.
  
  Lemma add_assoc : forall u v w, eq (add u (add v w)) (add (add u v) w).
  Proof.
  intros u v w. hnf. unfold eq, add.
  rewrite 2 Ring.Z2Z. apply eq_proj1. unfold Ring.of_Z. simpl.
  rewrite Zdiv.Zplus_mod_idemp_r, Zdiv.Zplus_mod_idemp_l.
  do 2 f_equal. ring.
  Qed.
  
  Lemma add_comm : forall u v, eq (add u v) (add v u).
  Proof.
  unfold eq, add. intros u v. hnf.
  now rewrite Z.add_comm.
  Qed.
  
  Lemma add_reg_r : forall w u v, eq (add u w) (add v w) -> eq u v.
  Proof. (* proof taken from DiscreteSpace.v *)
  intros w u v Heq. setoid_rewrite <- add_origin.
  now rewrite <- (add_opp w), add_assoc, Heq, <- add_assoc.
  Qed.
  
  Lemma add_reg_l : forall w u v, eq (add w u) (add w v) -> eq u v.
  Proof. (* proof taken from DiscreteSpace.v *)
  setoid_rewrite add_comm. apply add_reg_r.
  Qed.
  
  Lemma opp_opp : forall u, eq (opp (opp u)) u.
  Proof.
  generalize (Def.n_sup_1).
  intros Hn [u Hu]. unfold opp. hnf. rewrite Ring.Z2Z.
  apply eq_proj1. unfold Ring.of_Z. simpl.
  destruct (Nat.eq_dec u 0); try (now subst); []. (* required for the proofs about Z.opp and mod *)
  unfold Ring.to_Z. simpl proj1_sig.
  rewrite (Z.mod_opp_l_nz (Z.of_nat u)), (Z.mod_small (Z.of_nat u)), Z.mod_opp_l_nz, Z.mod_small;
  try lia || (rewrite Z.mod_small; lia); [].
  ring_simplify (Z.of_nat Ring.n - (Z.of_nat Ring.n - Z.of_nat u))%Z. apply Nat2Z.id.
  Qed.
  
  Lemma opp_origin : eq (opp origin) origin.
  Proof. apply add_reg_l with origin. now rewrite add_opp, add_origin. Qed.
  
  Lemma opp_distr_add : forall u v, eq (opp (add u v)) (add (opp u) (opp v)).
  Proof. (* proof taken from DiscreteSpace.v *)
  intros u v. apply (@add_reg_l (add u v)). rewrite add_opp, add_assoc. setoid_rewrite add_comm at 3.
  setoid_rewrite <- add_assoc at 2. now rewrite add_opp, add_origin, add_opp.
  Qed.
End Loc.


Module Iso := CommonIsoGraphFormalism.Make(Ring)(Loc). (* Careful! It also contains a module called Iso *)
Module MkInfo := CommonGraphFormalism.Make(Ring)(Loc).
Module Info := MkInfo.Info.
Module Config := Configurations.Make(Loc)(N)(Names)(Info).
Module Spect := MultisetSpectrum.Make(Loc)(N)(Names)(Info)(Config).
Module DGF := DiscreteGraphFormalism.DGF(Ring)(N)(Names)(Loc)(MkInfo)(Config)(Spect)(Iso).
Export Iso DGF.
=======
Module Names := Robots.Make(N).
Module Iso := CommonIsoGraphFormalism.Make(Graph)(Graph.Loc).
Module MkUnit := CommonGraphFormalism.MakeUnit(Graph)(LocationA).
Module Info := MkUnit.Info.
Module Config := Configurations.Make(Loc)(N)(Names)(Info).
Module Spect := PointedMultisetSpectrum.Make(Loc)(N)(Names)(Info)(Config).
Module DGF := DGF(Graph)(N)(Names)(Loc)(MkUnit)(Config)(Spect)(Iso).
Import Iso DGF.

>>>>>>> 88e92017

Notation "s [ pt ]" := (Spect.multiplicity pt s) (at level 5, format "s [ pt ]").
Notation "!!" := Spect.from_config (at level 1).
Add Search Blacklist "Spect.M" "Ring".

<<<<<<< HEAD

Definition bij_trans_V (c : Loc.t) : Bijection.t Loc.eq.
=======
(** Definition of the isomorphism of translation on the ring *)
Definition bij_trans_V (c : Loc.t) : Bijection.t Veq.
>>>>>>> 88e92017
refine {|
  Bijection.section := fun x => (Loc.add x (Loc.opp c));
  Bijection.retraction := fun x => Loc.add x c |}.
Proof.
<<<<<<< HEAD
abstract (intros x y; split; intro Heq;
          now rewrite <- Heq, <- Loc.add_assoc, ?(Loc.add_comm _ c), Loc.add_opp, Loc.add_origin).
Defined.

Definition bij_trans_E (c : Loc.t) : Bijection.t Ring.Eeq.
=======
  + intros x y Hxy. unfold Veq, Loc.add, Loc.opp in *.
    rewrite <- 3 loc_fin.
    rewrite <- (Zdiv.Zplus_mod_idemp_l), Hxy,
    Zdiv.Zplus_mod_idemp_l.
    reflexivity.
  + intros x y; split;
    intro Heq;
    rewrite <- Heq;
    try now rewrite <- Loc.add_assoc, Loc.add_opp', Loc.add_origin.
    now rewrite <- Loc.add_assoc, Loc.add_opp, Loc.add_origin.
Defined.

Definition bij_trans_E (c : Loc.t) : Bijection.t Graph.Eeq.
>>>>>>> 88e92017
  refine {|
      Bijection.section := fun x =>  (Loc.add (fst x) (Loc.opp c), snd x);
      Bijection.retraction := fun x => (Loc.add (fst x) c, snd x) |}.
Proof.
<<<<<<< HEAD
+ abstract (intros ? ? Heq; hnf in *; simpl; destruct Heq as [Heq ?]; now rewrite Heq).
+ abstract (intros x y; split; intro Heq; hnf in *; simpl in *;
            now rewrite <- (proj1 Heq), <- Loc.add_assoc, ?(Loc.add_comm _ c), Loc.add_opp, Loc.add_origin).
=======
  + intros e1 e2 He_eq.
    unfold Graph.Eeq.
    split; unfold Veq, Loc.t in *; simpl;
    destruct He_eq;
    destruct (Nat.eq_dec n 2);
    destruct (snd e1), (snd e2); try easy;
      try now rewrite (Loc.add_compat H (reflexivity _)).
  + intros.
    unfold Loc.t in *.
    split; intro; split; destruct H; simpl in *.
    now rewrite <- H, <- Loc.add_assoc, Loc.add_opp', Loc.add_origin.
    destruct (Nat.eq_dec n 2), (snd y), (snd x); try easy.
    now rewrite <- H, <- Loc.add_assoc, Loc.add_opp, Loc.add_origin.
    destruct (Nat.eq_dec n 2), (snd y), (snd x); try easy.
>>>>>>> 88e92017
Defined.

(* Definition bij_trans_T := Isomorphism.bij_id Iso.Req_equiv. *)
Parameter bij_trans_T : Loc.t -> Bijection.t Iso.Req.
Axiom bT_morph : forall c (e : Ring.E),
    (Bijection.section (bij_trans_T c)) (Ring.threshold e) =
    Ring.threshold ((Bijection.section (bij_trans_E c)) e).
Axiom bT_bound : forall c r, (0 < r < 1)%R <->
                             (0 < (Bijection.section (bij_trans_T c) r) < 1)%R.
Axiom bT_crois : forall c a b, (a < b)%R ->
                               ((Bijection.section (bij_trans_T c) a) <
                                (Bijection.section (bij_trans_T c) b))%R.
Axiom bT_compat : forall c1 c2, Bijection.eq (bij_trans_T c1) (bij_trans_T c2).

Definition id_s := Iso.id.

Definition trans (c : Loc.t) : Iso.t.
refine {|
    Iso.sim_V := bij_trans_V c;
    Iso.sim_E := bij_trans_E c;
    Iso.sim_T := bij_trans_T c |}.
Proof.
<<<<<<< HEAD
* intro e. split.
  + unfold Ring.src. simpl. reflexivity.
  + apply eq_proj1.
    unfold Ring.tgt. simpl. unfold Loc.t, Loc.add. rewrite 2 Ring.Z2Z.
    destruct (snd e) eqn:Hsnd.
    - rewrite 2 Zdiv.Zplus_mod_idemp_l. do 2 f_equal. ring.
    - rewrite Zdiv.Zplus_mod_idemp_l, Zdiv.Zminus_mod_idemp_l. do 2 f_equal. ring.
    - rewrite Zdiv.Zplus_mod_idemp_l, Z.mod_mod; trivial; [].
      unfold Ring.n. generalize Def.n_sup_1. omega.
* apply bT_morph.
* apply bT_crois.
* apply bT_bound.
Defined. (* TODO: abstract the proofs *)
=======
- intros e; split; unfold Graph.src in *.
  simpl. reflexivity.
  unfold Graph.tgt in *.
  simpl in *.
  unfold Loc.t in *.
  destruct (snd e); simpl.
  now rewrite <- Loc.add_assoc, (Loc.add_comm (Z2V 1)), Loc.add_assoc.
  now rewrite <- Loc.add_assoc, (Loc.add_comm (Z2V (-1))), Loc.add_assoc.
  reflexivity.
- intros.
  apply bT_morph.
- apply bT_crois.
- apply bT_bound.
Defined.
>>>>>>> 88e92017


Instance trans_compat : Proper (Loc.eq ==> Iso.eq) trans.
Proof.
<<<<<<< HEAD
intros c1 c2 Hc. unfold Iso.eq, trans. simpl in *.
split; [| split].
+ intros x y Heq. simpl. now rewrite Heq, Hc.
+ intros x y [Heq ?]. simpl. split; simpl; trivial; []. now rewrite Heq, Hc.
+ now apply bT_compat.
Qed.

Lemma trans_origin : Iso.eq (trans Loc.origin) Iso.id.
Proof.
split; [| split].
+ hnf. intros. simpl. now rewrite Loc.opp_origin, Loc.add_origin.
+ intros [] [] []. hnf. simpl. now rewrite Loc.opp_origin, Loc.add_origin.
+ intros x y Heq. rewrite Heq. hnf. cbn. (* bij_trans_T is a still parameter... *) admit.
Admitted.

(* Module Export Common := CommonFormalism.Make(Loc)(N)(Names)(Config)(Spect). *)
Definition is_visited (loc : Loc.t) (config : Config.t) :=
  exists g, Loc.eq (config (Good g)) loc.

Instance is_visited_compat : Proper (Loc.eq ==> Config.eq ==> iff) is_visited.
Proof.
intros l1 l2 Hl c1 c2 Hc. unfold is_visited.
split; intros [g Hv]; exists g.
- rewrite <- Hl, <- Hv. symmetry. apply Hc.
- rewrite Hl, <- Hv. apply Hc.
Qed.

Definition Will_be_visited (loc : Loc.t) (e : execution) : Prop :=
  Stream.eventually (Stream.instant (is_visited loc)) e.

Definition stop_now (e : execution) :=
  Config.eq (Stream.hd e) (Stream.hd (Stream.tl e)).
=======
  intros c1 c2 Hc. unfold Iso.eq, trans. simpl in *.
  repeat split; try apply section_compat.
  unfold Bijection.eq.
  intros x y Hxy. simpl.
  now rewrite Hxy, Hc.
  now simpl; rewrite H, Hc.
  simpl.
  unfold Loc.t.
  destruct H.
  destruct (Nat.eq_dec n 2), (snd y), (snd x); try easy.
  apply bT_compat.
Qed.


(** Formalisation of the exploration with stop *)

Definition Visited_now (loc : Loc.t) (e : execution) :=
  let conf := Stream.hd e in 
    exists g : Names.G, Loc.eq (conf (Good g)).(Config.loc) loc .
    
Instance Visited_now_compat : Proper (Loc.eq ==> eeq ==> iff) Visited_now.
Proof.
intros l1 l2 Hl c1 c2 Hc.
split; intros Hv; unfold Visited_now in *; destruct Hv as (g, Hv); exists g.
rewrite <- Hl, <- Hv; symmetry; now rewrite Hc.
rewrite Hl, <- Hv; now rewrite Hc.
Qed.

Definition Stall (e : execution) :=
    Config.eq (Stream.hd e) (Stream.hd (Stream.tl e)).
>>>>>>> 88e92017

Instance Stall_compat : Proper (eeq ==> iff) Stall.
Proof.
intros e1 e2 He. split; intros Hs;
unfold Stall in *.
now rewrite <- He.
now rewrite He.
Qed.

Definition Stopped (e : execution) : Prop :=
  Stream.forever (Stall) e.

Instance Stopped_compat : Proper (eeq ==> iff) Stopped.
Proof.
intros e1 e2 He. split; revert e1 e2 He ; coinduction rec.
- destruct H. now rewrite <- He.
- destruct H as [_ H], He as [_ He]. apply (rec _ _ He H).
- destruct H. now rewrite He.
- destruct H as [_ H], He as [_ He]. apply (rec _ _ He H).
Qed.

<<<<<<< HEAD
=======
Definition Will_be_visited (loc : Loc.t) (e : execution) : Prop :=
  Stream.eventually (Visited_now loc) e.
>>>>>>> 88e92017

Definition Will_stop (e : execution) : Prop :=
  Stream.eventually Stopped e.
 
Instance Will_be_visited_compat : Proper (Loc.eq ==> eeq ==> iff) Will_be_visited.
Proof.
<<<<<<< HEAD
intros l1 l2 Hl. now apply Stream.eventually_compat, Stream.instant_compat, is_visited_compat.
=======
intros l1 l2 Hl. now apply Stream.eventually_compat, Visited_now_compat. 
>>>>>>> 88e92017
Qed.

Instance Will_stop_compat : Proper (eeq ==> iff) Will_stop.
Proof. apply Stream.eventually_compat, Stopped_compat. Qed.

(** [Exploration_with_stop e] means that after a finite time, every node of the space has been
  visited, and after that time, all robots will stay at the same place forever*)
Definition FullSolExplorationStop  (r : robogram) := 
forall d config, (forall l, Will_be_visited l (execute r d config)) /\ Will_stop (execute r d config).

Definition Valid_starting_conf conf :=
  forall l',
    (exists l : Loc.t,
    let m := Spect.from_config(conf) l' in
    (snd m)[l] > 1)%nat -> False.

Instance Valid_starting_conf_compat : Proper (Config.eq ==> iff) Valid_starting_conf.
Proof.
<<<<<<< HEAD
intros c1 c2 Hc.
split; intros Hv Hf; unfold ValidStartingConf in *;
destruct Hv, Hf as (l ,Hf); exists l; try now rewrite <- Hc.
now rewrite Hc.
Qed.

Definition ValidStartingConfSolExplorationStop (r : robogram) (d : demon) :=
  forall config,
    ValidStartingConf config -> 
=======
  intros c1 c2 Hc.
  split; intros Hv l' Hf; unfold Valid_starting_conf in *;
  destruct (Hv l'), Hf  as (l ,Hf); exists l; simpl in *; try now rewrite <- Hc.
  now rewrite Hc.
Qed.
  
Definition Explores_and_stop (r : robogram) :=
  forall d config,
    Valid_starting_conf config ->
    Fair d -> 
>>>>>>> 88e92017
    (forall l, Will_be_visited l (execute r d config)) /\
    Will_stop (execute r d config).

Definition HasBeenVisited loc e :=
  forall (conf : Config.t) r d,
    e = execute r d conf -> 
  exists conf_start,
    let e_start := execute r d conf_start in
    Stream.eventually (fun e1 => Config.eq (Stream.hd e1) conf) e_start
    -> forall l, (((snd (Spect.from_config(conf_start) l))[loc])>0)%nat.

<<<<<<< HEAD
End ExplorationDefs.
=======
End ExplorationDefs.



 
                                                                            
>>>>>>> 88e92017
<|MERGE_RESOLUTION|>--- conflicted
+++ resolved
@@ -1,12 +1,13 @@
 (**************************************************************************)
-(**   Mechanised Framework for Local Interactions & Distributed Algorithms
-      T. Balabonski, R. Pelle , L. Rieg, X. Urbain
-               
-      PACTOLE project                                                      
-                                                                          
-      This file is distributed under the terms of the CeCILL-C licence     
+(**   Mechanised Framework for Local Interactions & Distributed Algorithms  
+      T. Balabonski, R. Pelle , L. Rieg, X. Urbain                          
+                                                                            
+      PACTOLE project                                                       
+                                                                            
+      This file is distributed under the terms of the CeCILL-C licence      
                                                                           *)
 (**************************************************************************)
+
 
 Set Automatic Coercions Import. (* coercions are available as soon as functor application *)
 Require Import Reals.
@@ -38,7 +39,6 @@
 Parameter n : nat.
 Axiom n_sup_1 : 1 < n.
 
-<<<<<<< HEAD
 Module Def : RingDef with Definition n := n.
  Definition n:= n.
  Lemma n_pos : n <> 0. Proof. unfold n. generalize n_sup_1. omega. Qed.
@@ -139,84 +139,35 @@
 
 
 Module Iso := CommonIsoGraphFormalism.Make(Ring)(Loc). (* Careful! It also contains a module called Iso *)
-Module MkInfo := CommonGraphFormalism.Make(Ring)(Loc).
-Module Info := MkInfo.Info.
-Module Config := Configurations.Make(Loc)(N)(Names)(Info).
-Module Spect := MultisetSpectrum.Make(Loc)(N)(Names)(Info)(Config).
-Module DGF := DiscreteGraphFormalism.DGF(Ring)(N)(Names)(Loc)(MkInfo)(Config)(Spect)(Iso).
-Export Iso DGF.
-=======
-Module Names := Robots.Make(N).
-Module Iso := CommonIsoGraphFormalism.Make(Graph)(Graph.Loc).
-Module MkUnit := CommonGraphFormalism.MakeUnit(Graph)(LocationA).
-Module Info := MkUnit.Info.
+Module Info := Unit(Loc).
 Module Config := Configurations.Make(Loc)(N)(Names)(Info).
 Module Spect := PointedMultisetSpectrum.Make(Loc)(N)(Names)(Info)(Config).
-Module DGF := DGF(Graph)(N)(Names)(Loc)(MkUnit)(Config)(Spect)(Iso).
-Import Iso DGF.
-
->>>>>>> 88e92017
-
-Notation "s [ pt ]" := (Spect.multiplicity pt s) (at level 5, format "s [ pt ]").
+Module DGF := DGF(Ring)(N)(Names)(Loc)(Info)(Config)(Spect)(Iso).
+Export Iso DGF.
+
+Notation "s [ pt ]" := (Spect.M.multiplicity pt s) (at level 5, format "s [ pt ]").
 Notation "!!" := Spect.from_config (at level 1).
 Add Search Blacklist "Spect.M" "Ring".
 
-<<<<<<< HEAD
-
+(** Definition of the isomorphism of translation on the ring *)
 Definition bij_trans_V (c : Loc.t) : Bijection.t Loc.eq.
-=======
-(** Definition of the isomorphism of translation on the ring *)
-Definition bij_trans_V (c : Loc.t) : Bijection.t Veq.
->>>>>>> 88e92017
 refine {|
   Bijection.section := fun x => (Loc.add x (Loc.opp c));
   Bijection.retraction := fun x => Loc.add x c |}.
 Proof.
-<<<<<<< HEAD
 abstract (intros x y; split; intro Heq;
           now rewrite <- Heq, <- Loc.add_assoc, ?(Loc.add_comm _ c), Loc.add_opp, Loc.add_origin).
 Defined.
 
 Definition bij_trans_E (c : Loc.t) : Bijection.t Ring.Eeq.
-=======
-  + intros x y Hxy. unfold Veq, Loc.add, Loc.opp in *.
-    rewrite <- 3 loc_fin.
-    rewrite <- (Zdiv.Zplus_mod_idemp_l), Hxy,
-    Zdiv.Zplus_mod_idemp_l.
-    reflexivity.
-  + intros x y; split;
-    intro Heq;
-    rewrite <- Heq;
-    try now rewrite <- Loc.add_assoc, Loc.add_opp', Loc.add_origin.
-    now rewrite <- Loc.add_assoc, Loc.add_opp, Loc.add_origin.
-Defined.
-
-Definition bij_trans_E (c : Loc.t) : Bijection.t Graph.Eeq.
->>>>>>> 88e92017
   refine {|
       Bijection.section := fun x =>  (Loc.add (fst x) (Loc.opp c), snd x);
       Bijection.retraction := fun x => (Loc.add (fst x) c, snd x) |}.
 Proof.
-<<<<<<< HEAD
 + abstract (intros ? ? Heq; hnf in *; simpl; destruct Heq as [Heq ?]; now rewrite Heq).
-+ abstract (intros x y; split; intro Heq; hnf in *; simpl in *;
-            now rewrite <- (proj1 Heq), <- Loc.add_assoc, ?(Loc.add_comm _ c), Loc.add_opp, Loc.add_origin).
-=======
-  + intros e1 e2 He_eq.
-    unfold Graph.Eeq.
-    split; unfold Veq, Loc.t in *; simpl;
-    destruct He_eq;
-    destruct (Nat.eq_dec n 2);
-    destruct (snd e1), (snd e2); try easy;
-      try now rewrite (Loc.add_compat H (reflexivity _)).
-  + intros.
-    unfold Loc.t in *.
-    split; intro; split; destruct H; simpl in *.
-    now rewrite <- H, <- Loc.add_assoc, Loc.add_opp', Loc.add_origin.
-    destruct (Nat.eq_dec n 2), (snd y), (snd x); try easy.
-    now rewrite <- H, <- Loc.add_assoc, Loc.add_opp, Loc.add_origin.
-    destruct (Nat.eq_dec n 2), (snd y), (snd x); try easy.
->>>>>>> 88e92017
++ abstract (intros x y; split; intros [Heqs Heqt]; unfold Loc.t in *; hnf in *; simpl in *; split;
+            solve [ now rewrite <- Heqs, <- Loc.add_assoc, ?(Loc.add_comm _ c), Loc.add_opp, Loc.add_origin
+                  | revert Heqt; repeat destruct_match; auto ]).
 Defined.
 
 (* Definition bij_trans_T := Isomorphism.bij_id Iso.Req_equiv. *)
@@ -239,7 +190,6 @@
     Iso.sim_E := bij_trans_E c;
     Iso.sim_T := bij_trans_T c |}.
 Proof.
-<<<<<<< HEAD
 * intro e. split.
   + unfold Ring.src. simpl. reflexivity.
   + apply eq_proj1.
@@ -253,27 +203,9 @@
 * apply bT_crois.
 * apply bT_bound.
 Defined. (* TODO: abstract the proofs *)
-=======
-- intros e; split; unfold Graph.src in *.
-  simpl. reflexivity.
-  unfold Graph.tgt in *.
-  simpl in *.
-  unfold Loc.t in *.
-  destruct (snd e); simpl.
-  now rewrite <- Loc.add_assoc, (Loc.add_comm (Z2V 1)), Loc.add_assoc.
-  now rewrite <- Loc.add_assoc, (Loc.add_comm (Z2V (-1))), Loc.add_assoc.
-  reflexivity.
-- intros.
-  apply bT_morph.
-- apply bT_crois.
-- apply bT_bound.
-Defined.
->>>>>>> 88e92017
-
 
 Instance trans_compat : Proper (Loc.eq ==> Iso.eq) trans.
 Proof.
-<<<<<<< HEAD
 intros c1 c2 Hc. unfold Iso.eq, trans. simpl in *.
 split; [| split].
 + intros x y Heq. simpl. now rewrite Heq, Hc.
@@ -289,7 +221,7 @@
 + intros x y Heq. rewrite Heq. hnf. cbn. (* bij_trans_T is a still parameter... *) admit.
 Admitted.
 
-(* Module Export Common := CommonFormalism.Make(Loc)(N)(Names)(Config)(Spect). *)
+
 Definition is_visited (loc : Loc.t) (config : Config.t) :=
   exists g, Loc.eq (config (Good g)) loc.
 
@@ -306,38 +238,9 @@
 
 Definition stop_now (e : execution) :=
   Config.eq (Stream.hd e) (Stream.hd (Stream.tl e)).
-=======
-  intros c1 c2 Hc. unfold Iso.eq, trans. simpl in *.
-  repeat split; try apply section_compat.
-  unfold Bijection.eq.
-  intros x y Hxy. simpl.
-  now rewrite Hxy, Hc.
-  now simpl; rewrite H, Hc.
-  simpl.
-  unfold Loc.t.
-  destruct H.
-  destruct (Nat.eq_dec n 2), (snd y), (snd x); try easy.
-  apply bT_compat.
-Qed.
-
-
-(** Formalisation of the exploration with stop *)
-
-Definition Visited_now (loc : Loc.t) (e : execution) :=
-  let conf := Stream.hd e in 
-    exists g : Names.G, Loc.eq (conf (Good g)).(Config.loc) loc .
-    
-Instance Visited_now_compat : Proper (Loc.eq ==> eeq ==> iff) Visited_now.
-Proof.
-intros l1 l2 Hl c1 c2 Hc.
-split; intros Hv; unfold Visited_now in *; destruct Hv as (g, Hv); exists g.
-rewrite <- Hl, <- Hv; symmetry; now rewrite Hc.
-rewrite Hl, <- Hv; now rewrite Hc.
-Qed.
 
 Definition Stall (e : execution) :=
     Config.eq (Stream.hd e) (Stream.hd (Stream.tl e)).
->>>>>>> 88e92017
 
 Instance Stall_compat : Proper (eeq ==> iff) Stall.
 Proof.
@@ -359,22 +262,12 @@
 - destruct H as [_ H], He as [_ He]. apply (rec _ _ He H).
 Qed.
 
-<<<<<<< HEAD
-=======
-Definition Will_be_visited (loc : Loc.t) (e : execution) : Prop :=
-  Stream.eventually (Visited_now loc) e.
->>>>>>> 88e92017
-
 Definition Will_stop (e : execution) : Prop :=
   Stream.eventually Stopped e.
- 
+
 Instance Will_be_visited_compat : Proper (Loc.eq ==> eeq ==> iff) Will_be_visited.
 Proof.
-<<<<<<< HEAD
 intros l1 l2 Hl. now apply Stream.eventually_compat, Stream.instant_compat, is_visited_compat.
-=======
-intros l1 l2 Hl. now apply Stream.eventually_compat, Visited_now_compat. 
->>>>>>> 88e92017
 Qed.
 
 Instance Will_stop_compat : Proper (eeq ==> iff) Will_stop.
@@ -385,54 +278,20 @@
 Definition FullSolExplorationStop  (r : robogram) := 
 forall d config, (forall l, Will_be_visited l (execute r d config)) /\ Will_stop (execute r d config).
 
-Definition Valid_starting_conf conf :=
-  forall l',
-    (exists l : Loc.t,
-    let m := Spect.from_config(conf) l' in
-    (snd m)[l] > 1)%nat -> False.
-
-Instance Valid_starting_conf_compat : Proper (Config.eq ==> iff) Valid_starting_conf.
-Proof.
-<<<<<<< HEAD
+Definition Valid_starting_config config :=
+  forall l', ~(exists l, (snd (Spect.from_config config l'))[l] > 1)%nat.
+
+Instance Valid_starting_config_compat : Proper (Config.eq ==> iff) Valid_starting_config.
+Proof.
 intros c1 c2 Hc.
-split; intros Hv Hf; unfold ValidStartingConf in *;
-destruct Hv, Hf as (l ,Hf); exists l; try now rewrite <- Hc.
-now rewrite Hc.
-Qed.
-
-Definition ValidStartingConfSolExplorationStop (r : robogram) (d : demon) :=
-  forall config,
-    ValidStartingConf config -> 
-=======
-  intros c1 c2 Hc.
-  split; intros Hv l' Hf; unfold Valid_starting_conf in *;
-  destruct (Hv l'), Hf  as (l ,Hf); exists l; simpl in *; try now rewrite <- Hc.
-  now rewrite Hc.
-Qed.
-  
-Definition Explores_and_stop (r : robogram) :=
-  forall d config,
-    Valid_starting_conf config ->
-    Fair d -> 
->>>>>>> 88e92017
+assert (Heq := Spect.from_config_compat _ _ Hc).
+split; intros Hvalid l'[l Hf]; apply (Hvalid l'); exists l;
+destruct (Heq _ _ (reflexivity l')) as [_ Hrew]; now rewrite Hrew in *.
+Qed.
+
+Definition Explore_and_Stop (r : robogram) :=
+  forall d config, Fair d -> Valid_starting_config config ->
     (forall l, Will_be_visited l (execute r d config)) /\
     Will_stop (execute r d config).
 
-Definition HasBeenVisited loc e :=
-  forall (conf : Config.t) r d,
-    e = execute r d conf -> 
-  exists conf_start,
-    let e_start := execute r d conf_start in
-    Stream.eventually (fun e1 => Config.eq (Stream.hd e1) conf) e_start
-    -> forall l, (((snd (Spect.from_config(conf_start) l))[loc])>0)%nat.
-
-<<<<<<< HEAD
-End ExplorationDefs.
-=======
-End ExplorationDefs.
-
-
-
- 
-                                                                            
->>>>>>> 88e92017
+End ExplorationDefs.