--- conflicted
+++ resolved
@@ -1,19 +1,19 @@
 (**************************************************************************)
-<<<<<<< HEAD
 (*   Mechanised Framework for Local Interactions & Distributed Algorithms *)
 (*   P. Courtieu, R. Pelle, L. Rieg, X. Urbain                            *)
 (*   PACTOLE project                                                      *)
 (*                                                                        *)
 (*   This file is distributed under the terms of the CeCILL-C licence     *)
 (*                                                                        *)
-=======
-(**   Mechanised Framework for Local Interactions & Distributed Algorithms
-      R. Pelle                 
-      PACTOLE project                                                      
-                                                                        
-      This file is distributed under the terms of the CeCILL-C licence     
+(**************************************************************************)
+
+(**************************************************************************)
+(**  Mechanised Framework for Local Interactions & Distributed Algorithms   
+     R. Pelle                                                               
+     PACTOLE project                                                        
+                                                                            
+     This file is distributed under the terms of the CeCILL-C licence.      
                                                                           *)
->>>>>>> 88e92017
 (**************************************************************************)
 
 
@@ -35,7 +35,6 @@
 Open Scope Z_scope.
 
 
-<<<<<<< HEAD
 (** There are kG good robots and no byzantine ones. *)
 Parameter kG : nat.
 
@@ -53,6 +52,9 @@
 Axiom k_inf_n : (kG < n)%nat.
 Axiom k_sup_1 : (1 < kG)%nat.
 
+(** There is no meaningful information inside state. *)
+Lemma no_info : forall rc1 rc2, Loc.eq (Config.loc rc1) (Config.loc rc2) -> Config.eq_RobotConf rc1 rc2.
+Proof. intros [? []] [? []] Heq; split; simpl in *; auto. Qed.
 
 (** There is no byzantine robot so we can simplify properties about identifiers and configurations. *)
 Lemma no_byz : forall (id : Names.ident) P, (forall g, P (Good g)) -> P id.
@@ -63,12 +65,11 @@
 Qed.
 
 Lemma no_byz_eq : forall config1 config2 : Config.t,
-  (forall g, Config.eq_RobotConf (config1 (Good g)) (config2 (Good g))) -> Config.eq config1 config2.
-Proof. intros config1 config2 Heq id. apply (no_byz id). intro g. apply Heq. Qed.
+  (forall g, Loc.eq (config1 (Good g)) (config2 (Good g))) -> Config.eq config1 config2.
+Proof. intros config1 config2 Heq id. apply (no_byz id). intro g. apply no_info, Heq. Qed.
 
 (** A dummy value used for (inexistant) byzantine robots. *)
-Definition dummy_val := {| Config.loc := Loc.origin;
-                           Config.info := {| Info.source := Loc.origin; Info.target := Loc.origin |} |}.
+Definition dummy_val := {| Config.loc := Loc.origin; Config.state := tt |}.
 
 
 Section Exploration.
@@ -81,79 +82,16 @@
     The configuration to which we will always come back is [config1].  *)
 
 (** ***  Definition of the starting configuration and demon used in the proof  **)
-=======
-
-Module Gra := MakeRing.
-
-Export Gra.
-Export MakeRing.
-
-(** Ring Size *)
-
-Definition n := MakeRing.n.
-
-(** Number of Robots *)
-Parameter k : nat.
-Axiom k_div_n : (n mod k)%nat = 0%nat.
-Axiom k_inf_n : (k < n)%nat.
-Axiom k_sup_1 : (1 < k)%nat.
-
-
-Module K : Size with Definition nG := k with Definition nB := 0%nat.
-  Definition nG := k.
-  Definition nB := 0%nat.
-End K.
-
-Module def : RingDef with Definition n := n.
- Definition n:= n.
- Lemma n_sup_1 : (n > 1)%nat. Proof. unfold n; apply n_sup_1. Qed.
- Lemma n_pos : (n <> 0)%nat. Proof. generalize n_sup_1. omega. Qed.
-End def.
-
-(** We instantiate in our setting the generic definitions of the exploration problem. *)
-Module DefsE := DefinitionsSSync.ExplorationDefs(K).
-Export DefsE.
-
-Ltac ImpByz b := 
-  assert (Hfalse := Names.Bnames_length);
-  assert (Hfalse' := Names.In_Bnames b);
-  unfold Names.Bnames, K.nB in *;
-  apply length_0 in Hfalse;
-  rewrite Hfalse in Hfalse';
-  apply in_nil in Hfalse';
-  now exfalso.
-
-(* As there is no byzantine robot, we can lift configurations for good robots as a full configuration.  *)
-Definition lift_conf {A} (conf : Names.G -> A) : Names.ident -> A := fun id =>
-  match id with
-    | Good g => conf g
-    | Byz b => Fin.case0 _ b
-  end.
-
-Section DiscreteExploration.
-Open Scope Z_scope.
-Import DGF.
-
-Definition spect_equi config id := (!! (Config.map
-               (apply_sim (trans (Config.loc (config id))))
-               (config)) Loc.origin). 
-
-(** Defintion of the Configuration *)
-Definition loc_equi (k:nat) (f:Fin.t k) : Loc.t :=
-  Loc.mul (Z2V (((Z_of_nat ((proj1_sig (Fin.to_nat f))*(n / k)))))) Loc.unit.
->>>>>>> 88e92017
 
 Definition create_config1 (k : nat) (g : {n : nat | (n < k)%nat}) : Loc.t :=
   Ring.of_Z (((Z_of_nat ((proj1_sig g) * (n / kG))))).
 
-<<<<<<< HEAD
 (** The starting configuration where robots are evenly spaced:
     each robot is at a distance of [n / kG] from the previous one, starting from the origin. *)
 Definition config1 : Config.t :=
   fun id => match id with
               | Good g => let pos := create_config1 g in
-                          {| Config.loc :=  pos;
-                             Config.info := {| Info.source := pos; Info.target := pos |} |}
+                          {| Config.loc :=  pos; Config.state := tt |}
               | Byz b => dummy_val
             end.
 
@@ -178,10 +116,10 @@
 Qed.
 
 (**  Translating [config1] by multiples of [n / kG] does not change its spectrum. *)
-Lemma spect_trans_config1 : forall g : Names.G,
-  Spect.eq (!! (Config.map (Config.app (trans (create_config1 g))) config1)) (!! config1).
-Proof.
-intro g. unfold Spect.from_config. f_equiv. do 2 rewrite Config.list_spec, map_map.
+Lemma spect_trans_config1 : forall (g : Names.G) l,
+  Spect.eq (!! (Config.map (apply_sim (trans (create_config1 g))) config1) l) (!! config1 l).
+Proof.
+intros g l. unfold Spect.from_config. split; f_equiv. do 2 rewrite Config.list_spec, map_map.
 apply NoDupA_equivlistA_PermutationA; autoclass; [| |].
 * apply map_injective_NoDupA with eq; autoclass; [|].
   + intros id1 id2 Heq. simpl in Heq. apply Loc.add_reg_r in Heq.
@@ -231,275 +169,35 @@
       rewrite <- (Z.mul_1_l (Z.of_nat n)) at 1.
       rewrite Z.mod_add; trivial; []. f_equal. lia.
     - rewrite InA_Leibniz. apply Names.In_names.
-=======
-(** The starting configuration where a robot is on the origin, 
-   and every other robot is at a distance of [x*(k/n)] where x is between 1 and k-1 *)
-Definition conf_equi : Config.t :=
-  fun id => match id with
-              | Good g => let pos := loc_equi g in
-                          {| Config.loc :=  pos;
-                             Config.state := tt |}
-              | Byz b => let pos := Loc.origin in
-                          {| Config.loc := pos;
-                             Config.state := tt |}
-            end.
-
-Unset Printing Dependent Evars Line.
-
-
-Lemma conf1_new_aux:
-  forall gg: nat,  
-    V2Z (Loc.mul (Z2V (((Z_of_nat (gg*(n / k)))))) Loc.unit) mod Z.of_nat (n/k) = 0.
-Proof.
-  intros.
-  assert (H0n : (0 < n/ k)%nat).
-  apply Nat.div_str_pos.
-  generalize k_sup_1, k_inf_n;
-  omega.
-  unfold Loc.unit, Loc.mul.
-  rewrite <- 3 loc_fin.
-  assert (Hns1 := n_sup_1).
-  repeat rewrite Z.mod_1_l; try lia.
-  fold n in *.
-  rewrite Z.mul_1_r.
-  repeat rewrite Z.mod_mod; try lia.
-  assert (Hk_div_n := k_div_n).
-  rewrite <- Nat.div_exact in Hk_div_n.
-  rewrite Hk_div_n at 2.
-  rewrite (Nat.mul_comm k _).
-  rewrite 2 Nat2Z.inj_mul.
-  rewrite Z.rem_mul_r.
-  rewrite <- Zdiv.Zplus_mod_idemp_r, (Zdiv.Zmult_mod (Z.of_nat (n/k))).
-  rewrite <-Zdiv.Zmult_mod_idemp_r, Z.mod_same.
-  rewrite Zmult_0_r,Zmult_0_l.
-  rewrite Zdiv.Zmod_0_l.
-  reflexivity.
-  omega.
-  omega.
-  generalize k_sup_1; lia.
-  generalize k_sup_1; lia.
-Qed.
-
-
-
-(** A position where a robot is in conf_equi is divisible by [k/n] *)
-Lemma conf1_new_1 : forall g0: Names.G, V2Z (loc_equi g0) mod Z.of_nat (n/k) = 0.
-Proof.
-  intros g0.
-  unfold loc_equi.
-  apply conf1_new_aux.
->>>>>>> 88e92017
-Qed.
-
+Qed.
 
 Program Definition da : demonic_action := {|
   relocate_byz := fun _ => dummy_val;
-      step := fun id Rconfig =>
-                if Loc.eq_dec (Config.loc Rconfig) (Info.target (Config.info Rconfig))
-                then Active (trans (Config.loc Rconfig)) else Moving true |}.
+  step := fun id => Some (fun Rconfig => trans (Config.loc Rconfig)) |}.
 Next Obligation.
-revert_one Aom_eq. destruct_match; simpl; intuition.
-Qed.
-Next Obligation.
-intros [g1 | b1] [g2 | b2] Hg rc1 rc2 Hrc; try discriminate; simpl in *.
-destruct Hrc as (Hl_rc, (Hs_rc, Ht_rc)).
-destruct (Loc.eq_dec (Config.loc rc1) (Info.target (Config.info rc1))),
-         (Loc.eq_dec (Config.loc rc2) (Info.target (Config.info rc2)));
-try (now auto); try now rewrite Hl_rc, Ht_rc in *.
-destruct b1. unfold K.nB in *. omega.
+repeat intro. now do 2 f_equiv.
 Qed.
 
 Definition bad_demon : demon := Stream.constant da.
 
 (** As all robots see the same spectrum, we take for instance the one at location [Loc.origin]. *)
-Definition move := pgm r (!! config1) Loc.origin.
-
-
-<<<<<<< HEAD
+Definition move := pgm r (!! config1 Loc.origin).
+
+
 (** **  First case: robots do not move  **)
-=======
-(** If a position divides [n/k] then a robot is at this position in conf_equi *)
-Lemma conf1_new_2 : forall loc, loc mod Z.of_nat (n / k) = 0 ->
-                                exists g:Names.G,
-                                  Loc.eq (loc_equi g) (Z2V loc).
-Proof.
-  intros loc Hmod.
-  intros.
-  generalize k_div_n n_sup_1.
-  fold n in *.
-  intros Hk_div_n Hns1.
-  unfold Names.G, Names.Gnames, Names.Internals.Gnames, Names.Internals.G, K.nG in *.
-  destruct k eqn : Hkg.
-  + generalize k_sup_1; intros; omega. 
-  + unfold loc_equi.
-    unfold Loc.eq, Loc.mul, Loc.unit, def.n.
-    assert (Hkn : forall x, x mod Z.of_nat n = 0
-                              -> x mod Z.of_nat (n / S n0) = 0).
-    { intros.
-      rewrite Nat.mod_divides in Hk_div_n; try omega.
-      destruct Hk_div_n.
-      rewrite Nat.mul_comm in H0.
-      rewrite H0 in *.
-      rewrite Nat.div_mul in *; try lia.
-      destruct x0.
-      now rewrite Zdiv.Zmod_0_r.
-      rewrite Nat2Z.inj_mul, Z.rem_mul_r in H.
-      generalize Z_of_nat_complete; intros Haux.
-      assert (Ha1 := Haux (x mod Z.of_nat (S x0))).
-      assert (Ha2 := Haux ((x / Z.of_nat (S x0)) mod Z.of_nat (S n0))).
-      destruct Ha1.
-      { now apply Zdiv.Z_mod_lt. }
-      destruct Ha2.
-      { now apply Zdiv.Z_mod_lt. }
-      rewrite H1, H2 in H.
-      assert (forall x y, 0 <= x -> 0 <= y -> x + y = 0 -> x = 0 /\ y = 0).
-      { intros r s Hr Hs Hrs.
-        omega. }
-      apply H3 in H.
-      destruct H; rewrite H1 in *; assumption.
-      omega.
-      rewrite <- Nat2Z.inj_mul.
-      omega.
-      assert ( (0 < S x0)%nat ) by omega.
-      assert ( 0<Z.of_nat (S x0)).
-      rewrite <- Nat2Z.inj_0.
-      now apply inj_lt.
-      omega.
-      lia.
-    }
-    assert (Hmod1 :  Z.of_nat (n / k) <> 0).
-      generalize k_inf_n, k_sup_1; intros.
-      rewrite Nat.mod_divides, <-Hkg in Hk_div_n.
-      destruct Hk_div_n.      
-      rewrite H1, Nat.mul_comm.
-      rewrite Nat.div_mul.
-      destruct x.
-      omega.
-      rewrite <- Nat2Z.inj_0.
-      intuition.
-      apply Nat2Z.inj in H2.
-      omega.
-      omega.
-      omega.
-    assert (Haux' : exists x:nat, (x < k)%nat /\ 
-               ((Z.of_nat x) * Z.of_nat (n/k)) mod Z.of_nat n = loc mod Z.of_nat n).
-    { exists (Z.to_nat (((loc mod Z.of_nat n)/Z.of_nat (n/k)))). 
-      rewrite Z2Nat.id.
-      set (n' := Z.of_nat n) in *.
-      rewrite <- Hkg, <- Z.div_exact in Hmod.
-      split.
-      + assert (Hlocm : exists loc' : nat, loc mod n' = Z.of_nat loc'). 
-        apply Z_of_nat_complete.
-        apply Zdiv.Z_mod_lt.
-        apply inj_lt in Hns1.
-        fold n' in Hns1.
-        omega.
-        destruct Hlocm as (loc', Hlocm).
-        rewrite Hlocm.
-        rewrite <- Zdiv.div_Zdiv, Nat2Z.id.
-        assert (loc' < n)%nat.
-        apply Nat2Z.inj_lt.
-        rewrite <- Hlocm.
-        unfold n'.
-        apply Zdiv.Z_mod_lt.
-        lia.
-        apply Nat.div_lt_upper_bound with (b := (n/k)%nat) (q := k).
-        omega.
-        rewrite Nat.mul_comm.
-        rewrite <- Nat.div_exact in Hk_div_n.
-        rewrite Hkg, <- Hk_div_n.
-        assumption.
-        omega.
-        omega.
-      + assert (forall a, a mod Z.of_nat (n/k) = 0 -> (a mod n') mod Z.of_nat (n/k) = 0).
-        intros.
-        rewrite <- Nat.div_exact, <- Hkg in Hk_div_n.
-        unfold n'.
-        rewrite Hk_div_n at 1.
-        rewrite Nat.mul_comm, Nat2Z.inj_mul, Z.rem_mul_r.
-        rewrite <- Zdiv.Zplus_mod_idemp_r.
-        rewrite Z.mul_comm, Zdiv.Z_mod_mult.
-        rewrite H.
-        simpl in *.
-        apply Z.mod_0_l.
-        omega.
-        omega.
-        omega.
-        omega.
-        rewrite Z.div_exact in Hmod.
-        specialize (H loc Hmod).
-        rewrite <- Z.div_exact in H.
-        rewrite Z.mul_comm, <- H.
-        apply Z.mod_mod.
-        generalize n_sup_1; intros.
-        unfold n'.
-        omega.
-        omega.
-        omega.
-      + omega.
-      + apply Zdiv.Z_div_pos.
-        omega.
-        apply Zdiv.Z_mod_lt.
-        generalize n_sup_1; intros; omega.
-    }
-    destruct Haux' as (fg', (Haux, Haux')).
-    generalize (conf_aux); intros Ha.
-    specialize (Ha fg' k k_sup_1 Haux).
-    destruct Ha.
-    rewrite <- Hkg in *.
-    exists x; rewrite H.
-    rewrite <- Nat2Z.inj_mul in Haux'.
-    repeat rewrite <- loc_fin.
-    repeat rewrite Z.mod_1_l; try (fold n; lia).
-    rewrite Z.mul_1_r, Z.mod_mod;
-    fold n in *; try lia.
-    rewrite Haux'.
-    unfold Veq.
-    repeat rewrite <- loc_fin.
-    fold n.
-    rewrite Z.mod_mod; lia.
-Qed.
->>>>>>> 88e92017
 
 (** In this case, the configuration stays exactly the same hence there is a location which is not explored. *)
 
 Section NoMove.
 Hypothesis Hmove : Loc.eq move Loc.origin.
 
-<<<<<<< HEAD
 Lemma round_id : Config.eq (round r da config1) config1.
 Proof.
 apply no_byz_eq. intro g. unfold round. simpl.
-destruct_match; try congruence; [].
 repeat split; []. cbn -[trans].
 rewrite spect_trans_config1. simpl. rewrite Loc.add_opp.
 change (Ring.Veq (Loc.add move (create_config1 g)) (create_config1 g)).
 now rewrite Hmove, Loc.add_comm, Loc.add_origin.
-=======
-Lemma conf1_inf_n : forall g:Names.G,
-    (Z.of_nat ((proj1_sig (Fin.to_nat g)) * (n / k)) * 1) < Z.of_nat n.
-Proof.
-    intros.
-  unfold Names.G, Names.Internals.G in *.
-  assert (Hf := Fin.to_nat g).
-  destruct Hf.
-  generalize k_div_n; intros  Hk_div_n.
-  rewrite <- Nat.div_exact in Hk_div_n.
-  unfold K.nG in *.
-  rewrite Hk_div_n at 2.
-  generalize ((Fin.to_nat g)).
-  intros.
-  destruct s.
-  simpl.
-  rewrite Z.mul_1_r.
-  rewrite <- Nat2Z.inj_lt.
-  apply mult_lt_compat_r.
-  assumption.
-  generalize k_sup_1, k_inf_n; intros.
-  apply Nat.div_str_pos.
-  omega.
-  generalize k_sup_1; omega.
->>>>>>> 88e92017
 Qed.
 
 Lemma NeverVisited_config1 : forall e,
@@ -525,94 +223,14 @@
 * apply IHvisited. rewrite Heq_e. cbn. f_equiv. apply round_id.
 Qed.
 
-<<<<<<< HEAD
 Lemma never_visited : ~(forall pt, Will_be_visited pt (execute r bad_demon config1)).
 Proof.
 intros Hw.
 destruct (NeverVisited_config1 (reflexivity _)) as [pt Hpt].
 apply Hpt, Hw.
-=======
-(** An injection theorem about conf_equi *)
-Lemma unique_g : forall g1 g2,
-               g1 <> g2 -> Loc.eq (Config.loc (conf_equi (Good g1)))
-                                  (Config.loc (conf_equi (Good g2))) -> False.
-Proof.
-  intros.
-  generalize k_sup_1, k_inf_n.
-  intros Hks1 Hkin.
-  unfold conf_equi, Loc.eq in H0.
-  simpl in *.
-  unfold loc_equi in H0.
-  unfold Loc.mul, Loc.unit, def.n in H0.
-  generalize (Fin.to_nat_inj g1 g2).
-  intros Heq.
-  apply H.
-  apply Heq.
-  assert (Hsol1 : 0 <= Z.of_nat (proj1_sig (Fin.to_nat g2) * (n / k)) * 1 < Z.of_nat n).
-  { generalize (Fin.to_nat g2).
-    intros.
-    unfold K.nG in *.
-    destruct s.
-    simpl.
-    generalize k_div_n.
-    intros.
-    rewrite <- Nat.div_exact in H1.
-    split.
-    omega.
-    rewrite H1 at 2.
-    rewrite Z.mul_1_r.
-    apply inj_lt.
-    apply mult_lt_compat_r.
-    assumption.
-    apply Nat.div_str_pos_iff;
-      omega.
-    omega.
-  }
-   assert (Hsol2 : 0 <= Z.of_nat (proj1_sig (Fin.to_nat g1) * (n / k)) * 1 < Z.of_nat n).
-  { generalize (Fin.to_nat g1).
-    intros.
-    unfold K.nG in *.
-    destruct s.
-    simpl.
-    generalize k_div_n.
-    intros.
-    rewrite <- Nat.div_exact in H1.
-    split.
-    omega.
-    rewrite H1 at 2.
-    rewrite Z.mul_1_r.
-    apply inj_lt.
-    apply mult_lt_compat_r.
-    assumption.
-    apply Nat.div_str_pos_iff;
-      omega.
-    omega.
-  }
-  unfold Veq in H0.
-  repeat rewrite <- loc_fin in H0.
-  rewrite 2 Z.mod_1_l in H0; try (fold n; lia).
-  fold n in *.
-  rewrite 2 Z.mul_1_r in H0.
-  rewrite 6 Z.mod_mod in H0; try (fold n; lia).
-  rewrite Z.mul_1_r in *.
-  do 2 rewrite Z.mod_small in H0;
-    try do 2 rewrite Z.mul_1_r in H0;
-    try (apply Hsol1);
-    try (apply Hsol2);
-    try (apply Zdiv.Z_mod_lt;
-    omega).
-  apply Nat2Z.inj in H0.
-  rewrite Nat.mul_cancel_r in H0.
-  assumption.
-  assert ((0 < (n/k))%nat).
-  apply Nat.div_str_pos.
-  omega.
-  unfold K.nG.
-  omega.
->>>>>>> 88e92017
-Qed.
-
-Theorem no_exploration_idle : ~(forall d, FullSolExplorationStop r d).
+Qed.
+
+Theorem no_exploration_idle : ~(FullSolExplorationStop r).
 Proof.
 intros Habs.
 specialize (Habs bad_demon).
@@ -620,18 +238,13 @@
 now apply never_visited.
 Qed.
 
-<<<<<<< HEAD
 End NoMove.
-=======
-
->>>>>>> 88e92017
 
 
 (** **  Second case: the robots move  **)
 
 (** ***  Equality of configurations up to translation  **)
 
-<<<<<<< HEAD
 (** Translating a configuration. *)
 Definition f_config config k : Config.t := Config.map (Config.app (trans (Loc.opp k))) config.
 
@@ -648,175 +261,12 @@
 intros config k1 k2. unfold f_config. rewrite Config.map_merge; autoclass; [].
 apply no_byz_eq. intro g.
 repeat split; simpl; repeat rewrite Loc.opp_opp; now rewrite Loc.add_assoc.
-=======
-Lemma conf1_1 : forall idg g0: Names.G, exists g2:Names.G,
-      Loc.eq (loc_equi idg)
-             (Loc.add (loc_equi g0) (Loc.opp (loc_equi g2))).
-Proof.
-  intros.
-  generalize conf1_new_1, k_sup_1, k_inf_n; intros Hc1n Hks1 Hkin.
-  unfold Loc.eq.
-  assert (Hc_idg := Hc1n idg).
-  assert (Hc_g := Hc1n g0).
-  assert (Hnkg0 : Z.of_nat (n / k) <> 0).
-  assert (H0n : (0 < n/k)%nat).
-  apply Nat.div_str_pos.
-  omega.
-  omega.
-  generalize conf1_new_2; intros Hc1n2.
-  unfold Loc.add, Loc.opp, def.n.
-  set (n0 := Z.of_nat n).
-  specialize (Hc1n2 (V2Z (loc_equi g0) - V2Z (loc_equi idg))).
-  destruct Hc1n2.
-  rewrite Zdiv.Zminus_mod.
-  rewrite Hc_idg, Hc_g.
-  simpl in *.
-  apply Z.mod_0_l.
-  omega.
-  exists x.
-  unfold Loc.eq, def.n in H.
-  rewrite <- Zdiv.Zminus_mod_idemp_r.
-  fold n0 in H.
-  rewrite H.
-  rewrite <- Zdiv.Zminus_mod_idemp_l with (a := n0).
-  rewrite Z.mod_same.
-  unfold Veq; repeat rewrite <- loc_fin; repeat rewrite Z.mod_mod; try (fold n; lia).
-  rewrite Zdiv.Zplus_mod_idemp_r.
-  simpl in *.
-  rewrite Z.add_opp_r, Zdiv.Zminus_mod_idemp_r.
-  rewrite Z.sub_sub_distr.
-  rewrite Z.add_comm, Z.sub_diag.
-  now rewrite Z.add_0_r.
-  unfold n0. fold n; omega.
-  Qed.
-
-Lemma mod_min_eq : forall a b c, (a-b)mod Z.of_nat n = (a-c) mod Z.of_nat n ->
-                                 - Z.of_nat n < a - c < Z.of_nat n ->
-                                 - Z.of_nat n < a - b < Z.of_nat n ->
-                                 c mod Z.of_nat n = b mod Z.of_nat n.
-Proof.
-  intros a b c Heq Hlac Hlab.
-  generalize n_sup_1; intros Hns1.
-  destruct (a ?= b) eqn : Hab, (a ?= c) eqn : Hac, (b ?= c) eqn : Hbc;
-    try rewrite Z.compare_lt_iff in *;
-    try rewrite Z.compare_gt_iff in *;
-    try rewrite Z.compare_eq_iff in *;
-    try (now rewrite Hbc in *);
-         try omega.
-  + rewrite <- Hab, Z.sub_diag, Zdiv.Zmod_0_l in Heq.
-    replace (a - c) with (- (c - a)) in Heq by omega.
-    symmetry in Heq.
-    apply Zdiv.Z_mod_zero_opp_full in Heq.
-    rewrite <- Z.add_0_l with (n := - - (c - a) mod Z.of_nat n) in Heq.
-    rewrite Z.mod_small in Heq; try omega.
-  + rewrite <- Hab, Z.sub_diag, Zdiv.Zmod_0_l in Heq.
-    symmetry in Heq.
-    rewrite Z.mod_small in Heq; try omega.
-  + rewrite <- Hac, Z.sub_diag, Zdiv.Zmod_0_l in Heq.
-    replace (a - b) with (- (b - a)) in Heq by omega.
-    apply Zdiv.Z_mod_zero_opp_full in Heq.
-    rewrite <- Z.add_0_l with (n := - - (b - a) mod Z.of_nat n) in Heq.
-    rewrite Z.mod_small in Heq; try omega.
-  + replace (a - b) with (- (b - a)) in * by omega.
-    rewrite Zdiv.Z_mod_nz_opp_full in Heq; try omega.
-    replace (a - c) with (- (c - a)) in * by omega.
-    rewrite Zdiv.Z_mod_nz_opp_full in Heq; try omega.
-    do 2 rewrite Z.mod_small in Heq; try omega.
-    rewrite Z.mod_small; try omega.
-    rewrite Z.mod_small; try omega.
-  + replace (a - b) with (- (b - a)) in * by omega.
-    rewrite Zdiv.Z_mod_nz_opp_full in Heq; try omega.
-    replace (a - c) with (- (c - a)) in * by omega.
-    rewrite Zdiv.Z_mod_nz_opp_full in Heq; try omega.
-    do 2 rewrite Z.mod_small in Heq; try omega.
-    rewrite Z.mod_small; try omega.
-    rewrite Z.mod_small; try omega.   
-  + replace (a - b) with (- (b - a)) in * by omega.
-    rewrite Zdiv.Z_mod_nz_opp_full in Heq; try omega.
-    do 2 rewrite Z.mod_small in Heq; try omega.
-    rewrite Z.sub_sub_distr in Heq.
-    assert (Ha : c = b - Z.of_nat n) by omega.
-    rewrite Ha, <- Zdiv.Zminus_mod_idemp_r, Z.mod_same, Z.sub_0_r; try omega.
-    rewrite Z.mod_small; try omega.
-  + rewrite <- Hac, Z.sub_diag, Zdiv.Zmod_0_l in Heq.
-    rewrite Z.mod_small in Heq; try omega.
-  + replace (a - c) with (- (c - a)) in * by omega.
-    rewrite Zdiv.Z_mod_nz_opp_full in Heq; try omega.
-    do 2 rewrite Z.mod_small in Heq; try omega.
-    rewrite Z.sub_sub_distr in Heq.
-    assert (Ha : b = c - Z.of_nat n) by omega.
-    rewrite Ha, <- Zdiv.Zminus_mod_idemp_r, Z.mod_same, Z.sub_0_r; try omega.
-    rewrite Z.mod_small; try omega.
-  + do 2 rewrite Z.mod_small in Heq; try omega.
-  + do 2 rewrite Z.mod_small in Heq; try omega.
-Qed.
-
-Lemma unique_g_2 : forall g0 g1 g2 : Names.G,
-    g1 <> g2 -> Loc.eq (Loc.add (loc_equi g0) (Loc.opp (loc_equi g1)))
-                       (Loc.add (loc_equi g0) (Loc.opp (loc_equi g2)))
-    -> False.
-Proof.
-  intros g0 g1 g2 Hg Heq.
-  generalize k_sup_1, k_inf_n, conf1_inf_n.
-  intros Hks1 Hkin Hcif.
-  unfold conf_equi, Loc.eq in Heq.
-  generalize unique_g; intros Hunique.
-  specialize (Hunique g1 g2 Hg).
-  simpl in *.
-  unfold Loc.mul, Loc.add, Loc.opp, Loc.unit, def.n in Heq.
-  apply Hunique.
-  unfold Veq in *; repeat rewrite <- loc_fin in *.
-  do 6 rewrite Z.mod_mod in Heq; try (fold n; omega).
-  do 2 rewrite Zdiv.Zplus_mod_idemp_r in Heq; try omega.
-  do 2 rewrite Z.add_sub_assoc in Heq.
-  rewrite Z.add_comm in Heq.
-  do 2 rewrite <- Z.add_sub_assoc in Heq.
-  do 2 (rewrite <- Zdiv.Zplus_mod_idemp_l, Z.mod_same in Heq; try omega;
-        simpl in * ) .
-  unfold Loc.eq, def.n.
-  apply mod_min_eq with (a := V2Z (loc_equi g0)).
-  symmetry.
-  assumption.
-  rewrite Zdiv.Zminus_mod in Heq.
-  rewrite Zdiv.Zminus_mod with (b := V2Z (loc_equi g2)) in Heq.  assert (- Z.of_nat n < (V2Z (loc_equi g0)) mod Z.of_nat n - V2Z (loc_equi g1) mod Z.of_nat n < Z.of_nat n).
-  { assert (Hmod_n := Zdiv.Z_mod_lt).
-    assert (Hns : Z.of_nat n > 0) by omega.
-    assert (Hma := Hmod_n (V2Z (loc_equi g0)) (Z.of_nat n) Hns).
-    assert (Hmb := Hmod_n (V2Z (loc_equi g1)) (Z.of_nat n) Hns).
-    split ; try omega.
-  }
-  do 2 rewrite Z.mod_small in H; try omega.
-  unfold loc_equi, Loc.mul, def.n.
-  apply Zdiv.Z_mod_lt; try (fold n;omega).
-  unfold loc_equi, Loc.mul, def.n.
-  apply Zdiv.Z_mod_lt; try (fold n;omega).
-  unfold loc_equi, Loc.mul, def.n.
-  apply Zdiv.Z_mod_lt; try (fold n;omega).
-    assert (- Z.of_nat n < (V2Z (loc_equi g0)) mod Z.of_nat n - V2Z (loc_equi g2) mod Z.of_nat n < Z.of_nat n).
-  { assert (Hmod_n := Zdiv.Z_mod_lt).
-    assert (Hns : Z.of_nat n > 0) by omega.
-    assert (Hma := Hmod_n (V2Z (loc_equi g0)) (Z.of_nat n) Hns).
-    assert (Hmb := Hmod_n (V2Z (loc_equi g2)) (Z.of_nat n) Hns).
-    split ; try omega.
-  }
-  do 2 rewrite Z.mod_small in H; try omega.
-  unfold loc_equi, Loc.mul, def.n.
-  apply Zdiv.Z_mod_lt; try omega.
-  unfold loc_equi, Loc.mul, def.n.
-  apply Zdiv.Z_mod_lt; try omega.
-  unfold loc_equi, Loc.mul, def.n.
-  apply Zdiv.Z_mod_lt; try omega.
-  fold n; omega.
-  fold n; omega.
-  fold n; omega.
->>>>>>> 88e92017
 Qed.
 
 Lemma f_config_swap : forall config k1 k2,
   Config.eq (f_config (f_config config k1) k2) (f_config (f_config config k2) k1).
 Proof. intros. do 2 rewrite f_config_merge. now rewrite Loc.add_comm. Qed.
 
-<<<<<<< HEAD
 Lemma f_config_origin : forall config, Config.eq (f_config config Loc.origin) config.
 Proof.
 intro config. unfold f_config. simpl.
@@ -827,11 +277,10 @@
 Lemma f_config_injective : forall k, injective Config.eq Config.eq (fun config => f_config config k).
 Proof.
 intros k config1 config2 Heq x.
-destruct (Heq x) as [Hloc [Hsrc Htgt]]. simpl in *.
+destruct (Heq x) as [Hloc _]. simpl in *.
 repeat split.
 + now apply Loc.add_reg_r in Hloc.
-+ now apply Loc.add_reg_r in Hsrc.
-+ now apply Loc.add_reg_r in Htgt.
++ now destruct (Config.state (config1 x)), (Config.state (config2 x)).
 Qed.
 
 Lemma f_config_is_id : forall k config, Config.eq (f_config config k) config <-> Loc.eq k Loc.origin.
@@ -872,763 +321,9 @@
 + intros ? ? ? [k1 Hk1] [k2 Hk2]. exists (Loc.add k1 k2).
   revert Hk1 Hk2. apply equiv_config_k_trans.
 Qed.
-=======
-(** Defintion of the demon *)
-Definition da_equi : demonic_action.
-  refine
-    {|
-      relocate_byz := fun b => Fin.case0 _ b;
-      step :=  (lift_conf (fun (g : Names.G) =>
-                             Some (fun Rconf => trans (Config.loc Rconf))))
-   |}.
-  Proof.
-    - intros [g1|b1] [g2|b2] Hg; try discriminate; simpl in *.
-      unfold Names.G.
-      intros x y Hxy.
-      apply trans_compat.
-      apply Hxy.
-      apply Fin.case0.
-      exact b1.    
-  Defined.
-  
-    
-CoFixpoint demon_equi : demon := Stream.cons da_equi demon_equi.
-
-Lemma demon_equi_tail : 
-    Stream.tl demon_equi = demon_equi.
-Proof. reflexivity. Qed.
-  
-Lemma demon_equi_head :
-    Stream.hd demon_equi = da_equi.
-Proof. reflexivity. Qed.
-Theorem equi_kFair : kFair 1 demon_equi.
-Proof.
-cofix.
-constructor; [| constructor].
-* intros [g1 | b1] id2; try ImpByz b1.  apply kReset. simpl. discriminate.
-* intros [g1 | b1] id2; try ImpByz b1. 
-  apply kReset. simpl. discriminate. 
-* simpl. assumption.
-Qed.
-
-(** Fairness properties *)
-Lemma equi_fair : Fair demon_equi.
-Proof. apply (@kFair_Fair 1%nat). apply equi_kFair. Qed.
-                           
-Lemma conf_equi_ne_unit : Z_of_nat (n mod k) = 0 ->
-      forall g:Names.G, ~ Loc.eq (loc_equi g) Loc.unit.
-Proof.
-  intros Hmod g.
-  generalize k_sup_1, k_inf_n, n_sup_1.
-  intros.
-  unfold Names.G, Names.Internals.G, K.nG in *.
-  induction g.
-  + simpl in *.
-    unfold loc_equi.
-    simpl in *.
-    unfold Loc.mul, Loc.eq, Loc.unit, def.n, Veq.
-    repeat rewrite <- loc_fin.
-    repeat rewrite Z.mod_mod; try (generalize n_sup_1; lia).
-    simpl in *.
-    rewrite Z.mod_0_l, Z.mod_1_l.
-    omega.
-    generalize n_sup_1; omega.
-    generalize n_sup_1; omega.
-  + unfold Loc.mul, Loc.unit in *;
-       repeat rewrite <- loc_fin in *.
-    unfold loc_equi.
-    unfold Loc.eq, Loc.mul, Loc.unit, def.n, Veq. 
-    rewrite Zdiv.mod_Zmod in Hmod; try omega.
-    apply Zdiv.Z_div_exact_full_2 in Hmod; try omega.
-    repeat rewrite <- loc_fin.
-    repeat rewrite Z.mod_mod; try (generalize n_sup_1; lia).
-    repeat rewrite Z.mod_1_l; try lia.
-    rewrite Z.mul_1_r.
-    fold n in *.
-    rewrite Z.mod_mod; try lia.
-    rewrite Nat2Z.inj_mul, Zdiv.div_Zdiv; try omega.
-    fold n.
-    rewrite Hmod in *.
-    set (x := Z.of_nat n/Z.of_nat (S n0)) in *. 
-    replace (Z.of_nat (S n0) * x ) with (x * Z.of_nat (S n0)) by intuition.
-    rewrite Zdiv.Z_div_mult_full; try lia.
-    replace (x * Z.of_nat (S n0)) with (Z.of_nat (S n0) * x) by intuition.
-    rewrite Zdiv.Zmult_mod_distr_r.
-    assert (1 < x).
-    assert (Z.of_nat (S n0) < Z.of_nat n) by lia.
-    apply Zmult_lt_reg_r with (p := Z.of_nat (S n0)); try lia.
-    intuition.
-    rewrite Zdiv.Zmod_eq in H3.
-    rewrite Z.mul_comm in H3.
-    apply Z.eq_mul_1 in H3.
-    destruct H3; omega.
-    lia.
-    lia.
-Qed.
-
- 
-Lemma neq_a_1a : forall a, ~Loc.eq a (Loc.add Loc.unit a).
-Proof.
-  generalize n_sup_1.
-  intros.
-  unfold Loc.eq, Loc.add, def.n, Veq, Loc.unit.
-  repeat rewrite <- loc_fin.
-  repeat rewrite Z.mod_mod; try omega.
-  destruct (V2Z a mod Z.of_nat n ?= Z.of_nat n) eqn : Hn;
-    try rewrite Z.compare_lt_iff in *;
-    try rewrite Z.compare_eq_iff in *;
-    try rewrite Z.compare_gt_iff in *;
-    fold n in *;
-    try rewrite Z.mod_1_l; try lia.
-  + rewrite <- Zdiv.Zplus_mod_idemp_r, Hn,
-    <- Zdiv.Zplus_mod_idemp_r, Zdiv.Z_mod_same_full.
-    do 2 (simpl in *; rewrite Z.mod_1_l; try lia). 
-  + apply Zlt_le_succ in Hn.
-    unfold Z.succ in Hn.
-    apply Zle_lt_or_eq in Hn.
-    destruct Hn.
-    rewrite <- Zdiv.Zplus_mod_idemp_r.
-    rewrite (Zdiv.Zmod_small (1+_) _); try split; try omega.
-    apply Z.add_nonneg_nonneg.
-    lia.
-    apply Zdiv.Z_mod_lt.
-    lia.
-    rewrite <- Zdiv.Zplus_mod_idemp_r, Z.add_comm, H0, Z.mod_same; try lia.
-  + assert (Hn0: 0 < Z.of_nat n) by omega.
-    generalize (Z.mod_pos_bound (V2Z a) (Z.of_nat n) Hn0); intros.
-    omega.
-Qed.
-
-Lemma NoDupA_countA_occ' :
-              forall (A : Type) (eqA : A -> A -> Prop)
-                     (decA : forall x y : A, {eqA x y} + {~eqA x y})
-                     (l : list A), Equivalence eqA -> 
-                SetoidList.NoDupA eqA l <->
-                (forall x : A, SetoidList.InA eqA x l ->
-                               countA_occ eqA decA x l = 1%nat).
-Proof.
-  intros A eqA decA l HeqA.
-  split.
-  + intros HndA x HinA.
-    induction l.
-  - now rewrite SetoidList.InA_nil in HinA.
-  - assert (HndA' := SetoidList.NoDupA_cons).
-    simpl in *.
-    destruct (decA a x).
-    * assert ((a :: l) = (List.cons a nil) ++ l).
-      simpl in *.
-      reflexivity.
-      rewrite H in *.
-      rewrite NoDupA_app_iff in *; try assumption.
-      simpl in *.
-      destruct HndA as (Hnda, (Hndl, HIn_f)).
-      specialize (HIn_f a).
-      assert (~ SetoidList.InA eqA a l) by intuition.
-      rewrite e in H0.
-      rewrite <- (countA_occ_pos HeqA decA) in H0.
-      omega.
-    * apply IHl.
-      ++ assert (Hadd_nil : (a :: l) = (List.cons a nil) ++ l) by now simpl. 
-         rewrite Hadd_nil in *.
-         rewrite NoDupA_app_iff in *; try assumption.
-         destruct HndA as (Hnda, (Hndl, HIn_f)); try assumption.
-      ++ assert (Hadd_nil : (a :: l) = (List.cons a nil) ++ l) by now simpl.
-         rewrite Hadd_nil in *.
-         rewrite SetoidList.InA_app_iff in *.
-         destruct HinA; try assumption.
-         rewrite SetoidList.InA_singleton in *.
-         now destruct n0.
-  + intros HinA.
-    induction l; try intuition.
-    simpl in *.
-    induction l as [|b l0].
-    - apply SetoidList.NoDupA_singleton.
-    - destruct (decA a b) eqn : Hdec.
-      * specialize (HinA a).
-        assert (SetoidList.InA eqA a (a :: b :: l0)) by
-            now apply SetoidList.InA_cons_hd.
-        specialize (HinA H).
-        destruct (decA a a); try assumption.
-        assert ((countA_occ eqA decA a (b :: l0) > 0)%nat).
-        rewrite countA_occ_pos; try assumption.
-        rewrite e; intuition.
-        apply lt_n_S in H0.
-        omega.
-        exfalso.
-        apply f.
-        reflexivity.
-      * apply SetoidList.NoDupA_cons.
-        ++ intros Hf.
-           assert (SetoidList.InA eqA a (a :: b :: l0)) by intuition.
-           specialize (HinA a H).
-           destruct (decA a a); try intuition.
-           rewrite <- countA_occ_pos in Hf.
-           assert (countA_occ eqA decA a (b :: l0) = 0)%nat by omega.
-           rewrite H0 in Hf.
-           omega.
-           assumption.
-        ++ apply IHl.
-           intros c Hc.
-           assert (HinA_aux := HinA a).
-           specialize (HinA c).
-           simpl in *.
-           destruct (decA b c).
-           assert (SetoidList.InA eqA c (a :: b :: l0)) by intuition.
-           specialize (HinA H).
-           destruct (decA a c).
-           rewrite <- e in e0.
-           contradiction.
-           assumption.
-           destruct (decA a c).
-           assert (SetoidList.InA eqA c (a :: b :: l0)) by intuition.
-           specialize (HinA H).
-           assert (SetoidList.InA eqA a (a :: b :: l0)) by intuition.
-           specialize (HinA_aux H0).
-           destruct (decA a a); try (now destruct f1).
-           destruct (decA b a); try discriminate.
-           assert ((countA_occ eqA decA a l0 = 0)%nat) by omega.
-           assert ((countA_occ eqA decA c (b :: l0) > 0)%nat).
-           rewrite countA_occ_pos.
-           assumption.
-           assumption.
-           simpl in *.
-           destruct (decA b c); simpl in *.
-           contradiction.
-           omega.
-           rewrite SetoidList.InA_cons in Hc.
-           destruct Hc.
-           destruct f0.
-           rewrite H.
-           reflexivity.
-           apply HinA.
-           intuition.
-Qed.
-
-(** Conf_equi is a valid initial conf *)
-Lemma  equi_valid : Valid_starting_conf conf_equi.
-Proof.
-  unfold Valid_starting_conf.
-  intros l' Hf.
-  simpl in *.
-  destruct Hf as (l, Hf).
-  rewrite Spect.multiset_spec in Hf.
-  assert (HndAg : SetoidList.NoDupA Loc.eq
-                                    (map (fun x : Names.ident => Config.loc (conf_equi x))
-                                    Names.names)).
-  {
-    apply (map_injective_NoDupA eq_equivalence Loc.eq_equiv).
-    + intros a b Hab.
-      rewrite Hab.
-      reflexivity.
-    + intros id1 id2 Hloc.
-      destruct id1 as [g1|b1], id2 as [g2|b2]; try ImpByz b1; try ImpByz b2.
-      destruct (Names.eq_dec (Good g1) (Good g2)).
-      assumption.
-      assert (Hg : g1 <> g2).
-      { intuition.
-        apply n0.
-        now rewrite H.
-      }
-      generalize (unique_g_2 g Hg).
-      intros Hu.
-      destruct Hu.
-      simpl in *;
-        now rewrite Hloc.
-    + assert (Hnames := Names.names_NoDup).
-      apply NoDupA_Leibniz in Hnames.
-      assumption.
-  }
-  assert (Hkn : forall x, x mod Z.of_nat n = 0
-                          -> x mod Z.of_nat (n / k) = 0).
-  { intros.
-    generalize k_sup_1; intros Hk.
-    assert (Hk_div_n := k_div_n).
-    rewrite Nat.mod_divides in Hk_div_n; try omega.
-    destruct Hk_div_n.
-    rewrite Nat.mul_comm in H0.
-    rewrite H0 in *.
-    rewrite Nat.div_mul in *; try lia.
-    destruct x0.
-    now rewrite Zdiv.Zmod_0_r.
-    rewrite Nat2Z.inj_mul, Z.rem_mul_r in H.
-    generalize Z_of_nat_complete; intros Haux.
-    assert (Ha1 := Haux (x mod Z.of_nat (S x0))).
-    assert (Ha2 := Haux ((x / Z.of_nat (S x0)) mod Z.of_nat k)).
-    destruct Ha1.
-    { now apply Zdiv.Z_mod_lt. }
-    destruct Ha2.
-    { apply Zdiv.Z_mod_lt. generalize k_sup_1; lia. }
-    rewrite H1, H2 in H.
-    assert (forall x y, 0 <= x -> 0 <= y -> x + y = 0 -> x = 0 /\ y = 0).
-    { intros s t Hr Hs Hrs.
-      omega. }
-    apply H3 in H.
-    destruct H; rewrite H1 in *; assumption.
-    omega.
-    rewrite <- Nat2Z.inj_mul.
-    omega.
-    assert ( (0 < S x0)%nat ) by omega.
-    assert ( 0<Z.of_nat (S x0)).
-    rewrite <- Nat2Z.inj_0.
-    now apply inj_lt.
-    omega.
-    generalize k_sup_1; 
-      lia.
-  }
-  simpl in *.
-  assert (forall elt, Spect.M.In elt (snd (!! (conf_equi) l)) ->
-                        countA_occ Loc.eq Loc.eq_dec elt (map Config.loc
-                                                              (Config.list
-                                                                 conf_equi)) = 1%nat).
-  {
-
-    intros elt Hspe.
-    assert ((countA_occ Loc.eq Loc.eq_dec elt (map DefsE.Config.loc
-                                                 (DefsE.Config.list
-                                                    conf_equi)) > 1)%nat
-            -> False).
-    {
-      intros Hgt.     
-      rewrite (NoDupA_countA_occ' Loc.eq_dec) in HndAg.
-      rewrite <- Spect.M.support_In in Hspe.
-      unfold Spect.from_config in Hspe.
-      unfold Config.map in Hspe.
-      simpl in *.
-      rewrite Config.list_spec, map_map in *.
-      rewrite Spect.multiset_support in Hspe.
-      specialize (HndAg elt Hspe).
-      unfold apply_sim, trans in *; simpl in *.
-      lia.
-      apply Loc.eq_equiv.
-    }
-    simpl in *.
-    rewrite <- Spect.M.support_In in Hspe.
-    unfold Spect.from_config in Hspe.
-    rewrite Spect.multiset_support in Hspe.
-    unfold Config.map in Hspe.
-    rewrite <- (countA_occ_pos Loc.eq_equiv Loc.eq_dec) in Hspe.
-    destruct ( (countA_occ Loc.eq Loc.eq_dec elt
-                           (map Config.loc
-                                (Config.list
-                                   (fun id : Names.ident => (conf_equi id))))
-                           ?= 1)%nat) eqn : Heq; try rewrite <- nat_compare_lt in *;
-      try rewrite <- nat_compare_gt in *;
-      try apply nat_compare_eq in Heq.
-    - assumption.
-    - assert (countA_occ Loc.eq Loc.eq_dec elt
-                         (map Config.loc
-                              (Config.list
-                                 (fun id : Names.ident => (conf_equi id)))) <= 0)%nat by omega.
-      apply le_not_gt in H0.
-      contradiction.
-    - exfalso; apply H; apply Heq.
-  }
-  specialize (H l).
-  simpl in *.
-  rewrite Config.list_spec, map_map in *.
-  simpl.
-  unfold Loc.eq in H.
-  assert (Hdec := Spect.M.In_dec).
-  unfold Spect.M.elt in *.
-  specialize (Hdec l
-                   (Spect.multiset (map
-                                      (fun x : Names.ident => Config.loc (conf_equi x))
-                                        Names.names))).
-  destruct Hdec;
-  simpl in *.
-  rewrite H in Hf.
-  lia.
-  apply i.
- assert (n0' : ~ Spect.M.In l (snd (!! (conf_equi) Loc.origin))).
- simpl in *.
- rewrite Config.list_spec, map_map.
- simpl in *.
- apply n0.
- rewrite Spect.M.not_In in n0.
- unfold Spect.from_config, Config.map in *.
- simpl in *.
- rewrite Spect.multiset_spec in *.
- unfold apply_sim, trans in *; simpl in *.
- lia.
-Qed.  
-
- 
-
-
-Definition m := 
-    V2Z (r.(pgm) (spect_equi conf_equi (Good g))).
-
-(** For each robot on conf_equi, the vision is the same *) 
-
-Lemma same_Spectrum : forall g0,
-    Spect.eq (spect_equi conf_equi (Good g)) (spect_equi conf_equi (Good g0)).
-Proof.
-  intros.
-  split; simpl; try easy.
-  unfold spect_equi, Spect.from_config.
-  simpl.
-  unfold Spect.M.eq.
-  intro x.
-  rewrite 2 Spect.multiset_spec.
-  unfold Spect.from_config in *.
-  unfold Config.map in *.
-  assert (HndAg : SetoidList.NoDupA Loc.eq
-                                    (map (fun x : Names.ident =>
-                                            Config.loc (apply_sim (trans (loc_equi g)) (conf_equi x))) Names.names)).
-  {
-    apply (map_injective_NoDupA eq_equivalence Loc.eq_equiv).
-    + intros a b Hab.
-      rewrite Hab.
-      reflexivity.
-    + intros id1 id2 Hloc.
-      destruct id1 as [g1|b1], id2 as [g2|b2]; try ImpByz b1; try ImpByz b2.
-      unfold apply_sim,trans in *; simpl in *.
-      destruct (Names.eq_dec (Good g1) (Good g2)).
-      assumption.
-      assert (Hg : g1 <> g2).
-      { intuition.
-        apply n0.
-        now rewrite H.
-      }
-      generalize (unique_g_2 g Hg).
-      intros Hu.
-      destruct Hu.
-      simpl in *;
-        rewrite 2 Loc.add_comm with (y := (Loc.opp (loc_equi g)))
-        in Hloc;
-        apply Loc.add_reg_l in Hloc.
-      now rewrite Hloc.
-    + assert (Hnames := Names.names_NoDup).
-      apply NoDupA_Leibniz in Hnames.
-      assumption.
-  }
-  assert (Hkn : forall x, x mod Z.of_nat n = 0
-                          -> x mod Z.of_nat (n / k) = 0).
-  { intros.
-    generalize k_sup_1; intros Hk.
-    assert (Hk_div_n := k_div_n).
-    rewrite Nat.mod_divides in Hk_div_n; try omega.
-    destruct Hk_div_n.
-    rewrite Nat.mul_comm in H0.
-    rewrite H0 in *.
-    rewrite Nat.div_mul in *; try lia.
-    destruct x1.
-    now rewrite Zdiv.Zmod_0_r.
-    rewrite Nat2Z.inj_mul, Z.rem_mul_r in H.
-    generalize Z_of_nat_complete; intros Haux.
-    assert (Ha1 := Haux (x0 mod Z.of_nat (S x1))).
-    assert (Ha2 := Haux ((x0 / Z.of_nat (S x1)) mod Z.of_nat k)).
-    destruct Ha1.
-    { now apply Zdiv.Z_mod_lt. }
-    destruct Ha2.
-    { apply Zdiv.Z_mod_lt. generalize k_sup_1; lia. }
-    rewrite H1, H2 in H.
-    assert (forall x y, 0 <= x -> 0 <= y -> x + y = 0 -> x = 0 /\ y = 0).
-    { intros s t Hr Hs Hrs.
-      omega. }
-    apply H3 in H.
-    destruct H; rewrite H1 in *; assumption.
-    omega.
-    rewrite <- Nat2Z.inj_mul.
-    omega.
-    assert ( (0 < S x1)%nat ) by omega.
-    assert ( 0<Z.of_nat (S x1)).
-    rewrite <- Nat2Z.inj_0.
-    now apply inj_lt.
-    omega.
-    generalize k_sup_1; 
-      lia.
-  }
-  simpl in *.
-  assert (forall l elt, Spect.M.In elt (snd (!! (Config.map (apply_sim
-                                                               (trans (loc_equi g)))
-                                                            conf_equi) l)) ->
-                        countA_occ Loc.eq Loc.eq_dec elt (map Config.loc
-                                                              (Config.list
-                                                                 (fun id : Names.ident =>
-                                                                    apply_sim (trans (loc_equi g)) (conf_equi id)))) = 1%nat).
-  {
-    intros l elt Hspe.
-    simpl in *.
-    assert ((countA_occ Loc.eq Loc.eq_dec elt (map Config.loc
-                                                   (Config.list
-                                                      (fun id : Names.ident =>
-                                                         apply_sim (trans (loc_equi g)) (conf_equi id)))) > 1)%nat
-            -> False).
-    {
-      intros Hgt.
-      rewrite Config.list_spec, map_map in *.     
-      rewrite (NoDupA_countA_occ' Loc.eq_dec) in HndAg.
-      rewrite <- Spect.M.support_In in Hspe.
-      unfold Spect.from_config in Hspe.
-      unfold Config.map in Hspe.
-      rewrite Spect.multiset_support in Hspe.
-      specialize (HndAg elt Hspe).
-      unfold apply_sim, trans in *; simpl in *.
-      rewrite HndAg in Hgt.
-      omega.
-      apply Loc.eq_equiv.
-    }
-    rewrite <- Spect.M.support_In in Hspe.
-    unfold Spect.from_config in Hspe.
-    rewrite Spect.multiset_support in Hspe.
-    unfold Config.map in Hspe.
-    rewrite <- (countA_occ_pos Loc.eq_equiv Loc.eq_dec) in Hspe.
-    destruct ( (countA_occ Loc.eq Loc.eq_dec elt
-                           (map Config.loc
-                                (Config.list
-                                   (fun id : Names.ident =>
-                                      apply_sim (trans (loc_equi g)) (conf_equi id))))
-                           ?= 1)%nat) eqn : Heq; try rewrite <- nat_compare_lt in *;
-      try rewrite <- nat_compare_gt in *;
-      try apply nat_compare_eq in Heq.
-    - assumption.
-    - assert (countA_occ Loc.eq Loc.eq_dec elt
-                         (map Config.loc
-                              (Config.list
-                                 (fun id : Names.ident =>
-                                    apply_sim (trans (loc_equi g))
-                                              (conf_equi id)))) <= 0)%nat by omega.
-      apply le_not_gt in H0.
-      contradiction.
-    - exfalso; apply H; apply Heq.
-  }
-  assert (forall l elt,
-             Spect.M.In elt (snd (!! (Config.map (apply_sim (trans (Config.loc
-                                                                      (conf_equi (Good g)))))
-                                                 conf_equi) l))
-             <->
-             Spect.M.In elt (snd (!! (Config.map (apply_sim (trans (Config.loc
-                                                                      (conf_equi (Good g0)))))
-                                                 conf_equi) l))).
-  {  intros l elt.
-     do 2 rewrite Spect.from_config_In.
-     assert (Hcc1 := conf1_1 g g0).
-     destruct Hcc1 as (g2', Hcc1).
-     assert (Hg_opp : forall g1 : Names.G, exists g': Names.G, Loc.eq (loc_equi g') (Loc.opp (loc_equi g1))).
-     { intros.
-       generalize conf1_new_2.
-       intros.
-       unfold Loc.eq, Veq, Loc.opp.
-       rewrite <- loc_fin.
-       repeat rewrite Z.mod_mod.
-       specialize (H0 (((Z.of_nat MakeRing.n - V2Z (loc_equi g1))))).
-         assert (((Z.of_nat MakeRing.n - V2Z (loc_equi g1)))
-                   mod Z.of_nat (n / k) = 0).
-         rewrite Zdiv.Zminus_mod.
-         rewrite conf1_new_1.
-         rewrite Hkn; try easy.
-         rewrite Hkn; try easy.
-         apply Z.mod_same.
-         generalize n_sup_1; fold n; lia.
-         specialize (H0 H1).
-         unfold Loc.eq, Veq in H0; rewrite <- loc_fin, Z.mod_mod in H0.
-         apply H0.
-         generalize n_sup_1; lia.
-         generalize n_sup_1; lia.
-         generalize n_sup_1; lia.
-     }
-     
-     assert (forall (g1 g2:Names.G), exists (g':Names.G), Loc.eq (loc_equi g') (Loc.add (loc_equi g1)
-                                                                      (loc_equi g2))).
-       { generalize conf1_new_2.
-         intros.
-         unfold Loc.eq, Veq, Loc.add.
-         rewrite <- loc_fin.
-         repeat rewrite Z.mod_mod.
-         
-         specialize (H0 (((V2Z (loc_equi g1) + V2Z (loc_equi g2))))).
-         assert (((V2Z (loc_equi g1) + V2Z (loc_equi g2)))
-                   mod Z.of_nat (n / k) = 0).
-         rewrite Zdiv.Zplus_mod.
-         rewrite 2 conf1_new_1.
-         simpl; rewrite Z.mod_0_l.
-         reflexivity.
-         destruct k eqn : Hkg.
-         generalize k_sup_1; lia.
-         generalize k_inf_n, k_sup_1, k_div_n; intros ? ? Hk_div_n.
-         rewrite Hkg in *.
-         rewrite Nat.mod_divides, <-Hkg in Hk_div_n.
-         destruct Hk_div_n.      
-         rewrite H3, Nat.mul_comm.
-         rewrite Hkg in *.
-         rewrite Nat.div_mul.
-         destruct x0.
-         omega.
-         rewrite <- Nat2Z.inj_0.
-         intuition.
-         apply Nat2Z.inj in H4.
-         omega.
-         omega.
-         omega.
-         specialize (H0 H1).
-         unfold Loc.eq, Veq in H0; rewrite <- loc_fin, Z.mod_mod in H0.
-         apply H0.
-         generalize n_sup_1; lia.
-         generalize n_sup_1; lia.
-         generalize n_sup_1; lia.
-       }
-       split.
-     + intros (gc1,Hc1).
-       destruct gc1 as [g1| b] eqn : Hg; try ImpByz b.
-       unfold Config.map, apply_sim, trans, conf_equi; simpl in *.
-       destruct (H0 g1 g2').
-       exists (Good x0).
-       simpl.
-       rewrite <- Hc1, H1.
-       rewrite Hcc1.
-       rewrite Loc.opp_distr_add, Loc.opp_opp.
-       rewrite Loc.add_assoc, (Loc.add_comm (loc_equi g1)), <- Loc.add_assoc.
-       now rewrite (Loc.add_comm).
-     + assert (Hcc2 : Loc.eq (loc_equi g0)
-                             (Loc.add (loc_equi g) (loc_equi g2'))).
-       rewrite Hcc1.
-       rewrite <- Loc.add_assoc.
-       now rewrite Loc.add_opp', Loc.add_origin.
-       intros (gc1,Hc1).
-       destruct gc1 as [g1| b] eqn : Hg; try ImpByz b.
-       unfold Config.map, apply_sim, trans, conf_equi; simpl in *.
-       destruct (Hg_opp g2').
-       destruct (H0 g1 x0).
-       rewrite Hcc2 in Hc1.
-       exists (Good x1).
-       simpl.
-       rewrite <- Hc1.
-       rewrite H2, H1.
-       now rewrite Loc.opp_distr_add, (Loc.add_comm (Loc.opp _) (Loc.opp _)),
-       Loc.add_assoc.
-  }
-  assert (Ht_map : forall (x : Spect.M.elt) l, 
-             Spect.M.In x (snd (!! (Config.map (apply_sim (trans (Config.loc
-                                                                (conf_equi (Good g0)))))
-                                        conf_equi) l))
-             <-> (snd (!! (Config.map (apply_sim (trans (Config.loc
-                                                         (conf_equi (Good g0)))))
-                                 conf_equi) l))[x] = 1%nat).
-  { intros elt; split.
-    intros Hsp_In.
-    assert (Hsp_In' := Hsp_In).
-    (* rewrite HSfcI in Hsp. *)
-    (* destruct Hsp. *)
-    unfold Spect.from_config.
-    (* unfold Spect.multiset. *)
-    generalize unique_g_2.
-    intros.
-    simpl in *.
-    rewrite Spect.multiset_spec. 
-    rewrite Config.list_spec.
-    rewrite map_map.
-    assert (HNoDup_map :
-              SetoidList.NoDupA Loc.eq
-                                (map (fun x0 : Names.ident =>
-                                        Config.loc (Config.map
-                                                      (apply_sim (trans ( (loc_equi g0))))
-                                                      conf_equi x0)) Names.names)).
-    { apply (map_injective_NoDupA) with (eqA := Logic.eq).
-      + intuition.
-      + apply Loc.eq_equiv.
-      + intros a b Hab.
-        rewrite Hab.
-        reflexivity.
-      + intros id1 id2 Heq.
-        destruct (Names.eq_dec id1 id2).
-        assumption.
-        exfalso.
-        destruct id1 eqn : Hid1,
-                         id2 eqn : Hid2; try ImpByz b.
-        assert (H_aux2 := conf1_1 g2 g0);
-          assert (H_aux1 := conf1_1 g1 g0).
-        destruct H_aux1, H_aux2.
-        apply (H1 g0 g1 g2).
-        intuition.
-        rewrite H4 in n0.
-        auto.
-        simpl in *;
-        do 2 rewrite Loc.add_comm with (y := Loc.opp _) in Heq;
-        apply Loc.add_reg_l in Heq;
-        rewrite Heq;
-        reflexivity.
-      + assert (Hnames := Names.names_NoDup).
-        apply NoDupA_Leibniz in Hnames.
-        assumption.
-    }
-    apply NoDupA_countA_occ'.
-    apply Loc.eq_equiv.
-    apply HNoDup_map.
-    unfold Spect.from_config in Hsp_In.
-    unfold Config.map in Hsp_In.
-    rewrite Config.list_spec in Hsp_In.
-    rewrite map_map in Hsp_In.
-    rewrite <- Spect.M.support_In in Hsp_In.
-    rewrite Spect.multiset_support in Hsp_In.
-    assumption.
-    intros.
-    unfold Spect.from_config in *.
-    unfold Spect.M.In.
-    omega.
-  }
-  specialize (Ht_map x Loc.origin).
-  destruct (Spect.M.In_dec x (snd (!! (Config.map (apply_sim
-                                                (trans (Config.loc
-                                                          (conf_equi (Good g)))))
-                             conf_equi) Loc.origin))).
-  + assert (i' : Spect.M.In x  (snd (!! (Config.map (apply_sim
-                                                (trans (Config.loc
-                                                          (conf_equi (Good g0)))))
-                             conf_equi) Loc.origin))) by now rewrite <- H0.
-    unfold Spect.from_config, Config.map in *.
-    simpl in *.
-    rewrite Spect.multiset_spec in *.
-    unfold apply_sim, trans in *; simpl in *.
-    destruct Ht_map as (Ht1, Ht2).
-    rewrite H, Ht1.
-    reflexivity.
-    apply i'.
-    apply Loc.origin.
-    apply i.
-  + assert (n0' : ~ Spect.M.In x (snd (!! (Config.map (apply_sim
-                                                (trans (Config.loc
-                                                          (conf_equi (Good g0)))))
-                             conf_equi) Loc.origin))) by now rewrite <- H0.
-    rewrite Spect.M.not_In in n0.
-    rewrite Spect.M.not_In in n0'.
-    unfold Spect.from_config, Config.map in *.
-    simpl in *.
-    rewrite Spect.multiset_spec in *.
-    unfold apply_sim, trans in *; simpl in *.
-    rewrite n0, n0'.
-    reflexivity.  
-Qed.
-
-(** Two configurations are equivalent if one is obtained by translating all the robots from the other configuration by the same number [k] of vertices. *)
-Definition f_conf conf k : Config.t :=
-  fun id =>
-      match id with
-      | Good g => {| Config.loc := Loc.add k (Config.loc (conf (Good g)));
-                     Config.state := tt |}
-                      
-      | Byz b => conf (Byz b)
-      end.
-
-Instance f_conf_compat : Proper (Config.eq ==> Loc.eq ==> Config.eq) f_conf.
-Proof.
-  intros c1 c2 Hc k1 k2 Hk.
-  unfold f_conf.
-  unfold Config.eq.
-  intros [g|b]; try ImpByz b.
-  split; simpl in *.
-  now rewrite Hk, (Hc (Good g)).
-  reflexivity.
-Qed.
-
-
-Definition equiv_conf conf1 conf2: Prop := exists k, Config.eq conf2 (f_conf conf1 k).
-
->>>>>>> 88e92017
 
 Instance eq_equiv_subrelation : subrelation Config.eq equiv_config.
 Proof.
-<<<<<<< HEAD
 intros config1 config2 Heq. exists Loc.origin. unfold equiv_config_k, f_config. simpl.
 assert ((Loc.eq ==> Loc.eq)%signature (fun x => Loc.add x (Loc.opp (Loc.opp Loc.origin))) id).
 { intros ? ? H. now rewrite Loc.opp_opp, Loc.add_origin, H. }
@@ -1637,66 +332,30 @@
 
 (** Equivalent configurations produce the same spectrum hence the same answer from the robogram. *)
 
-Lemma config1_Spectre_Equiv : forall config1 config2,
+Lemma config1_spect_equiv : forall config1 config2,
   equiv_config config1 config2 ->
-  forall g, Spect.eq (!! (Config.map (Config.app (trans (Config.loc (config1 (Good g))))) config1))
-                     (!! (Config.map (Config.app (trans (Config.loc (config2 (Good g))))) config2)).
-Proof.
-intros config1 config2 [offset Hequiv] g.
+  forall g l, Spect.eq (!! (Config.map (apply_sim (trans (Config.loc (config1 (Good g))))) config1) l)
+                       (!! (Config.map (apply_sim (trans (Config.loc (config2 (Good g))))) config2) l).
+Proof.
+intros config1 config2 [offset Hequiv] g l.
 f_equiv. apply no_byz_eq. intro g'. simpl.
-repeat split; simpl;
 rewrite (Hequiv (Good g)), (Hequiv (Good g')); unfold f_config; simpl;
 rewrite Loc.opp_opp, Loc.opp_distr_add, <- Loc.add_assoc; f_equiv;
 setoid_rewrite Loc.add_comm at 2;
 now rewrite Loc.add_assoc, Loc.add_opp, Loc.add_comm, Loc.add_origin.
-=======
-  intros. 
-  unfold countA_occ.
-  induction l.
-  + simpl in *.
-    reflexivity.
-  + destruct (decA a x) eqn : HdecA;
-      rewrite map_cons.
-    - destruct (decB (f a) (f x)) eqn : HdecB.
-      * f_equiv.
-        apply IHl.
-      * destruct n0.
-        now rewrite H.
-    - destruct (decB (f a) (f x)) eqn : HdecB.
-      destruct n0.
-      now rewrite <- H.
-      apply IHl.
->>>>>>> 88e92017
 Qed.
 
 Theorem equiv_config_k_round : forall k config1 config2,
   equiv_config_k k config1 config2 -> equiv_config_k k (round r da config1) (round r da config2).
 Proof.
-unfold equiv_config_k. intros k config1 config2 Hequiv id.
-apply (no_byz id). clear id. intro g. unfold round. simpl.
-destruct (Loc.eq_dec (Config.loc (config2 (Good g))) (Info.target (Config.info (config2 (Good g)))))
-  as [Hcase | Hcase].
-+ (* da1 sets g as Active *)
-  assert (Loc.eq (Config.loc (config1 (Good g))) (Info.target (Config.info (config1 (Good g))))).
-  { rewrite (Hequiv (Good g)) in Hcase. simpl in Hcase. now apply Loc.add_reg_r in Hcase. }
-  unfold f_config. unfold Config.map at 2, Config.app at 2. simpl.
-  destruct_match; simpl; try contradiction; [].
-  repeat split; simpl; try apply Hequiv; [].
-  (* Only target is changed and we replace config1 with config2 *)
-  assert (Hspect := config1_Spectre_Equiv (ex_intro _ k Hequiv) g).
-  rewrite <- Hspect, (Hequiv (Good g)). clear Hspect. simpl.
-  rewrite Loc.opp_opp.
-  rewrite <- (Loc.add_assoc (pgm _ _ _)). f_equiv.
-  apply pgm_compat. f_equiv. now do 2 rewrite Loc.add_opp.
-+ (* da1 sets g as Moving *)
-  assert (~Loc.eq (Config.loc (config1 (Good g))) (Info.target (Config.info (config1 (Good g))))).
-  { rewrite (Hequiv (Good g)) in Hcase. simpl in Hcase. intro Heq. apply Hcase. now rewrite Heq. }
-  unfold f_config. unfold Config.map at 1, Config.app at 1. simpl.
-  destruct_match; simpl; try contradiction; [].
-  repeat split; simpl; apply Hequiv.
-Qed.
-
-<<<<<<< HEAD
+unfold equiv_config_k. intros k config1 config2 Hequiv.
+apply no_byz_eq. intro g. simpl. unfold Config.map, apply_sim. simpl.
+assert (Hspect := config1_spect_equiv (ex_intro _ k Hequiv) g).
+rewrite <- Hspect, (Hequiv (Good g)). clear Hspect. simpl.
+rewrite Loc.opp_opp, <- (Loc.add_assoc (pgm _ _)). f_equiv.
+apply pgm_compat. f_equiv. now do 2 rewrite Loc.add_opp.
+Qed.
+
 Corollary equiv_config_round : forall config1 config2, equiv_config config1 config2 ->
   equiv_config (round r da config1) (round r da config2).
 Proof. intros config1 config2 [k Hequiv]. exists k. now apply equiv_config_k_round. Qed.
@@ -1748,8 +407,8 @@
 unfold Stream.instant2, equiv_config_k in *.
 rewrite Hequiv, Hequiv'. split; intro Heq.
 + now rewrite Heq.
-+ apply no_byz_eq. intro g. specialize (Heq (Good g)).
-  destruct Heq as [Heql [Heqs Heqt]]. simpl in *.
++ apply no_byz_eq. intro g. apply no_info. specialize (Heq (Good g)).
+  destruct Heq as [Heql Heq2]. simpl in *.
   repeat split; eapply Loc.add_reg_r; eassumption.
 Qed.
 
@@ -1780,665 +439,26 @@
 
 
 (** ***  Proof when robots move  **)
-=======
-Definition rconf_equi := round r da_equi conf_equi.
-
-(** For each configuration [c], if [c] is equivalent to [conf_equi] as described before, 
-     then the vision for each robot is the same in the two configurations [c] and [conf_equi].  *)
-Lemma equiv_spectrum : forall conf g0,
-      (exists k, forall id,
-            Location.eq (Config.loc (conf id)) (Loc.add k (Config.loc (conf_equi id))))
-            ->
-    Spect.eq (spect_equi conf (Good g0)) (spect_equi conf_equi (Good g0)).
-Proof.
-  intros conf g0 Hconf_equiv.
-  split; try reflexivity; intros x.
-  simpl in *.
-  unfold Config.map in *.
-  repeat rewrite Spect.multiset_spec in *.
-  unfold apply_sim, trans; simpl.
-  unfold equiv_conf, f_conf in *.
-  destruct Hconf_equiv.
-  simpl in *.
-  assert (SetoidList.NoDupA Loc.eq
-                            (map (fun x : Names.ident =>
-                           Config.loc (apply_sim (trans (Config.loc (conf (Good g0))))
-                                                          (conf x)))
-                                 Names.names)).
-  {
-    apply (map_injective_NoDupA eq_equivalence Loc.eq_equiv).
-    + intros a b Hab.
-      rewrite Hab.
-      reflexivity.
-    + intros id1 id2 Hloc.
-      destruct id1 as [g1|b1], id2 as [g2|b2]; try ImpByz b1; try ImpByz b2.
-      unfold apply_sim,trans in *; simpl in *.
-      assert (Hg0 := H (Good g0));
-        assert (Hg1 := H (Good g1));
-        assert (Hg2 := H (Good g2));
-        simpl in *.
-       destruct (Names.eq_dec (Good g1) (Good g2)).
-       assumption.
-       generalize unique_g_2.
-       intros Hu.
-       exfalso.
-       apply (Hu g0 g1 g2).
-       intros Hn; rewrite Hn in n0.
-       apply n0.
-       reflexivity.
-        simpl in *;
-        rewrite 2 Loc.add_comm with (y := (Loc.opp (Config.loc (conf (Good g0)))))
-          in Hloc;
-        apply Loc.add_reg_l in Hloc;
-        rewrite Hg1, Hg2 in Hloc;
-        simpl in *;
-        apply Loc.add_reg_l in Hloc.
-        unfold Loc.opp.
-        now rewrite <- Zdiv.Zminus_mod_idemp_r, Hloc, Zdiv.Zminus_mod_idemp_r.
-        + assert (Hnames := Names.names_NoDup).
-      apply NoDupA_Leibniz in Hnames.
-      assumption.
-  }
-  simpl in *.
-  assert (forall elt, Spect.M.In elt (snd (spect_equi conf (Good g0))) ->
-                      countA_occ Loc.eq Loc.eq_dec elt (map Config.loc
-        (Config.list
-           (fun id : Names.ident =>
-              apply_sim (trans (Config.loc
-                                  (conf (Good g0)))) (conf id)))) = 1%nat).
-  {
-    intros elt Hspe.
-    assert ((countA_occ Loc.eq Loc.eq_dec elt (map Config.loc
-        (Config.list
-           (fun id : Names.ident =>
-              apply_sim (trans (Config.loc
-                                     (conf (Good g0)))) (conf id)))) > 1)%nat
-                                              -> False).
-    {
-      intros Hgt.
-      rewrite Config.list_spec, map_map in *.     
-      rewrite (NoDupA_countA_occ' Loc.eq_dec) in H0.
-      rewrite <- Spect.M.support_In in Hspe.
-      unfold Spect.from_config in Hspe.
-      unfold Config.map in Hspe.
-      simpl in Hspe.
-      rewrite Config.list_spec in Hspe.
-      rewrite map_map in Hspe.
-      simpl in *.
-      rewrite Spect.multiset_support in Hspe.
-      specialize (H0 elt Hspe).
-      unfold apply_sim, trans in *; simpl in *.
-      rewrite H0 in Hgt.
-      omega.
-      apply Loc.eq_equiv.
-    }
-    rewrite <- Spect.M.support_In in Hspe.
-    unfold Spect.from_config in Hspe.
-    simpl in Hspe.
-    rewrite Spect.multiset_support in Hspe.
-    unfold Config.map in Hspe.
-    rewrite <- (countA_occ_pos Loc.eq_equiv Loc.eq_dec) in Hspe.
-    destruct ( (countA_occ Loc.eq Loc.eq_dec elt
-          (map Config.loc
-             (Config.list
-                (fun id : Names.ident =>
-                   apply_sim (trans (Config.loc
-                                          (conf (Good g0)))) (conf id))))
-          ?= 1)%nat) eqn : Heq; try rewrite <- nat_compare_lt in *;
-      try rewrite <- nat_compare_gt in *;
-      try apply nat_compare_eq in Heq.
-    - assumption.
-    - assert (countA_occ Loc.eq Loc.eq_dec elt
-           (map Config.loc
-              (Config.list
-                 (fun id : Names.ident =>
-                    apply_sim (trans (Config.loc
-                                           (conf (Good g0))))
-                              (conf id)))) <= 0)%nat by omega.
-      apply le_not_gt in H2.
-      contradiction.
-    - exfalso; apply H1; apply Heq.
-  }
-  assert (forall elt,
-             Spect.M.In elt (snd (spect_equi conf (Good g0)))
-             <->
-             Spect.M.In elt (snd (spect_equi conf_equi (Good g0)))).
-  {  unfold apply_sim, trans;
-       intros elt.
-     unfold spect_equi.
-     do 2 rewrite Spect.from_config_In.
-     simpl in *.
-     split.
-     + intros (gc1,Hc1).
-       destruct gc1 as [g1| b] eqn : Hg.
-     - generalize (conf1_1 g1 g0); intros Hc11.
-       destruct Hc11.
-       exists (Good g1).
-       simpl in *.
-       rewrite <- Hc1.
-       simpl in *.
-       unfold Location.eq in *.
-       rewrite (H (Good g0)), (H (Good g1)).
-       rewrite Loc.opp_distr_add.
-       rewrite Loc.add_assoc.
-       rewrite (Loc.add_comm _ (Loc.opp x0)).
-       rewrite Loc.add_assoc, Loc.add_opp', (Loc.add_comm Loc.origin), Loc.add_origin.
-       reflexivity.
-     - ImpByz b.
-   + intros (gc1,Hc1).
-     destruct gc1 as [g1| b] eqn : Hg; try ImpByz b.
-     generalize (conf1_1 g1 g0); intros Hc11.
-     destruct Hc11.
-     exists (Good g1).
-     simpl in *.
-     rewrite <- Hc1.
-     unfold round.
-     simpl in *.
-     rewrite (H (Good g0)), (H (Good g1)).
-       rewrite <- Loc.add_assoc;
-       rewrite (Loc.opp_distr_add x0);
-       rewrite (Loc.add_comm (loc_equi g1));
-       rewrite Loc.add_assoc.
-       rewrite Loc.add_assoc.
-       rewrite (Loc.add_comm x0), <- (Loc.add_assoc _ x0),
-       Loc.add_opp, Loc.add_origin.
-       simpl.
-       now rewrite Loc.add_comm.
-  }
-  assert (Ht_map : forall x : Spect.M.elt, 
-             Spect.M.In x (snd (spect_equi conf_equi (Good g0)))
-             <-> (snd (spect_equi conf_equi (Good g0)))[x] = 1%nat).
-  { intros elt; split.
-    intros Hsp_In.
-    assert (Hsp_In' := Hsp_In).
-    unfold Spect.from_config.
-    generalize unique_g_2.
-    intros.
-    simpl in *.
-    rewrite Spect.multiset_spec. 
-    rewrite Config.list_spec.
-    rewrite map_map.
-    assert (HNoDup_map :
-              SetoidList.NoDupA Loc.eq
-                                (map (fun x0 : Names.ident =>
-                                        Config.loc (Config.map
-                                                      (apply_sim (trans ( (loc_equi g0))))
-                                                      conf_equi x0)) Names.names)).
-    { apply (map_injective_NoDupA) with (eqA := Logic.eq).
-      + intuition.
-      + apply Loc.eq_equiv.
-      + intros a b Hab.
-        rewrite Hab.
-        reflexivity.
-      + intros id1 id2 Heq.
-        destruct (Names.eq_dec id1 id2).
-        assumption.
-        exfalso.
-        destruct id1 eqn : Hid1,
-                         id2 eqn : Hid2; try ImpByz b.
-        assert (H_aux2 := conf1_1 g2 g0);
-          assert (H_aux1 := conf1_1 g1 g0).
-        destruct H_aux1, H_aux2.
-        apply (H3 g0 g1 g2).
-        intuition.
-        rewrite H6 in n0.
-        auto.
-        simpl in *;
-        do 2 rewrite Loc.add_comm with (y := Loc.opp _) in Heq;
-        apply Loc.add_reg_l in Heq;
-        rewrite Heq;
-        reflexivity.
-      + assert (Hnames := Names.names_NoDup).
-        apply NoDupA_Leibniz in Hnames.
-        assumption.
-    }
-    apply NoDupA_countA_occ'.
-    apply Loc.eq_equiv.
-    apply HNoDup_map.
-    unfold Spect.from_config in Hsp_In.
-    unfold Config.map in Hsp_In.
-    rewrite Config.list_spec in Hsp_In.
-    rewrite map_map in Hsp_In.
-    rewrite <- Spect.M.support_In in Hsp_In.
-    rewrite Spect.multiset_support in Hsp_In.
-    assumption.
-    intros.
-    unfold Spect.from_config in *.
-    unfold Spect.M.In.
-    omega.
-  }
-  specialize (Ht_map x).
-  destruct (Spect.M.In_dec x (snd (spect_equi conf (Good g0)))).
-  + assert (i' : Spect.M.In x (snd (spect_equi conf_equi (Good g0)))) by now rewrite <- H2.
-    unfold spect_equi, Spect.from_config, Config.map in *.
-    simpl in *.
-    rewrite Spect.multiset_spec in *.
-    unfold apply_sim, trans in *; simpl in *.
-    destruct Ht_map as (Ht1, Ht2).
-    rewrite H1. rewrite Ht1.
-    reflexivity.
-    apply i'.
-    apply i.
-  + assert (n0' : ~ Spect.M.In x (snd (spect_equi conf_equi (Good g0)))) by now rewrite <- H2.
-    rewrite Spect.M.not_In in n0.
-    rewrite Spect.M.not_In in n0'.
-    unfold spect_equi, Spect.from_config, Config.map in *.
-    simpl in *.
-    rewrite Spect.multiset_spec in *.
-    unfold apply_sim, trans in *; simpl in *.
-    rewrite n0, n0'.
-    reflexivity.
-Qed.
-
-(** The key idea is to prove that we can always make robots think that there are in the same configuration.
-
-    So, in [conf_equi], if a robot moves, it can be in two direction, [Forward] or [Backward], and for each direction, all robots move in the same direction.
-The configuration is then the same that before the movement. *)
-
-(** **  First case: the robots move forward direction  **)
-
-Section Move1.
-  
-  Hypothesis Hm : Loc.eq (Z2V m) (Z2V 1).
-
-Lemma rconf_equi_simpl :
-  let n_pos g := Loc.add (Z2V 1) (loc_equi g) in  
-  Config.eq rconf_equi (fun id =>
-                        match id with
-                        | Good g =>
-                          {| Config.loc := n_pos g;
-                             Config.state := tt
-                          |}
-                        | Byz b => (conf_equi (Byz b))
-                     end).
-Proof.
-  intros n_pos [g0|b]; try ImpByz b.  
-  unfold rconf_equi, n_pos, round;
-    repeat split; simpl in *;
-  rewrite Loc.add_opp;
-  unfold Loc.add.
-  unfold m in Hm.
-  rewrite (pgm_compat r _ _ (same_Spectrum g0)) in Hm.
-  unfold spect_equi in *.
-  simpl in *.
-  unfold Loc.eq, Veq in *; rewrite <- loc_fin in *.
-  rewrite Z.mod_mod in Hm;
-  try rewrite Zdiv.Zplus_mod;
-  try rewrite Hm;
-  repeat rewrite <- loc_fin; repeat rewrite Z.mod_mod; 
-  try rewrite Zdiv.Zplus_mod_idemp_r;
-  try (generalize n_sup_1; fold n in *; lia);
-  fold n in *.
-Qed.
-
-
-Definition Always_equiv (e : execution) : Prop :=
-  Stream.forever (fun e1 => equiv_conf rconf_equi
-                                        (Stream.hd e1)) e.
-                                                                    
-Definition Always_moving (e : execution) : Prop :=
-  Stream.forever (fun e1 => ~Stopped e1) e.
-
-    
-(** An execution that is satisfying the predicate [Always_equiv]
-   also satisfies [Always_moving]. *)
-
-
-Lemma Always_moving_impl_not_WillStop : forall e,
-    e = execute r demon_equi (Stream.hd e)
-    -> Always_moving e -> ~ Will_stop e.
-Proof.
-intros e Heq_e Hmo Hst.
-destruct Hmo.
-induction Hst.
-contradiction.
-apply IHHst.
-rewrite Heq_e.
-cbn.
-reflexivity.
-now destruct Hmo.
-now destruct Hmo.
-Qed.
-
-  
-
-Lemma round_2_simplify_1 :
-  forall conf,
-         equiv_conf rconf_equi conf
-    -> Config.eq
-         (round r da_equi conf)
-         (fun id =>
-            match id with
-            | Byz b => Fin.case0 _ b
-            | Good g =>
-              let local_config := Config.map
-                                    (apply_sim
-                                       (trans 
-                                          (Config.loc
-                                                (conf (Good g)))))
-                                    conf in
-                let local_target : Loc.t := (r (Spect.from_config local_config (Config.loc (local_config (Good g))))) in
-                let new_target :=
-                    ((trans
-                        (Config.loc
-                           (conf (Good g))))⁻¹).(Iso.Iso.sim_V).(Bijection.section)
-                                                                  local_target in
-                {| Config.loc := new_target;
-                   Config.state := tt |}
-              end).
-Proof.
-  intros conf Hconf_eq [g|b]; unfold round at 1; simpl in *; try ImpByz b.
-  assert (Hequiv' : (exists k, forall id,
-            Location.eq (Config.loc (conf id)) (Loc.add k (Config.loc (conf_equi id))))).
-  { destruct Hconf_eq.
-    exists (Loc.add (Z2V 1) x).
-    intros [g'|b]; try ImpByz b.
-    destruct (H (Good g')) as (Hl, _);
-      unfold f_conf in *.
-    assert (Hrs := rconf_equi_simpl).
-    simpl in Hrs.
-    specialize (Hrs (Good g')).
-    destruct Hrs as (Hls, _).
-    rewrite Hls in Hl.
-    simpl in *.
-    rewrite Hl.
-    now rewrite Loc.add_assoc, (Loc.add_comm x).
-  }
-  repeat split; simpl.
-  destruct Hconf_eq.
-  apply H.
-Qed.
-
-Lemma round1_move_g_1 : forall g0,
-    ~ Loc.eq (Config.loc (round r da_equi rconf_equi (Good g0)))
-      (Config.loc (rconf_equi (Good g0))).
-Proof.
-  intros g0.
-  simpl in *.
-  rewrite Loc.add_opp.
-  generalize (equiv_spectrum rconf_equi g0).
-  intros.
-  assert ((exists k : Loc.t,
-         forall id : Names.ident,
-         Location.eq (Config.loc (rconf_equi id))
-           (Loc.add k (Config.loc (conf_equi id))))).
-  { unfold rconf_equi.
-    unfold round.
-    simpl in *.
-    exists (Z2V m).
-    intros[g'|b]; try ImpByz b.
-    simpl.
-    unfold m.
-    rewrite <- fin_loc.
-    rewrite (pgm_compat r _ _ (same_Spectrum g')).
-    now rewrite Loc.add_opp.
-  }
-  specialize (H H0).
-  rewrite Loc.add_opp in *.
-  assert (Spect.eq (!! (Config.map (apply_sim (trans (Config.loc (rconf_equi (Good g0))))) rconf_equi) Loc.origin)
-                   (!!
-             (Config.map
-                (apply_sim
-                   (trans
-                      (Graph.Loc.add
-                         (r
-                            (!! (Config.map (apply_sim (trans (loc_equi g0))) conf_equi)
-                               Loc.origin)) (loc_equi g0)))) rconf_equi) Loc.origin)).
-  { simpl in *.
-    split; try easy.
-    rewrite Loc.add_opp in *.
-    reflexivity.
-  }
-  rewrite <- H1, H.
-  assert (Hmg : Loc.eq
-            (r (!! (Config.map (apply_sim (trans (loc_equi g0))) conf_equi)
-               Loc.origin)) (Z2V m)).
-  { unfold m. now rewrite <- fin_loc, (pgm_compat r _ _ (same_Spectrum g0)); simpl.
-  }
-  rewrite 2 (Loc.add_compat (Hmg) (reflexivity _)).
-  rewrite Hm.
-  assert (Hneq :=  @neq_a_1a (Loc.add (Z2V 1) (loc_equi g0))).
-  unfold Loc.unit in Hneq.
-  rewrite Z.mod_1_l in Hneq; try (generalize n_sup_1; lia).
-  intro Hf; destruct Hneq; now symmetry.
-Qed.
-
-Lemma moving_no_stop : ~Stopped (((execute r demon_equi rconf_equi))).
-Proof.
-  intros Hs.
-  generalize n_sup_1; intros Hn1.
-  destruct Hs as (Hs,_).
-  unfold Stall in Hs.
-  generalize (round1_move_g_1).
-  intros Hrmg1.
-  simpl in Hs.
-  specialize (Hs (Good g)).
-  destruct Hs as (Hl, _).
-  specialize (Hrmg1 g).
-  destruct Hrmg1.
-  apply (symmetry Hl).
-Qed.  
-
-
-Lemma round1_move_g_equiv : forall g0 conf,
-    equiv_conf rconf_equi conf ->
-    ~ Loc.eq (Config.loc (round r da_equi conf (Good g0)))
-                        (Config.loc (conf (Good g0))).
-Proof.
-  intros g0 conf Hequiv.
-  assert (Hequiv' : (exists k, forall id,
-            Location.eq (Config.loc (conf id)) (Loc.add k (Config.loc (conf_equi id))))).
-  { destruct Hequiv.
-    exists (Loc.add (Z2V 1) x).
-    intros [g'|b]; try ImpByz b.
-    destruct (H (Good g')) as (Hl, _);
-    unfold f_conf in *.
-    assert (Hrs := rconf_equi_simpl).
-    simpl in Hrs.
-    specialize (Hrs (Good g')).
-    destruct Hrs as (Hls, _).
-    rewrite Hls in Hl.
-    simpl in *.
-    rewrite Hl.
-    now rewrite Loc.add_assoc, (Loc.add_comm x).
-  }
-  rewrite (round_2_simplify_1 Hequiv (Good g0)) in *.
-  simpl.
-  rewrite Loc.add_opp.
-  assert (HSequiv := equiv_spectrum conf g0 Hequiv').
-  unfold equiv_conf, f_conf in Hequiv.
-  destruct Hequiv as (k, Hequiv).
-  destruct (Hequiv (Good g0)) as (Hl0, _).
-  intros Hf.
-  rewrite HSequiv in Hf.
-  simpl in *.
-  assert (Hmg : Loc.eq
-                  (r (!! (Config.map (apply_sim (trans (loc_equi g0))) conf_equi)
-                     Loc.origin)) (Z2V m)).
-  { unfold m; rewrite (pgm_compat r _ _ (same_Spectrum g0)).
-    rewrite <-fin_loc. now simpl. }
-  rewrite (Loc.add_compat (Hmg) (reflexivity _)) in Hf.
-  rewrite Hm in *.
-  assert (Hn := @neq_a_1a (conf (Good g0))).
-  unfold Loc.unit in Hn.
-  rewrite Z.mod_1_l in Hn;
-    try (generalize n_sup_1; lia).
-  now destruct Hn.
-Qed.
-
-(** The robogram [r] will never stop under the demon [demon_equi] starting from
-    a configuration equivalent to the initial configuration [conf_equi]. *)
-Lemma moving_never_stop : forall conf,
-    equiv_conf rconf_equi conf ->
-    ~Stopped (execute r demon_equi conf).
-Proof.
-  intros conf Hconf_equiv Hstop.
-  destruct Hstop as (Hstop, (Hsl, _)).
-  unfold Stall in *.
-  simpl in *.
-  apply (round1_move_g_equiv g Hconf_equiv).
-  specialize (Hstop (Good g)).
-  symmetry.
-  now destruct Hstop.
-Qed.
-
-Lemma Always_equiv_impl_Always_moving : forall e,
-    e = execute r demon_equi (Stream.hd e)
-    -> Always_equiv e -> Always_moving e.
-Proof.
-  cofix.
-  intros e Heq_e HAequiv.
-  constructor.
-  - destruct HAequiv.
-    unfold equiv_conf in H.
-    destruct H.
-    assert (Hcomp := execute_compat (reflexivity r) (reflexivity demon_equi) H). 
-    rewrite Heq_e.
-    rewrite Hcomp.
-    apply moving_never_stop.
-    rewrite rconf_equi_simpl in *.
-    simpl in *.
-    now exists (x).
-  - apply Always_equiv_impl_Always_moving.
-    + rewrite Heq_e at 1.
-      rewrite execute_tail.
-      simpl in *.
-      rewrite Heq_e at 2.
-      simpl in *.
-      reflexivity.
-    + simpl in *.
-      destruct HAequiv.
-      apply HAequiv.
-Qed.
-
-
-Lemma Always_equiv_conf1 : forall conf,
-    equiv_conf rconf_equi conf
-    -> Always_equiv (execute r demon_equi conf).
-Proof.
-  cofix.
-  intros.
-  constructor.
-  + destruct H.
-    unfold f_conf in H.
-    exists (x).
-    intros [g0|b]; try ImpByz b.
-    specialize (H (Good g0)).
-    simpl in *.
-    rewrite H.
-    simpl in *.
-    repeat split; simpl;
-      try rewrite Loc.add_opp.
-  + apply Always_equiv_conf1.
-    simpl in *.
-    assert (Hequiv' :
-              (exists k, forall id,
-                    Location.eq (Config.loc (conf id))
-                                (Loc.add k (Config.loc (conf_equi id))))).
-    { destruct H.
-      exists (Loc.add (Z2V 1) x).
-      intros [g0|b]; try ImpByz b.
-      destruct (H (Good g0)) as (Hl, _).
-      destruct (rconf_equi_simpl (Good g0)) as (Hrl,_).
-      simpl in Hl.
-      rewrite Hrl in Hl.
-      simpl in *.
-      rewrite Hl.
-      now rewrite Loc.add_assoc, (Loc.add_comm x).
-    }
-    unfold equiv_conf.
-    destruct H.
-    exists (Loc.add x (Z2V 1)).
-    rewrite round_2_simplify_1.
-    intros id.
-    simpl.
-    destruct id; try ImpByz b.
-    assert (Haux := equiv_spectrum).
-    assert (Hmove_eq :=
-              pgm_compat
-                r
-                _ (* (!!
-                   (Config.map (apply_sim (trans (Config.loc (conf (Good g0)))))
-                               (conf)))
-                (!! (Config.map (apply_sim (trans (Config.loc (conf_equi (Good g0)))))
-                                (conf_equi)))*) _
-           (Haux conf g0 Hequiv')).
-    assert (Hmg : Loc.eq
-                    (r (!! (Config.map (apply_sim (trans (loc_equi g0))) conf_equi)
-                       Loc.origin)) (Z2V m)).
-    {  unfold m; rewrite (pgm_compat r _ _ (same_Spectrum g0)).
-    rewrite <-fin_loc. now simpl. }
-    simpl in *.
-    repeat split; simpl; try repeat rewrite Loc.add_opp.
-    rewrite (Loc.add_compat Hmg (reflexivity _)).
-    rewrite Hmove_eq, Hmg.
-    repeat rewrite Zdiv.Zplus_mod_idemp_l;
-      repeat rewrite Zdiv.Zplus_mod_idemp_r;
-    destruct (H (Good g0)) as (Hl, _);
-    try rewrite Zdiv.Zplus_mod, Hl, <- Zdiv.Zplus_mod;
-    try rewrite Zdiv.Zplus_mod, Ht, <- Zdiv.Zplus_mod;
-    unfold f_conf;
-    destruct (rconf_equi_simpl (Good g0)) as (Hl0, _);
-    simpl in *;
-    rewrite Hl, Loc.add_opp, (Loc.add_compat Hmg (reflexivity _));
-    rewrite Hm;
-    now rewrite Loc.add_assoc, (Loc.add_comm _ x).
-    now exists x.
-Qed.
-
-(** The starting configuration satisfies the [Always_moving] predicate. *)
-
-Lemma conf_equi_Always_moving : Always_moving (execute r demon_equi rconf_equi).
-Proof.
-  apply Always_equiv_impl_Always_moving.
-  now simpl.
-  apply Always_equiv_conf1.
-  exists Loc.origin.
-  unfold f_conf.
-  intros [g|b]; try ImpByz b.
-  now repeat split;simpl; rewrite (Loc.add_comm Loc.origin), Loc.add_origin.
-Qed.
-
->>>>>>> 88e92017
 
 (** In this case, the configuration is equivalent after two rounds so the algorithm never stops. *)
 
 Section DoesMove.
 
-<<<<<<< HEAD
 Hypothesis Hmove : ~Loc.eq move Loc.origin.
 
-(** After two rounds, the configuration obtained from config1 is equivalent to config1. *)
-Lemma round_round : Config.eq (round r da (round r da config1)) (f_config config1 move).
-Proof.
-assert (Hstep1 : forall id, step da id (config1 id) = Active (trans (Config.loc (config1 id)))).
-{ intro id. apply (no_byz id). clear id. intro g. simpl. destruct_match; congruence. }
-assert (Hstep2 : forall id, step da id (round r da config1 id) = Moving true).
-{ intro id. apply (no_byz id). clear id. intro g. unfold round.
-  specialize (Hstep1 (Good g)). destruct_match; try discriminate; []. inv Hstep1. cbn -[trans].
-  destruct_match; trivial; []. exfalso. revert e.
-  rewrite spect_trans_config1. unfold trans. simpl. rewrite Loc.add_opp.
-  rewrite <- Loc.add_origin at 1. rewrite Loc.add_comm at 1.
-  intro Heq. apply Loc.add_reg_r in Heq. symmetry in Heq. now revert Heq. }
-apply no_byz_eq. intro g.
-specialize (Hstep1 (Good g)). specialize (Hstep2 (Good g)).
-(* unfold the second copy of round *)
-unfold f_config, round at 1, Config.map at 1.
-destruct_match; try discriminate; []. inv Hstep2.
-(* unfold the first copy of round *)
-unfold round. destruct_match; try discriminate; []. inv Hstep1. cbn -[trans].
-repeat split; cbn -[trans].
-- rewrite spect_trans_config1. simpl. now rewrite Loc.add_opp, Loc.opp_opp, Loc.add_comm.
-- (* Wrong for source *) admit.
-- rewrite spect_trans_config1. simpl. now rewrite Loc.add_opp, Loc.opp_opp, Loc.add_comm.
-Admitted. (* round_round is wrong if the info contains the source *)
-
-Corollary round_config1 : equiv_config_k move config1 (round r da (round r da config1)).
-Proof. apply round_round. Qed.
+(** After one round, the configuration obtained from config1 is equivalent to config1. *)
+Lemma round_equiv : Config.eq (round r da config1) (f_config config1 move).
+Proof.
+apply no_byz_eq. intro g. simpl.
+now rewrite spect_trans_config1, Loc.add_opp, Loc.opp_opp, Loc.add_comm.
+Qed.
+
+Corollary round_config1 : equiv_config_k move config1 (round r da config1).
+Proof. apply round_equiv. Qed.
 
 Corollary AlwaysEquiv_config1 :
-  AlwaysEquiv move (execute r bad_demon config1) (Stream.tl (Stream.tl (execute r bad_demon config1))).
-Proof. apply execute_equiv_compat, round_round. Qed.
+  AlwaysEquiv move (execute r bad_demon config1) (Stream.tl (execute r bad_demon config1)).
+Proof. apply execute_equiv_compat, round_equiv. Qed.
 
 (** An execution that is always moving cannot stop. *)
 Lemma AlwaysMoving_not_WillStop : forall e, AlwaysMoving e -> ~Will_stop e.
@@ -2454,29 +474,18 @@
 Proof.
 generalize (AlwaysEquiv_refl (execute r bad_demon config1)).
 generalize Loc.origin, (execute r bad_demon config1) at 1 3.
-cofix Hrec. intros k e Hequiv. constructor; [| constructor].
+cofix Hrec. intros k e Hequiv. constructor.
 + rewrite Hequiv. intros [Hstop _].
-  unfold stop_now in Hstop. simpl in Hstop.
-  assert (Heq : Config.eq (round r da (round r da config1)) config1) by now rewrite <- 2 Hstop.
-  rewrite round_round, f_config_is_id in Heq. contradiction.
-+ apply AlwaysEquiv_tl in Hequiv. (* same proof as before, just translated by one round *)
-  rewrite Hequiv. intros [Hstop _].
-  unfold stop_now in Hstop. simpl in Hstop.
-  rewrite round_round in Hstop.
-  assert (Hround : equiv_config config1 (round r da config1)).
-  { exists move. apply Hstop. }
-  apply equiv_config_k_round in Hstop. unfold equiv_config_k in Hstop.
-  rewrite round_round in Hstop. apply f_config_injective in Hstop.
-  assert (Heq : Config.eq (round r da (round r da config1)) config1) by now rewrite <- 2 Hstop.
-  rewrite round_round, f_config_is_id in Heq. contradiction.
+  unfold Stall in Hstop. simpl in Hstop. symmetry in Hstop.
+  rewrite round_equiv, f_config_is_id in Hstop. contradiction.
 + apply (Hrec (Loc.add k (Loc.opp move))). clear Hrec.
-  apply AlwaysEquiv_trans with (Stream.tl (Stream.tl (execute r bad_demon config1))).
-  - now destruct Hequiv as [? [? ?]].
+  apply AlwaysEquiv_trans with (Stream.tl (execute r bad_demon config1)).
+  - now destruct Hequiv as [? ?].
   - apply AlwaysEquiv_sym, AlwaysEquiv_config1.
 Qed.
 
 (** Final theorem when robots move. *)
-Theorem no_exploration_moving : ~(forall d, FullSolExplorationStop r d).
+Theorem no_exploration_moving : ~(FullSolExplorationStop r).
 Proof.
 intros Habs.
 specialize (Habs bad_demon).
@@ -2491,7 +500,7 @@
 (** Final theorem combining both cases:
     In the asynchronous model, if the number of robots [kG] divides the size [n] of the ring,
     then the exploration with stop of a n-node ring is not possible. *)
-Theorem no_exploration : ~(forall d, FullSolExplorationStop r d).
+Theorem no_exploration : ~(FullSolExplorationStop r).
 Proof.
 destruct (Loc.eq_dec move Loc.origin) as [Hmove | Hmove].
 + now apply no_exploration_idle.
@@ -2500,631 +509,4 @@
 
 End Exploration.
 
-(* Print Assumptions no_exploration. *)
-=======
-(** The execution from the starting configuration will not stop. *)
-Lemma never_stop : ~ Will_stop ((execute r demon_equi rconf_equi)).
-Proof.
-  apply Always_moving_impl_not_WillStop.
-  cbn.
-  reflexivity.
-  apply conf_equi_Always_moving.
-Qed.
-
-(** Final theorem first part: if [k] divides [n], a robogram that decides to
-    move in the configuration [conf_equi] cannot solve epxloration with stop. *)
-
-Theorem no_exploration_moving : Z_of_nat (n mod k) = 0 -> ~ (Explores_and_stop r).
-Proof.
-  intros Hmod Habs.
-  specialize (Habs demon_equi).
-  unfold FullSolExplorationStop in *.
-  destruct (Habs conf_equi) as (_, Hstop).
-  apply equi_valid.
-  apply equi_fair.
-  destruct Hstop;
-    try now apply never_stop.
-  destruct H.
-  unfold Stall in H.
-  simpl in *.
-  fold rconf_equi in H.
-  rewrite rconf_equi_simpl in H.
-  destruct (H (Good g)) as (Hl, _);
-    simpl in *.
-  symmetry in Hl.
-  assert (Hn := @neq_a_1a (loc_equi g)).
-  unfold Loc.unit in *; rewrite Z.mod_1_l in Hn; try (generalize n_sup_1; lia).
-  now destruct Hn.
-Save.
-
-End Move1.
-
-(** ** Second part: The robots never move. *)
-Section Stop.
-
-  Hypothesis Hm : Loc.eq (Z2V m) (Z2V 0).
-
-  Lemma round_simplify_0 : forall conf,
-      equiv_conf conf_equi conf -> 
-      Config.eq (round r da_equi conf) conf.
-  Proof.
-    intros.
-    unfold round.
-    simpl in *.
-    unfold lift_conf; simpl.
-    intros [g0|b]; try ImpByz b.
-    simpl in *.    
-    assert (Hmg : Loc.eq
-                    (r (!! (Config.map (apply_sim (trans (loc_equi g0))) conf_equi)
-                       Loc.origin)) (Z2V m)).
-    {  unfold m; rewrite (pgm_compat r _ _ (same_Spectrum g0)).
-    rewrite <-fin_loc. now simpl. }
-    rewrite Loc.add_opp, (equiv_spectrum conf g0);
-      try rewrite (Loc.add_compat Hmg (reflexivity _));
-      try rewrite Hm;
-    assert (Loc.eq (Z2V 0) Loc.origin)
-      by (unfold Loc.origin, Loc.eq, Veq; rewrite <- 2 loc_fin;
-          repeat rewrite Z.mod_mod; generalize n_sup_1; fold n; try lia);
-    try (now rewrite H0, Loc.add_comm, Loc.add_origin); destruct H.
-    exists x.
-    intros [g'|b]; try ImpByz b.
-    destruct (H (Good g')) as (Hl, _).
-    rewrite Hl.
-    now unfold f_conf; simpl.
-  Qed.
-
-  (** There is a position that will never be visited starting from [conf_equi]. *)
-  Lemma NeverVisited_conf1 : forall e,
-       eeq e (execute r demon_equi conf_equi) ->
-       exists l, ~ Will_be_visited l e.
-  Proof.
-    intros e Heq_e.
-    exists Loc.unit.
-    intros Hl.
-    induction Hl.
-    + destruct H as (g0, Hvis).
-      rewrite Heq_e in Hvis.
-      simpl in Hvis.
-      assert (Z.of_nat (n mod k) = 0) by (generalize k_div_n; fold n in *; lia).
-      now apply (conf_equi_ne_unit H g0).
-    + apply IHHl.
-      rewrite Heq_e.
-      cbn.
-      symmetry.
-      assert (Hequiv : equiv_conf conf_equi conf_equi).
-      { exists Loc.origin.
-        unfold f_conf.
-        intros id.
-        simpl in *.
-        destruct id as [g|b]; try ImpByz b.
-        repeat split; simpl; rewrite (Loc.add_comm Loc.origin), Loc.add_origin;
-          reflexivity.
-      }
-      rewrite (execute_compat (reflexivity r) (reflexivity demon_equi)
-                            (symmetry (round_simplify_0 Hequiv))).
-      constructor.
-      simpl.
-      now rewrite round_simplify_0.
-      now rewrite round_simplify_0.
-  Qed.
-
-(** It is false that all position will be visited startion from [conf_equi]. *)
-  Lemma never_visited :
-      ~ (forall l : Loc.t, Will_be_visited l (execute r demon_equi conf_equi)).
-  Proof.
-    intros Hw.
-    generalize (NeverVisited_conf1 (reflexivity (execute r demon_equi conf_equi))).
-    intros Hfalse.
-    destruct Hfalse as (g0, Hfalse).
-    specialize (Hw g0).
-    contradiction.
-Qed.
-
-
- (** If [k] divides [n], a robogram that decides not to move in the
-     configuration [conf_equi] cannot solve exploration with stop. *)
-  Theorem no_exploration_idle : Z_of_nat (n mod k) = 0 -> ~ (Explores_and_stop r).
-  Proof.
-    intros Hmod Habs.
-    specialize (Habs demon_equi).
-    destruct (Habs conf_equi) as (Hexpl, _).
-    apply equi_valid.
-    apply equi_fair.
-    now apply never_visited.
-  Save.
-
-End Stop.
-
-(** ** Third part: The robots move int the Backward direction. *)
-
-Section Move_minus1.
-
-  Hypothesis Hm : Loc.eq (Z2V m) (Loc.opp (Z2V 1)).
-
-  Lemma round_2_conf_equi :
-    Config.eq (round r da_equi conf_equi)
-              (fun id =>
-                 match id with
-                 | Good g =>
-                   {| Config.loc := Loc.add (Loc.opp (Z2V 1)) (loc_equi g);
-                      Config.state := tt |}
-                 | Byz b => (conf_equi (Byz b))
-                 end).
-  Proof.
-    intros [g0|b]; try ImpByz b.
-    unfold round.
-    simpl in *.
-    split; simpl; try easy. 
-    assert (Hr := Loc.add_compat (pgm_compat r _ _ (symmetry (same_Spectrum g0)))
-                                 (reflexivity  (loc_equi g0))).
-    simpl in *.
-    rewrite Loc.add_opp.
-    unfold Loc.eq in *.
-    rewrite Hr.
-    unfold m in Hm.
-    rewrite <- fin_loc in Hm.
-    now rewrite Hm.
-  Qed.
-
-  Lemma round_2_2_simplify : Config.eq (f_conf (round r da_equi (conf_equi))
-                                               (Loc.opp (Z2V 1)))
-                                       (round r da_equi
-                                              (round r da_equi conf_equi)).
-  Proof.
-    intros [g0|b]; try ImpByz b.
-    rewrite round_2_conf_equi.
-    unfold round.
-    simpl in *; unfold lift_conf; simpl.
-    assert (Location.eq (r
-                           (!!
-                              (Config.map
-                                 (apply_sim
-                                    (trans
-                                       (Loc.add (Loc.opp (Z2V 1))
-                                                (loc_equi g0))))
-                                 (fun id : Names.ident =>
-                                    match id with
-                                    | Good g1 =>
-                                       {|
-                     Config.loc := Loc.add (Loc.opp (Z2V 1)) (loc_equi g1);
-                     Config.state := tt |}
-                 | Byz _ =>
-                     {|
-                     Config.loc := Loc.origin;
-                     Config.state := tt |}
-                                    end))
-                           (Loc.add (Loc.add (Loc.opp (Z2V 1)) (loc_equi g0))
-                                    (Loc.opp (Loc.add (Loc.opp (Z2V 1))
-                                                      (loc_equi g0))))))
-                        (r
-                           (!!
-                              (Config.map
-                                 (apply_sim
-                                    (trans (Config.loc (conf_equi (Good g0)))))
-                                 conf_equi)
-                           (Loc.add (Loc.add (Loc.opp (Z2V 1)) (loc_equi g0))
-                                    (Loc.opp (Loc.add (Loc.opp (Z2V 1))
-                                                      (loc_equi g0))))))
-           ).
-    { apply pgm_compat; try reflexivity.
-      rewrite <- round_2_conf_equi.
-      assert (Hc_eq :
-                Config.eq
-                  (Config.map
-                     (apply_sim (trans (Loc.add (Loc.opp (Z2V 1)) (loc_equi g0))))
-                     (round r da_equi conf_equi))
-                  (Config.map
-                     (apply_sim
-                        (trans (Config.loc ((round r da_equi conf_equi)
-                                              (Good g0)))))
-                     (round r da_equi (conf_equi)))).
-      { apply Config.map_compat; try easy.
-        apply apply_sim_compat.
-        assert (Location.eq (Loc.add (Loc.opp (Z2V 1)) (loc_equi g0))
-                            (Config.loc
-                               ((round r da_equi conf_equi) (Good g0))))
-          by now rewrite (round_2_conf_equi (Good g0)).
-        now rewrite H.
-      }
-      rewrite Hc_eq.
-      rewrite Loc.add_opp.
-      rewrite (equiv_spectrum ((round r da_equi conf_equi)) g0).
-      reflexivity.
-      exists (Loc.opp (Z2V 1)).
-      intros [g'|b]; try ImpByz b.
-      assert (Hr :=  round_2_conf_equi).
-      specialize (Hr (Good g')).
-      destruct Hr as (Hl, _).
-      simpl in *.
-      repeat split;simpl.
-      now rewrite Hl.
-    }
-    destruct (Location.eq_dec
-                (Loc.add
-                   (r
-                      (!!
-                         (Config.map
-                            (apply_sim
-                               (trans (Loc.add (Loc.opp (Z2V 1))
-                                               (loc_equi g0))))
-                            (fun id : Names.ident =>
-                               match id with
-                               | Good g1 =>
-                                 {|
-                                   Config.loc := Loc.add 
-                                                   (Loc.opp (Z2V 1)) 
-                                                   (loc_equi g1);
-                                   Config.state := tt |}
-                               | Byz _ =>
-                                 {|
-                                   Config.loc := Loc.origin;
-                                   Config.state := tt |}
-                               end))
-                      (Loc.add (Loc.add (Loc.opp (Z2V 1)) (loc_equi g0))
-                               (Loc.opp (Loc.add (Loc.opp (Z2V 1)) (loc_equi g0))))))
-                   (Loc.add (Loc.opp (Z2V 1)) (loc_equi g0)))
-                (Loc.add (Loc.opp (Z2V 1)) (loc_equi g0)))
-      as [e0|nmove].
-    - exfalso.
-      rewrite H in e0.
-      rewrite Loc.add_opp in e0; fold Loc.origin in e0;
-        simpl in *.
-      assert (Hmg : Loc.eq
-                      (r (!! (Config.map (apply_sim
-                                            (trans (loc_equi g0))) conf_equi)
-                         Loc.origin)) (Z2V m)) by
-      (unfold m; rewrite (pgm_compat r _ _ (same_Spectrum g0));
-    rewrite <-fin_loc; now simpl).
-      rewrite (Loc.add_compat Hmg (reflexivity _)), Hm in e0.
-      apply Loc.add_reg_l in e0.
-      assert (Hfalse : Location.eq
-                         ((Loc.add (Loc.opp (Z2V 1)) (loc_equi g0)))
-                         (Loc.add (Z2V 1) (Loc.add (Loc.opp (Z2V 1)) (loc_equi g0)))).
-      { rewrite Loc.add_assoc, Loc.add_opp, (Loc.add_comm Loc.origin), Loc.add_origin.
-        assumption.
-      }
-      assert (Loc.eq (Z2V 1) Loc.unit).
-      { unfold Loc.unit,Loc.eq, Veq; rewrite <- 2 loc_fin, 2 Z.mod_mod;
-          try generalize n_sup_1; unfold n in *; try lia.
-      }
-      rewrite H0 in Hfalse.
-      now apply neq_a_1a in Hfalse.
-    - simpl in *.
-      destruct (Loc.eq_dec
-                  (Loc.add (Loc.opp (Z2V 1)) (loc_equi g0))
-                  (Loc.add
-                     (r
-                        (!!
-                           (Config.map
-                              (apply_sim (trans (Loc.add (Loc.opp (Z2V 1))
-                                                         (loc_equi g0))))
-                              (fun id : Names.ident =>
-                                 match id with
-                                 | Good g1 =>
-                                   {|
-                                     Config.loc := Loc.add (Loc.opp (Z2V 1))
-                                                           (loc_equi g1);
-                                     Config.state := tt |}
-                                 | Byz _ =>
-                                   {|
-                                     Config.loc := Loc.origin;
-                                     Config.state := tt |}
-                                 end))
-                        (Loc.add (Loc.add (Loc.opp (Z2V 1)) (loc_equi g0))
-                                 (Loc.opp (Loc.add (Loc.opp (Z2V 1)) (loc_equi g0))))))
-                     (Loc.add (Loc.opp (Z2V 1)) (loc_equi g0))))
-      ; try now destruct nmove.
-      simpl in *.
-      repeat split; simpl; 
-        try rewrite H;
-        assert (Hmg : Loc.eq
-                        (r (!! (Config.map (apply_sim
-                                              (trans (loc_equi g0))) conf_equi)
-                           Loc.origin)) (Z2V m))
-          by  (unfold m; rewrite (pgm_compat r _ _ (same_Spectrum g0));
-    rewrite <-fin_loc; now simpl);
-        try rewrite Loc.add_opp, (Loc.add_compat Hmg (reflexivity _)), Hm;
-        try easy.
-  Qed.
-    
-  Lemma round1_move_g_1_m : forall g0,
-      ~ Loc.eq (Config.loc (round r da_equi (round r da_equi conf_equi) (Good g0)))
-        (Config.loc ((round r da_equi conf_equi) (Good g0))).
-  Proof.
-    intros g0.
-    rewrite <- (round_2_2_simplify (Good g0)).
-    unfold f_conf.
-    assert (Hr2c := round_2_conf_equi (Good g0)). 
-    destruct Hr2c as (Hl2c, _).
-    simpl in *.
-    intros Hf.
-    apply (@neq_a_1a (Loc.add
-               (r (!! (Config.map (apply_sim (trans (loc_equi g0))) conf_equi)
-                  (Loc.add (loc_equi g0) (Loc.opp (loc_equi g0)))))
-               (loc_equi g0))).
-    rewrite <- Hf.
-    unfold Loc.unit.
-    rewrite Z.mod_1_l.
-    rewrite (Loc.add_assoc (Z2V 1)), 2 Loc.add_opp, (Loc.add_comm (Loc.origin)),
-    Loc.add_origin.
-    now rewrite Loc.add_opp in *.
-    generalize n_sup_1; lia.
-  Qed.
-
-
-  (* When starting from [conf_equi], the execution move at leat at the begining *)
-  Lemma moving_no_stop_m : ~Stopped ((execute r demon_equi (round r da_equi conf_equi))).
-  Proof.
-    intros Hs.
-    generalize n_sup_1; intros Hn1.
-    destruct Hs as (Hs, _).
-    unfold Stall in Hs.
-    simpl in *.
-    specialize (Hs (Good g)).
-    destruct Hs as (Hl, _).
-    simpl in *.
-    now apply (round1_move_g_1_m g).
-  Qed.
-  
-  Lemma round1_move_g_equiv_m : forall g0 conf,
-      equiv_conf (round r da_equi (conf_equi)) conf ->
-      ~ Loc.eq (Config.loc ((round r da_equi conf) (Good g0)))
-        (Config.loc (conf (Good g0))).
-  Proof.
-    intros g0 conf Hequiv.
-    assert (Hequiv' :
-              (exists k, forall id,
-                    Location.eq (Config.loc (conf id))
-                                (Loc.add k (Config.loc (conf_equi id))))).
-    { destruct Hequiv.
-      exists (Loc.add (Loc.opp (Z2V 1)) x).
-      intros [g'|b]; try ImpByz b.
-      assert (Hr :=  round_2_conf_equi).
-      specialize (Hr (Good g')).
-      destruct Hr as (Hl, _).
-      simpl in *.
-      destruct (H (Good g')) as (Hl', _).
-      rewrite Hl' in *.
-      unfold f_conf in *.
-      simpl in *.
-      rewrite Hl in *.
-      repeat split;simpl; 
-        rewrite Loc.add_assoc, (Loc.add_comm x); easy.
-    }
-    assert (HSequiv := equiv_spectrum conf g0 Hequiv').
-    simpl.
-    rewrite Loc.add_opp.
-    rewrite (equiv_spectrum conf g0 Hequiv').
-    assert (Hmg : Loc.eq
-                      (r (!! (Config.map (apply_sim
-                                            (trans (loc_equi g0))) conf_equi)
-                         Loc.origin)) (Z2V m))
-        by (unfold m; rewrite (pgm_compat r _ _ (same_Spectrum g0));
-    rewrite <-fin_loc; now simpl);
-      simpl;
-      rewrite (Loc.add_compat Hmg (reflexivity _));
-      rewrite Hm.
-    intro Hf.
-    apply (@neq_a_1a (conf (Good g0))).
-    rewrite <- Hf.
-    unfold Loc.unit.
-    rewrite Z.mod_1_l.
-    now rewrite (Loc.add_assoc (Z2V 1)), Loc.add_opp, (Loc.add_comm (Loc.origin)),
-    Loc.add_origin.
-    generalize n_sup_1; lia.
-  Qed.
-
-  (** On any configuration equivalent to the initial configuration [conf_equi],
-      the robogram [r] is not stopped. *)
-  Lemma moving_never_stop_m : forall conf,
-      equiv_conf (round r da_equi (conf_equi)) conf ->
-      ~Stopped (execute r demon_equi conf).
-  Proof.
-    intros conf Hconf_equiv Hstop.
-    destruct Hstop as (Hstop, _).
-    unfold Stall in *.
-    simpl in *.
-    apply (round1_move_g_equiv_m g Hconf_equiv).
-    specialize (Hstop (Good g)).
-    symmetry.
-    apply Hstop.
-  Qed.
-
-
-  CoInductive Always_equiv_m (e : execution) : Prop :=
-    CAE_m : equiv_conf (round r da_equi (conf_equi)) (Stream.hd e) ->
-            Always_equiv_m ((Stream.tl e)) -> Always_equiv_m e.
-
-
-  
-  Lemma Always_equiv_impl_Always_moving_m : forall e,
-      e = execute r demon_equi (Stream.hd e)
-      -> Always_equiv_m e -> Always_moving e.
-  Proof.
-    cofix.
-    intros e Heq_e HAequiv.
-    constructor.
-    - destruct HAequiv.
-      unfold equiv_conf in H.
-      destruct H.
-      assert (Hcomp := execute_compat (reflexivity r) (reflexivity demon_equi) H). 
-      rewrite Heq_e.
-      rewrite Hcomp.
-      apply moving_never_stop_m.
-      unfold round.
-      exists x.
-      reflexivity.
-    -  destruct HAequiv.
-       apply Always_equiv_impl_Always_moving_m.
-       + rewrite Heq_e at 1.
-         rewrite execute_tail.
-         simpl in *.
-         rewrite Heq_e at 2.
-         simpl in *.
-         reflexivity.
-       + assumption.
-  Qed.
-
-
-  Lemma Always_equiv_conf1_m : forall conf,
-      equiv_conf (round r da_equi (conf_equi)) conf
-      -> Always_equiv_m (execute r demon_equi conf).
-  Proof.
-    cofix.
-    intros.
-    constructor.
-    + now simpl in *.
-    + assert (Hequiv' :
-                (exists k, forall id,
-                      Location.eq (Config.loc (conf id))
-                                  (Loc.add k (Config.loc (conf_equi id))))).
-      { destruct H.
-        exists (Loc.add (Loc.opp (Z2V 1)) x).
-        intros [g'|b]; try ImpByz b.
-        assert (Hr :=  round_2_conf_equi).
-        specialize (Hr (Good g')).
-        destruct Hr as (Hl, _).
-        simpl in *.
-        destruct (H (Good g')) as (Hl', _).
-        rewrite Hl' in *.
-        unfold f_conf in *.
-        simpl in *.
-        rewrite Hl in *.
-        repeat split;simpl; 
-          rewrite Loc.add_assoc, (Loc.add_comm x); easy.
-      }
-      apply Always_equiv_conf1_m.
-      assert (Hr := round_2_conf_equi).
-      simpl.
-      destruct H.
-      exists (Loc.add x (Z2V m)).
-      simpl.
-      intros id.
-      simpl.
-      destruct id; try ImpByz b.
-      simpl.
-      specialize (Hr (Good g0));
-      destruct Hr as (Hl, _).
-      assert (Haux := equiv_spectrum).
-      split; simpl;try apply H.
-      rewrite 2 Loc.add_opp, (Haux conf g0 Hequiv').
-      simpl.
-      apply (Loc.add_reg_l (Loc.opp (r (!! (Config.map (apply_sim (trans (loc_equi g0))) conf_equi) Loc.origin)))).
-      rewrite Loc.add_assoc, Loc.add_opp'.
-      rewrite (Loc.add_comm (Loc.add x _)), 3 Loc.add_assoc, Loc.add_opp'.
-      do 2 rewrite (Loc.add_comm Loc.origin), Loc.add_origin.
-      destruct (H (Good g0)) as (Hlf, _);
-        rewrite Hlf.
-      simpl in *.
-      unfold m; rewrite <-fin_loc.
-      rewrite Loc.add_opp.
-      simpl.
-      rewrite (Loc.add_comm (loc_equi g0)).
-      rewrite <- Loc.add_assoc.
-      rewrite (Loc.add_comm (loc_equi g0)).
-      now rewrite (pgm_compat r _ _ (same_Spectrum g0)).
-  Qed.
-
-  (** The starting configuration satisfies the [Always_moving] predicate. *)
-
-  Lemma conf_equi_Always_moving_m : Always_moving (execute r demon_equi
-                                                       (round r da_equi (conf_equi))).
-  Proof.
-    apply Always_equiv_impl_Always_moving_m.
-    now simpl.
-    apply Always_equiv_conf1_m.
-    exists Loc.origin.
-    unfold f_conf.
-    intros [g|b]; try ImpByz b.
-    now repeat split;simpl; rewrite (Loc.add_comm Loc.origin), Loc.add_origin.
-  Qed.
-
-  (** The execution will never stop. *)
-  Lemma never_stop_m : ~ Will_stop (execute r demon_equi (round r da_equi ((conf_equi)))).
-  Proof.
-    apply Always_moving_impl_not_WillStop.
-    cbn.
-    reflexivity.
-    apply conf_equi_Always_moving_m.
-  Qed.
-
-  (** The exploration with stop is not possible if the robots moves backward. *)  
-  Theorem no_exploration_moving_m : Z_of_nat (n mod k) = 0 -> ~ (Explores_and_stop r).
-  Proof.
-    intros Hmod Habs.
-    specialize (Habs demon_equi).
-    destruct (Habs conf_equi) as (_, Hstop).
-    apply equi_valid.
-    apply equi_fair.
-    destruct Hstop;
-      try now apply never_stop_m.
-    destruct H.
-    unfold Stall in H.
-    simpl in *.
-    destruct (H (Good g)) as (Hl, _);
-      unfold m in Hm; rewrite <- fin_loc in Hm.
-    simpl in *.
-    rewrite Loc.add_opp, Hm in Hl.
-    assert (Hn := @neq_a_1a (Loc.add (Loc.opp (Z2V 1)) (loc_equi g))).
-    unfold Loc.unit in *; rewrite Z.mod_1_l in Hn; try (generalize n_sup_1; lia).
-    destruct Hn.
-    rewrite Loc.add_assoc, Loc.add_opp, (Loc.add_comm Loc.origin), Loc.add_origin.
-    now symmetry.
-  Save.
-
-  
-End Move_minus1.
-
-(** The only possible directions are the three used before. *)
-
-Lemma ring_range :  forall g,
-    let s := (!! (Config.map (apply_sim (trans (Config.loc (conf_equi (Good g))))) conf_equi) Loc.origin) in
-    Loc.eq (r s) (Z2V 1)
-    \/ Loc.eq (r s) (Z2V 0)
-    \/ Loc.eq (r s) (Loc.opp (Z2V 1)).
-Proof.
-  intros Rconf s.
-  assert (Hrange := pgm_range r s).
-  simpl in Hrange.
-  destruct Hrange as (lp, (ep, (Hl, He))).
-  unfold Graph.find_edge, Graph.Eeq in *.
-  destruct (Loc.eq_dec (Loc.origin)
-                       (Loc.add (lp) (Z2V 1))).
-  do 2 right.
-  rewrite Hl.
-  rewrite <- (Loc.add_origin (Loc.opp (Z2V 1))).
-  rewrite Loc.add_comm.
-  now rewrite e, <- Loc.add_assoc, Loc.add_opp, Loc.add_origin.
-  destruct (Nat.eq_dec Graph.n 2).
-  generalize k_sup_1, k_inf_n; fold n in *; lia.
-  destruct (Graph.Loc.eq_dec (Graph.Loc.add Loc.origin (Graph.Z2V 1)) lp); try easy.
-  left.
-  rewrite Hl, <- e.
-  now rewrite Loc.add_comm, Loc.add_origin.
-  right; left.
-  destruct (Graph.Loc.eq_dec Loc.origin lp); try easy.
-  now rewrite Hl,e.
-Qed.
-
-(** ** Final theorem: if the number [k] of robot divides the number [n] of positions of the ring, then no robogram [r] can solve the exploration with stop. *)
-
-Theorem no_exploration_k_divides_n : Z_of_nat (n mod k) = 0 -> ~ (Explores_and_stop r).
-Proof.
-  generalize no_exploration_idle, no_exploration_moving, no_exploration_moving_m,
-  ring_range.
-  intros.
-  specialize (H2 g).
-  unfold m, spect_equi in *; rewrite <-fin_loc in *.
-  destruct H2.
-  unfold Loc.eq, LocationA.eq, Veq, spect_equi in *.
-  apply H0; try assumption;
-    rewrite <- loc_fin, H2, Z.mod_mod; try generalize n_sup_1; lia.
-  destruct H2; unfold Loc.eq, LocationA.eq, Veq in *.
-  apply H; try rewrite <- loc_fin, H2, Z.mod_mod; simpl in *;
-    try generalize n_sup_1; lia.
-  now apply H1; try rewrite <- loc_fin, H2, Z.mod_mod; simpl in *;
-    try generalize n_sup_1; lia.
-Save.
-
-         End DiscreteExploration.
->>>>>>> 88e92017
+(* Print Assumptions no_exploration. *)