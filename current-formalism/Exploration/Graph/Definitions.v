(**************************************************************************)
(*   Mechanised Framework for Local Interactions & Distributed Algorithms *)
(*   C. Auger, P. Courtieu, L. Rieg, X. Urbain , R. Pelle                 *)
(*   PACTOLE project                                                      *)
(*                                                                        *)
(*   This file is distributed under the terms of the CeCILL-C licence     *)
(*                                                                        *)
(**************************************************************************)

Set Automatic Coercions Import. (* coercions are available as soon as functor application *)
Require Import Reals.
Require Import Omega.
Require Import Psatz.
Require Import Equalities.
Require Import Morphisms.
Require Import Decidable.
Require Import Pactole.Preliminary.
Require Import Pactole.Robots.
Require Import Pactole.Configurations.
Require Import Pactole.CommonGraphFormalism.
Require Import Pactole.DiscreteGraphFormalism.
Require Import Arith.Div2.
Require Import Pactole.DiscreteSimilarity.
Require Import Pactole.CommonDiscreteFormalism.
Require Import Pactole.DiscreteRigidFormalism.
Require Import Pactole.MultisetSpectrum.
Require Import Pactole.CommonIsoGraphFormalism.
Require Import Stream.
Require Import Pactole.Exploration.Graph.GraphFromZnZ.


Close Scope Z_scope.
Set Implicit Arguments.

Module Graph := MakeRing.
Import Graph.

Module ExplorationDefs(N : Size).

Module Names := Robots.Make(N).
  
Lemma Loc_eq_mod : forall x, ImpossibilityKDividesN.Loc.eq x (x mod Z.of_nat n).
Proof.
  intros; unfold ImpossibilityKDividesN.Loc.eq; rewrite Z.mod_mod;
    generalize ImpossibilityKDividesN.n_sup_1; unfold ImpossibilityKDividesN.def.n;
      lia.
Qed.

Module Loc <: DecidableType.
  Definition t := LocationA.t.
  Definition eq := LocationA.eq.
  Definition eq_dec : forall x y, {eq x y} + {~eq x y} := LocationA.eq_dec.
  Definition eq_equiv : Equivalence eq := LocationA.eq_equiv.
  Definition origin := Loc_inv Pactole.Exploration.ZnZ.ImpossibilityKDividesN.Loc.origin.

  Definition add (x y : t) := Loc_inv ((ZnZ.ImpossibilityKDividesN.Loc.add (Loc x) (Loc y)) mod Z.of_nat n)%Z.
  Definition mul (x y : t) := Loc_inv ((ZnZ.ImpossibilityKDividesN.Loc.mul (Loc x) (Loc y)) mod (Z.of_nat n))%Z.
  Definition unit := Loc_inv (ZnZ.ImpossibilityKDividesN.Loc.unit mod Z.of_nat n)%Z.
  Definition opp (x : t) := Loc_inv ((ZnZ.ImpossibilityKDividesN.Loc.opp (Loc x)) mod Z.of_nat n)%Z.

  Instance add_compat : Proper (eq ==> eq ==> Veq) add.
  Proof.
    intros x1 x2 Hx y1 y2 Hy.
    unfold Veq, add.
    rewrite <- 2 loc_fin.
    unfold ImpossibilityKDividesN.Loc.eq.
    rewrite <- 4 Loc_eq_mod.
    now rewrite (ImpossibilityKDividesN.Loc.add_compat _ _ (Loc_compat Hx)
                                                   _ _ (Loc_compat Hy)).
  Qed.

  Instance mul_compat : Proper (eq ==> eq ==> Veq) mul.
  Proof.
    intros x1 x2 Hx y1 y2 Hy.
    unfold Veq, mul.
    rewrite <- 2 loc_fin.
    unfold ImpossibilityKDividesN.Loc.eq.
    rewrite <- 4 Loc_eq_mod.
    unfold ImpossibilityKDividesN.Loc.mul.
    rewrite 2 (Z.mul_mod (Loc _) _), (Loc_compat Hx), (Loc_compat Hy);
      try (generalize ImpossibilityKDividesN.n_sup_1;
           unfold ImpossibilityKDividesN.def.n, n; lia).
  Qed.

  Instance opp_compat : Proper (eq ==> Veq) opp.
  Proof.
    intros x y Hxy.
    unfold Veq, opp.
    rewrite <- 2 loc_fin.
    unfold ImpossibilityKDividesN.Loc.eq.
    rewrite <- 4 Loc_eq_mod.
    now rewrite (ImpossibilityKDividesN.Loc.opp_compat _ _ (Loc_compat Hxy)).
  Qed.

  
<<<<<<< HEAD
  Definition add (x y : t) := Pactole.Exploration.ZnZ.ImpossibilityKDividesN.Loc.add x y.
  Definition mul (x y : t) := Pactole.Exploration.ZnZ.ImpossibilityKDividesN.Loc.mul x y.
  Definition unit := Pactole.Exploration.ZnZ.ImpossibilityKDividesN.Loc.unit.
  Definition opp (x : t) := Pactole.Exploration.ZnZ.ImpossibilityKDividesN.Loc.opp x.
  Definition add_reg_l := Pactole.Exploration.ZnZ.ImpossibilityKDividesN.Loc.add_reg_l.
  Definition add_comm := Pactole.Exploration.ZnZ.ImpossibilityKDividesN.Loc.add_comm.
  Definition opp_distr_add := Pactole.Exploration.ZnZ.ImpossibilityKDividesN.Loc.opp_distr_add.
  Definition add_assoc := Pactole.Exploration.ZnZ.ImpossibilityKDividesN.Loc.add_assoc.
  Definition add_origin := Pactole.Exploration.ZnZ.ImpossibilityKDividesN.Loc.add_origin.
  Definition add_opp := Pactole.Exploration.ZnZ.ImpossibilityKDividesN.Loc.add_opp.
  Definition opp_opp := Pactole.Exploration.ZnZ.ImpossibilityKDividesN.Loc.opp_opp.
  Definition opp_origin := Pactole.Exploration.ZnZ.ImpossibilityKDividesN.Loc.opp_origin.
=======
  Lemma add_reg_l : forall w u v, eq (add w u) (add w v) -> eq u v.
  Proof.
    intros.
    unfold eq, LocationA.eq, MakeRing.Veq, add in *.
    repeat rewrite <- loc_fin in *.
    apply (Pactole.Exploration.ZnZ.ImpossibilityKDividesN.Loc.add_reg_l (Loc w)).
    unfold ImpossibilityKDividesN.Loc.add in *.
    unfold ImpossibilityKDividesN.Loc.eq in *; 
    rewrite 6 Z.mod_mod in *;
    generalize ImpossibilityKDividesN.n_sup_1;
    unfold ImpossibilityKDividesN.def.n; try omega.
    intros; assumption.
  Qed.

  
  Lemma add_comm : forall u v, eq (add u v) (add v u). 
  Proof.
    intros.
    unfold eq, LocationA.eq, MakeRing.Veq, add.
    rewrite <- 2 loc_fin.
    unfold ImpossibilityKDividesN.Loc.eq, n.
    rewrite 2 Z.mod_mod;
      unfold Loc.eq, ImpossibilityKDividesN.def.n in *;
      try rewrite 2 Z.mod_mod in *;
      try (generalize ImpossibilityKDividesN.n_sup_1;
           unfold ImpossibilityKDividesN.def.n; lia).
    apply Pactole.Exploration.ZnZ.ImpossibilityKDividesN.Loc.add_comm.
  Qed.
  
  Lemma opp_distr_add : forall u v, eq (opp (add u v))
                                       (add (opp u) (opp v)).
  Proof.
    intros.
    unfold eq, LocationA.eq, MakeRing.Veq.
    unfold opp, add.
    unfold n.
    repeat rewrite <- loc_fin.
    unfold ImpossibilityKDividesN.Loc.eq, ImpossibilityKDividesN.def.n.
    repeat fold n Loc.opp.
    rewrite 7 Z.mod_mod;
    unfold ImpossibilityKDividesN.Loc.add;
      try (rewrite <- Zdiv.Zplus_mod);
      try (generalize ImpossibilityKDividesN.n_sup_1;
           unfold n, ImpossibilityKDividesN.def.n; lia).
    generalize (Pactole.Exploration.ZnZ.ImpossibilityKDividesN.Loc.opp_distr_add (Loc u) (Loc v)).
    unfold ImpossibilityKDividesN.Loc.add, ImpossibilityKDividesN.Loc.eq, n,
      ImpossibilityKDividesN.def.n in *;
      intros Hfin; rewrite 2 Z.mod_mod in *; try apply Hfin;
        try (generalize ImpossibilityKDividesN.n_sup_1;
             unfold n, ImpossibilityKDividesN.def.n; lia).
  Qed.


    
  Lemma add_assoc : forall u v w, eq (add u (add v w))
                                     (add (add u v) w).
  Proof.
    intros.
    unfold eq, LocationA.eq, MakeRing.Veq, opp, add.
    repeat rewrite <- loc_fin.
    repeat rewrite <- Loc_eq_mod.
    apply Pactole.Exploration.ZnZ.ImpossibilityKDividesN.Loc.add_assoc.
  Qed.
  
  Lemma add_origin : forall u, eq (add u origin) u.
  Proof.
    intros.
    unfold eq, LocationA.eq, MakeRing.Veq, origin, add.
    repeat rewrite <- loc_fin.
    repeat rewrite <- Loc_eq_mod.
    apply Pactole.Exploration.ZnZ.ImpossibilityKDividesN.Loc.add_origin.
  Qed.
  
  Lemma add_opp : forall u, eq (add u (opp u)) origin.
  Proof.
    intros.
    unfold eq, LocationA.eq, MakeRing.Veq, origin, add, opp.
    repeat rewrite <- loc_fin; repeat rewrite <- Loc_eq_mod.
    apply Pactole.Exploration.ZnZ.ImpossibilityKDividesN.Loc.add_opp.
  Qed.
  
  Lemma opp_opp : forall u, eq (opp (opp u)) u.
  Proof.
    intros.
    unfold eq, LocationA.eq, MakeRing.Veq, origin, add, opp.
    repeat rewrite <- loc_fin.
    repeat rewrite <- Loc_eq_mod.
    apply Pactole.Exploration.ZnZ.ImpossibilityKDividesN.Loc.opp_opp.
  Qed.
>>>>>>> ab01649a
  
End Loc.


Module Iso := CommonIsoGraphFormalism.Make(Graph)(Loc). (* Careful! It also contains a module called Iso *)
Module MkInfo := CommonGraphFormalism.Make(Graph)(LocationA).
Module Info := MkInfo.Info.
Module Config := Configurations.Make(Loc)(N)(Names)(Info).
Module Spect := MultisetSpectrum.Make(Loc)(N)(Names)(Info)(Config).
Module DGF := DiscreteGraphFormalism.DGF(Graph)(N)(Names)(Loc)(MkInfo)(Config)(Spect)(Iso).
Import Iso DGF.

Notation "s [ pt ]" := (Spect.multiplicity pt s) (at level 5, format "s [ pt ]").
Notation "!!" := Spect.from_config (at level 1).
Add Search Blacklist "Spect.M" "Ring".


Definition bij_trans_V (c : Loc.t) : Bijection.t Veq.
refine {|
  Bijection.section := fun x => (Loc.add x (Loc.opp c));
  Bijection.retraction := fun x => Loc.add x c |}.
Proof.
  + intros x y Hxy. unfold Veq, Loc.add, Loc.opp in *.
    rewrite <- 3 loc_fin.
    unfold Loc.add, ImpossibilityKDividesN.Loc.add.
    rewrite <- (Zdiv.Zplus_mod_idemp_l), Hxy,
    Zdiv.Zplus_mod_idemp_l.
    reflexivity.
  + intros x y; split; unfold Veq, Loc.opp, Loc.add;
      repeat rewrite <- loc_fin in *; intro Heq;
    repeat rewrite <- Loc_eq_mod in *;
    rewrite <- Heq;
    try (rewrite <- ImpossibilityKDividesN.Loc.add_assoc).
    rewrite (ImpossibilityKDividesN.Loc.add_comm (ImpossibilityKDividesN.Loc.opp _)).
    rewrite ImpossibilityKDividesN.Loc.add_opp, ImpossibilityKDividesN.Loc.add_origin.
    easy.
    unfold Loc.add, Loc.opp in *.
    repeat rewrite <- loc_fin in *.
    rewrite ImpossibilityKDividesN.Loc.add_opp.
    apply ImpossibilityKDividesN.Loc.add_origin.
Defined.


Lemma Loc_opp_mod : forall x,
    ImpossibilityKDividesN.Loc.eq
      ((ImpossibilityKDividesN.Loc.opp x) mod Z.of_nat ImpossibilityKDividesN.def.n)
      (ImpossibilityKDividesN.Loc.opp x).
Proof.
  intros.
  unfold ImpossibilityKDividesN.Loc.eq.
  rewrite Z.mod_mod; generalize ImpossibilityKDividesN.n_sup_1;
    unfold ImpossibilityKDividesN.def.n; omega.
Qed.

Definition bij_trans_E (c : Loc.t) : Bijection.t Graph.Eeq.
  refine {|
      Bijection.section := fun x =>  (Loc.add (fst x) (Loc.opp c), snd x);
      Bijection.retraction := fun x => (Loc.add (fst x) c, snd x) |}.
Proof.
  + intros e1 e2 He_eq.
    unfold Loc.add, Loc.opp.
    unfold Graph.Eeq.
    split; unfold Veq; simpl. repeat rewrite <- loc_fin.
    destruct He_eq.
    unfold Loc.t, LocationA.t,V in *.
    unfold n, MakeRing.n, ImpossibilityKDividesN.Loc.add in *.
    now rewrite <- Zdiv.Zplus_mod_idemp_l, H, Zdiv.Zplus_mod_idemp_l.
    destruct He_eq.
    now unfold Loc.t, LocationA.t in *.
  + intros.
    unfold Loc.t, LocationA.t, Graph.V, Graph.E, Graph.dir in *.
    unfold Eeq, Veq; simpl.
    repeat rewrite <- loc_fin.
    split;
    intros;
    unfold Graph.Eeq, Graph.src in *; destruct H; split; simpl in *;
      unfold Loc.add,V,n, Loc.opp in *; try rewrite <- loc_fin in *;
        try rewrite <- Loc_eq_mod in *; try rewrite <- loc_fin in *;
          try rewrite <- Loc_eq_mod in *.
    rewrite <- H.
    rewrite ImpossibilityKDividesN.Loc.add_comm,
    (ImpossibilityKDividesN.Loc.add_comm (Loc (fst x))).
    unfold ImpossibilityKDividesN.Loc.eq.
    assert (Hac := ImpossibilityKDividesN.Loc.add_compat).
    specialize (Hac (ImpossibilityKDividesN.Loc.opp (Loc c)
                                                    mod Z.of_nat ImpossibilityKDividesN.def.n)%Z
                    (ImpossibilityKDividesN.Loc.opp (Loc c))
                    (symmetry (Loc_eq_mod (ImpossibilityKDividesN.Loc.opp (Loc c))))
    (Loc (fst x)) _ (reflexivity _)).
    rewrite Hac.
    assert (Hl := (Loc_eq_mod)).
    unfold n in Hl.
    fold ImpossibilityKDividesN.def.n in Hl.
    clear Hac.
    rewrite Loc_eq_mod.
    unfold n; fold ImpossibilityKDividesN.def.n.
    unfold ImpossibilityKDividesN.Loc.add, ImpossibilityKDividesN.Loc.opp.
    rewrite <- Zdiv.Zminus_mod_idemp_l, Z.mod_same; simpl;
    try (rewrite Zdiv.Zplus_mod_idemp_l, 2 Zdiv.Zplus_mod_idemp_r, 2 Z.mod_mod);
    try (generalize ImpossibilityKDividesN.n_sup_1;
         unfold ImpossibilityKDividesN.def.n; omega).
    now rewrite Z.add_opp_l, Zplus_minus.
    now symmetry.
    rewrite (ImpossibilityKDividesN.Loc.add_compat _ _ (symmetry H)
                                                   _ _ (reflexivity _)).
    unfold ImpossibilityKDividesN.Loc.add, ImpossibilityKDividesN.Loc.opp.
    rewrite <- Zdiv.Zminus_mod_idemp_l, Z.mod_same;
    try (rewrite 2 Z.mod_mod, <- Zdiv.Zplus_mod); simpl;
    replace (Loc (fst y) + Loc c + - Loc c)%Z with (Loc (fst y)) by lia;
    try (generalize ImpossibilityKDividesN.n_sup_1;
         unfold ImpossibilityKDividesN.def.n; lia);
    try now rewrite <- Loc_eq_mod.
    now symmetry.
Defined.


(* Definition bij_trans_T := Isomorphism.bij_id Iso.Req_equiv. *)
Parameter bij_trans_T : Loc.t -> Bijection.t Iso.Req.
Axiom bT_morph : forall c (e:Graph.E),
    (Bijection.section (bij_trans_T c)) (Graph.threshold e) =
    Graph.threshold ((Bijection.section (bij_trans_E c)) e).
Axiom bT_bound : forall c r, (0 < r < 1)%R <->
                             (0 < (Bijection.section (bij_trans_T c) r) < 1)%R.
Axiom bT_crois : forall c a b, (a < b)%R ->
                               ((Bijection.section (bij_trans_T c) a) <
                                (Bijection.section (bij_trans_T c) b))%R.
Axiom bT_compat : forall c1 c2, Bijection.eq (bij_trans_T c1) (bij_trans_T c2).

Definition id_s := Iso.id.

Definition trans (c : Loc.t) : Iso.t.
refine {|
    Iso.sim_V := bij_trans_V c;
    Iso.sim_E := bij_trans_E c;
    Iso.sim_T := bij_trans_T c |}.
Proof.
- intros e; split; unfold Graph.src in *.
  simpl. reflexivity.
  unfold Graph.tgt in *.
  simpl in *.
  unfold Loc.t, V, LocationA.t, MakeRing.V, Graph.E, MakeRing.E, Graph.dir, Veq,
    Loc.add, Loc.opp in *.
  repeat rewrite <- loc_fin.
  destruct (snd e) eqn : Hsnd;
    unfold V in *;
    rewrite Hsnd in *;
    simpl in *;
    unfold ImpossibilityKDividesN.Loc.eq;
      repeat rewrite <- loc_fin;
    unfold ImpossibilityKDividesN.Loc.add, ImpossibilityKDividesN.Loc.opp;
    repeat (rewrite <- (Zdiv.Zplus_mod_idemp_l (Loc (Loc_inv _))), <- loc_fin,
           Zdiv.Zplus_mod_idemp_l);
    repeat (rewrite <- (Zdiv.Zplus_mod_idemp_r (Loc (Loc_inv _))), <- loc_fin,
            Zdiv.Zplus_mod_idemp_r);
    set (N := Z.of_nat ImpossibilityKDividesN.def.n);
    try (rewrite <- Zdiv.Zplus_mod_idemp_r with (a := (N - Loc c)%Z);
    (rewrite <- (Zdiv.Zminus_mod_idemp_l N), Z.mod_same);
    repeat rewrite Z.mod_mod; try (unfold N, ImpossibilityKDividesN.def.n;
      generalize ImpossibilityKDividesN.n_sup_1; lia)); simpl;
      try rewrite Zdiv.Zplus_mod_idemp_r, Zdiv.Zplus_mod_idemp_l;
      try (repeat rewrite Z.mod_mod; try (unfold N, n, ImpossibilityKDividesN.def.n;
      generalize ImpossibilityKDividesN.n_sup_1; lia)).
  repeat rewrite Zdiv.Zplus_mod_idemp_l; repeat rewrite Zdiv.Zplus_mod_idemp_r.
  now rewrite 2 Z.add_comm with (m := 1%Z), <- Zplus_assoc_reverse,
                            Zdiv.Zplus_mod_idemp_r.
  repeat rewrite Zdiv.Zplus_mod_idemp_l; repeat rewrite Zdiv.Zplus_mod_idemp_r.
  now rewrite 2 Z.add_comm with (m := (-1)%Z), <- Zplus_assoc_reverse,
                                  Zdiv.Zplus_mod_idemp_r.
- intros.
  apply bT_morph.
- apply bT_crois.
- apply bT_bound.
Defined.


Instance trans_compat : Proper (Loc.eq ==> Iso.eq) trans.
Proof.
  intros c1 c2 Hc. unfold Iso.eq, trans. simpl in *.
  repeat split; try apply Bijection.section_compat.
  unfold Bijection.eq.
  intros x y Hxy. simpl.
  unfold Iso.eq;
  unfold Loc.eq, LocationA.eq, MakeRing.Veq, Loc.add, Loc.opp in *;
  repeat rewrite <- loc_fin.
  unfold n; fold ImpossibilityKDividesN.def.n.
  rewrite ( (ImpossibilityKDividesN.Loc.opp_compat (Loc c1) (Loc c2) Hc)).
  rewrite (ImpossibilityKDividesN.Loc.add_compat
               (Loc x) (Loc y) Hxy
               _ _ (reflexivity _)).
  reflexivity.
  destruct H.
  simpl.
  unfold Loc.eq, LocationA.eq, Veq, Loc.add, Loc.opp in *; repeat rewrite <- loc_fin.
  simpl.
  unfold n; fold ImpossibilityKDividesN.def.n.
  rewrite ( (ImpossibilityKDividesN.Loc.opp_compat (Loc c1) (Loc c2) Hc)).
  rewrite (ImpossibilityKDividesN.Loc.add_compat
               (Loc (fst x)) (Loc (fst y)) H
               _ _ (reflexivity _)).
  reflexivity.
  unfold bij_trans_E in *; simpl in *.  
  unfold Loc.add, ImpossibilityKDividesN.Loc.add.
  now destruct H.
  apply bT_compat.
Qed.

Lemma trans_origin : Iso.eq (trans Loc.origin) Iso.id.
Proof.
split; [| split].
+ hnf. intros. simpl. now rewrite Loc.opp_origin, Loc.add_origin.
+ intros [] [] []. hnf. simpl. now rewrite Loc.opp_origin, Loc.add_origin.
+ intros x y Heq. rewrite Heq. hnf. cbn. (* bij_trans_T is a still parameter... *) admit.
Admitted.

(* Module Export Common := CommonFormalism.Make(Loc)(N)(Names)(Config)(Spect). *)
Definition is_visited (loc : Loc.t) (e : execution) :=
  let conf := Stream.hd e in 
    exists g : Names.G, Loc.eq (conf (Good g)).(Config.loc) loc .
    
Instance is_visited_compat : Proper (Loc.eq ==> eeq ==> iff) is_visited.
Proof.
intros l1 l2 Hl c1 c2 Hc.
split; intros Hv; unfold is_visited in *; destruct Hv as (g, Hv); exists g.
rewrite <- Hl, <- Hv; symmetry; now rewrite Hc.
rewrite Hl, <- Hv; now rewrite Hc.
Qed.
(*
CoInductive has_been_visited (loc : Loc.t) (e : execution) : Prop :=
Visit : is_visited loc (execution_head e) -> has_been_visited loc (execution_tail e) -> has_been_visited loc e.

Instance has_been_visited_compat : Proper (Loc.eq ==> eeq ==> iff) has_been_visited.
Proof.
intros l1 l2 Hl e1 e2 He. split. 
+ revert e1 e2 He. coinduction rec.
  - rewrite <- Hl, <- He. now destruct H.
  - destruct H as [_ H], He as [_ He]. apply (rec _ _ He H).
+ revert e1 e2 He. coinduction rec.
  - rewrite Hl, He. now destruct H.
  - destruct H as [_ H], He as [_ He]. apply (rec _ _ He H).
  Qed.
*)
Definition stop_now (e : execution) :=
    Config.eq (Stream.hd e) (Stream.hd (Stream.tl (Stream.tl e))).

Instance stop_now_compat : Proper (eeq ==> iff) stop_now.
Proof.
intros e1 e2 He. split; intros Hs;
unfold stop_now in *.
now rewrite <- He.
now rewrite He.
Qed.

Definition Stopped (e : execution) : Prop :=
<<<<<<< HEAD
  Stream.next_forever stop_now e.
=======
  Stream.forever ((stop_now)) e.
>>>>>>> ab01649a

Instance Stopped_compat : Proper (eeq ==> iff) Stopped.
Proof.
intros e1 e2 He. split; revert e1 e2 He ; coinduction rec.
  - destruct H. now rewrite <- He.
  - destruct H as [_ H], He as [_ He]. apply (rec _ _ He H).
  - destruct H. now rewrite He.
  - destruct H as [_ H], He as [_ He]. apply (rec _ _ He H).
Qed.

Definition Will_be_visited (loc : Loc.t) (e : execution) : Prop :=
  Stream.next_eventually (is_visited loc) e.

Definition Will_stop (e : execution) : Prop :=
  Stream.next_eventually Stopped e.
 
Instance Will_be_visited_compat : Proper (Loc.eq ==> eeq ==> iff) Will_be_visited.
Proof.
intros l1 l2 Hl. now apply Stream.next_eventually_compat, is_visited_compat. 
Qed.

Instance Will_stop_compat : Proper (eeq ==> iff) Will_stop.
Proof.
  apply Stream.next_eventually_compat, Stopped_compat.
Qed.

(* [Exploration_with_stop e] mean that after a finite time, every node of the space has been
  visited, and after that time, all robots will stay at the same place forever*)
Definition FullSolExplorationStop  (r : robogram) (d : demon) := 
forall config, (forall l, Will_be_visited l (execute r d config)) /\ Will_stop (execute r d config).

Definition ValidStartingConf conf :=
  (exists l : Loc.t,
    let m := Spect.from_config(conf) in
    m[l] > 1) -> False.

Instance ValidStartingConf_compat : Proper (Config.eq ==> iff) ValidStartingConf.
Proof.
  intros c1 c2 Hc.
  split; intros Hv Hf; unfold ValidStartingConf in *;
  destruct Hv, Hf as (l ,Hf); exists l; try now rewrite <- Hc.
  now rewrite Hc.
Qed.
  
Definition ValidStartingConfSolExplorationStop (r : robogram) (d : demon) :=
  forall config,
    ValidStartingConf config -> 
    (forall l, Will_be_visited l (execute r d config)) /\
    Will_stop (execute r d config).

Definition HasBeenVisited loc e :=
  forall (conf : Config.t) r d,
    e = execute r d conf -> 
  exists conf_start,
    let e_start := execute r d conf_start in
    Stream.eventually (fun e1 => Config.eq (Stream.hd e1) conf) e_start
    -> ((Spect.from_config(conf_start))[loc])>0.

End ExplorationDefs.

 
                                                                            <|MERGE_RESOLUTION|>--- conflicted
+++ resolved
@@ -10,314 +10,158 @@
 Set Automatic Coercions Import. (* coercions are available as soon as functor application *)
 Require Import Reals.
 Require Import Omega.
+Require Import Arith.Div2.
 Require Import Psatz.
 Require Import Equalities.
 Require Import Morphisms.
 Require Import Decidable.
 Require Import Pactole.Preliminary.
+Require Import Pactole.Stream.
 Require Import Pactole.Robots.
 Require Import Pactole.Configurations.
 Require Import Pactole.CommonGraphFormalism.
 Require Import Pactole.DiscreteGraphFormalism.
-Require Import Arith.Div2.
 Require Import Pactole.DiscreteSimilarity.
 Require Import Pactole.CommonDiscreteFormalism.
 Require Import Pactole.DiscreteRigidFormalism.
 Require Import Pactole.MultisetSpectrum.
 Require Import Pactole.CommonIsoGraphFormalism.
-Require Import Stream.
 Require Import Pactole.Exploration.Graph.GraphFromZnZ.
 
 
 Close Scope Z_scope.
 Set Implicit Arguments.
 
-Module Graph := MakeRing.
-Import Graph.
-
-Module ExplorationDefs(N : Size).
+
+Module ExplorationDefs (Import Def : RingDef)
+                       (N : Size).
 
 Module Names := Robots.Make(N).
-  
-Lemma Loc_eq_mod : forall x, ImpossibilityKDividesN.Loc.eq x (x mod Z.of_nat n).
-Proof.
-  intros; unfold ImpossibilityKDividesN.Loc.eq; rewrite Z.mod_mod;
-    generalize ImpossibilityKDividesN.n_sup_1; unfold ImpossibilityKDividesN.def.n;
-      lia.
-Qed.
+Module Ring := MakeRing(Def).
+
 
 Module Loc <: DecidableType.
-  Definition t := LocationA.t.
-  Definition eq := LocationA.eq.
-  Definition eq_dec : forall x y, {eq x y} + {~eq x y} := LocationA.eq_dec.
-  Definition eq_equiv : Equivalence eq := LocationA.eq_equiv.
-  Definition origin := Loc_inv Pactole.Exploration.ZnZ.ImpossibilityKDividesN.Loc.origin.
-
-  Definition add (x y : t) := Loc_inv ((ZnZ.ImpossibilityKDividesN.Loc.add (Loc x) (Loc y)) mod Z.of_nat n)%Z.
-  Definition mul (x y : t) := Loc_inv ((ZnZ.ImpossibilityKDividesN.Loc.mul (Loc x) (Loc y)) mod (Z.of_nat n))%Z.
-  Definition unit := Loc_inv (ZnZ.ImpossibilityKDividesN.Loc.unit mod Z.of_nat n)%Z.
-  Definition opp (x : t) := Loc_inv ((ZnZ.ImpossibilityKDividesN.Loc.opp (Loc x)) mod Z.of_nat n)%Z.
-
-  Instance add_compat : Proper (eq ==> eq ==> Veq) add.
-  Proof.
-    intros x1 x2 Hx y1 y2 Hy.
-    unfold Veq, add.
-    rewrite <- 2 loc_fin.
-    unfold ImpossibilityKDividesN.Loc.eq.
-    rewrite <- 4 Loc_eq_mod.
-    now rewrite (ImpossibilityKDividesN.Loc.add_compat _ _ (Loc_compat Hx)
-                                                   _ _ (Loc_compat Hy)).
-  Qed.
-
-  Instance mul_compat : Proper (eq ==> eq ==> Veq) mul.
-  Proof.
-    intros x1 x2 Hx y1 y2 Hy.
-    unfold Veq, mul.
-    rewrite <- 2 loc_fin.
-    unfold ImpossibilityKDividesN.Loc.eq.
-    rewrite <- 4 Loc_eq_mod.
-    unfold ImpossibilityKDividesN.Loc.mul.
-    rewrite 2 (Z.mul_mod (Loc _) _), (Loc_compat Hx), (Loc_compat Hy);
-      try (generalize ImpossibilityKDividesN.n_sup_1;
-           unfold ImpossibilityKDividesN.def.n, n; lia).
-  Qed.
-
-  Instance opp_compat : Proper (eq ==> Veq) opp.
-  Proof.
-    intros x y Hxy.
-    unfold Veq, opp.
-    rewrite <- 2 loc_fin.
-    unfold ImpossibilityKDividesN.Loc.eq.
-    rewrite <- 4 Loc_eq_mod.
-    now rewrite (ImpossibilityKDividesN.Loc.opp_compat _ _ (Loc_compat Hxy)).
-  Qed.
-
-  
-<<<<<<< HEAD
-  Definition add (x y : t) := Pactole.Exploration.ZnZ.ImpossibilityKDividesN.Loc.add x y.
-  Definition mul (x y : t) := Pactole.Exploration.ZnZ.ImpossibilityKDividesN.Loc.mul x y.
-  Definition unit := Pactole.Exploration.ZnZ.ImpossibilityKDividesN.Loc.unit.
-  Definition opp (x : t) := Pactole.Exploration.ZnZ.ImpossibilityKDividesN.Loc.opp x.
-  Definition add_reg_l := Pactole.Exploration.ZnZ.ImpossibilityKDividesN.Loc.add_reg_l.
-  Definition add_comm := Pactole.Exploration.ZnZ.ImpossibilityKDividesN.Loc.add_comm.
-  Definition opp_distr_add := Pactole.Exploration.ZnZ.ImpossibilityKDividesN.Loc.opp_distr_add.
-  Definition add_assoc := Pactole.Exploration.ZnZ.ImpossibilityKDividesN.Loc.add_assoc.
-  Definition add_origin := Pactole.Exploration.ZnZ.ImpossibilityKDividesN.Loc.add_origin.
-  Definition add_opp := Pactole.Exploration.ZnZ.ImpossibilityKDividesN.Loc.add_opp.
-  Definition opp_opp := Pactole.Exploration.ZnZ.ImpossibilityKDividesN.Loc.opp_opp.
-  Definition opp_origin := Pactole.Exploration.ZnZ.ImpossibilityKDividesN.Loc.opp_origin.
-=======
+  Definition t := Ring.V.
+  Definition eq := Ring.Veq.
+  Definition eq_dec : forall x y, {eq x y} + {~eq x y} := Ring.Veq_dec.
+  Instance eq_equiv : Equivalence eq := Ring.Veq_equiv.
+  Definition origin := Ring.of_Z 0.
+  
+  Definition add (x y : t) := Ring.of_Z (Ring.to_Z x + Ring.to_Z y).
+  Definition mul (x y : t) := Ring.of_Z (Ring.to_Z x * Ring.to_Z y).
+  Definition unit := Ring.of_Z 1.
+  Definition opp (x : t) := Ring.of_Z (- Ring.to_Z x)%Z.
+  
+  Instance add_compat : Proper (eq ==> eq ==> eq) add.
+  Proof. intros ? ? Hx ? ? Hy. hnf in Hx, Hy. unfold add. now rewrite Hx, Hy. Qed.
+  
+  Instance mul_compat : Proper (eq ==> eq ==> eq) mul.
+  Proof. intros ? ? Hx ? ? Hy. hnf in Hx, Hy. unfold mul. now rewrite Hx, Hy. Qed.
+  
+  Instance opp_compat : Proper (eq ==> eq) opp.
+  Proof. intros ? ? Heq. hnf in Heq. unfold opp. now rewrite Heq. Qed.
+  
+  Lemma add_origin : forall u, eq (add u origin) u.
+  Proof.
+  generalize (Def.n_sup_1).
+  intros Hn u. hnf. unfold add, origin.
+  rewrite 2 Ring.Z2Z, Z.mod_0_l, Z.add_0_r; try (unfold Ring.n; omega); [].
+  apply Z.mod_small. apply Z.mod_pos_bound. unfold Ring.n; omega.
+  Qed.
+  
+  Lemma add_opp : forall u, eq (add u (opp u)) origin.
+  Proof.
+  intro u. unfold add, opp, origin. hnf. rewrite 3 Ring.Z2Z.
+  unfold Ring.n in *. rewrite Zdiv.Zplus_mod_idemp_r.
+  f_equal. ring.
+  Qed.
+  
+  Lemma add_assoc : forall u v w, eq (add u (add v w)) (add (add u v) w).
+  Proof.
+  intros u v w. hnf. unfold eq, add.
+  rewrite 4 Ring.Z2Z, Zdiv.Zplus_mod_idemp_r, Zdiv.Zplus_mod_idemp_l.
+  f_equal. ring.
+  Qed.
+  
+  Lemma add_comm : forall u v, eq (add u v) (add v u).
+  Proof.
+  unfold eq, add. intros u v. hnf.
+  now rewrite 2 Ring.Z2Z, Z.add_comm.
+  Qed.
+  
+  Lemma add_reg_r : forall w u v, eq (add u w) (add v w) -> eq u v.
+  Proof. (* proof taken from DiscreteSpace.v *)
+  intros w u v Heq. setoid_rewrite <- add_origin.
+  now rewrite <- (add_opp w), add_assoc, Heq, <- add_assoc.
+  Qed.
+  
   Lemma add_reg_l : forall w u v, eq (add w u) (add w v) -> eq u v.
-  Proof.
-    intros.
-    unfold eq, LocationA.eq, MakeRing.Veq, add in *.
-    repeat rewrite <- loc_fin in *.
-    apply (Pactole.Exploration.ZnZ.ImpossibilityKDividesN.Loc.add_reg_l (Loc w)).
-    unfold ImpossibilityKDividesN.Loc.add in *.
-    unfold ImpossibilityKDividesN.Loc.eq in *; 
-    rewrite 6 Z.mod_mod in *;
-    generalize ImpossibilityKDividesN.n_sup_1;
-    unfold ImpossibilityKDividesN.def.n; try omega.
-    intros; assumption.
-  Qed.
-
-  
-  Lemma add_comm : forall u v, eq (add u v) (add v u). 
-  Proof.
-    intros.
-    unfold eq, LocationA.eq, MakeRing.Veq, add.
-    rewrite <- 2 loc_fin.
-    unfold ImpossibilityKDividesN.Loc.eq, n.
-    rewrite 2 Z.mod_mod;
-      unfold Loc.eq, ImpossibilityKDividesN.def.n in *;
-      try rewrite 2 Z.mod_mod in *;
-      try (generalize ImpossibilityKDividesN.n_sup_1;
-           unfold ImpossibilityKDividesN.def.n; lia).
-    apply Pactole.Exploration.ZnZ.ImpossibilityKDividesN.Loc.add_comm.
-  Qed.
-  
-  Lemma opp_distr_add : forall u v, eq (opp (add u v))
-                                       (add (opp u) (opp v)).
-  Proof.
-    intros.
-    unfold eq, LocationA.eq, MakeRing.Veq.
-    unfold opp, add.
-    unfold n.
-    repeat rewrite <- loc_fin.
-    unfold ImpossibilityKDividesN.Loc.eq, ImpossibilityKDividesN.def.n.
-    repeat fold n Loc.opp.
-    rewrite 7 Z.mod_mod;
-    unfold ImpossibilityKDividesN.Loc.add;
-      try (rewrite <- Zdiv.Zplus_mod);
-      try (generalize ImpossibilityKDividesN.n_sup_1;
-           unfold n, ImpossibilityKDividesN.def.n; lia).
-    generalize (Pactole.Exploration.ZnZ.ImpossibilityKDividesN.Loc.opp_distr_add (Loc u) (Loc v)).
-    unfold ImpossibilityKDividesN.Loc.add, ImpossibilityKDividesN.Loc.eq, n,
-      ImpossibilityKDividesN.def.n in *;
-      intros Hfin; rewrite 2 Z.mod_mod in *; try apply Hfin;
-        try (generalize ImpossibilityKDividesN.n_sup_1;
-             unfold n, ImpossibilityKDividesN.def.n; lia).
-  Qed.
-
-
-    
-  Lemma add_assoc : forall u v w, eq (add u (add v w))
-                                     (add (add u v) w).
-  Proof.
-    intros.
-    unfold eq, LocationA.eq, MakeRing.Veq, opp, add.
-    repeat rewrite <- loc_fin.
-    repeat rewrite <- Loc_eq_mod.
-    apply Pactole.Exploration.ZnZ.ImpossibilityKDividesN.Loc.add_assoc.
-  Qed.
-  
-  Lemma add_origin : forall u, eq (add u origin) u.
-  Proof.
-    intros.
-    unfold eq, LocationA.eq, MakeRing.Veq, origin, add.
-    repeat rewrite <- loc_fin.
-    repeat rewrite <- Loc_eq_mod.
-    apply Pactole.Exploration.ZnZ.ImpossibilityKDividesN.Loc.add_origin.
-  Qed.
-  
-  Lemma add_opp : forall u, eq (add u (opp u)) origin.
-  Proof.
-    intros.
-    unfold eq, LocationA.eq, MakeRing.Veq, origin, add, opp.
-    repeat rewrite <- loc_fin; repeat rewrite <- Loc_eq_mod.
-    apply Pactole.Exploration.ZnZ.ImpossibilityKDividesN.Loc.add_opp.
+  Proof. (* proof taken from DiscreteSpace.v *)
+  setoid_rewrite add_comm. apply add_reg_r.
   Qed.
   
   Lemma opp_opp : forall u, eq (opp (opp u)) u.
   Proof.
-    intros.
-    unfold eq, LocationA.eq, MakeRing.Veq, origin, add, opp.
-    repeat rewrite <- loc_fin.
-    repeat rewrite <- Loc_eq_mod.
-    apply Pactole.Exploration.ZnZ.ImpossibilityKDividesN.Loc.opp_opp.
-  Qed.
->>>>>>> ab01649a
-  
+  generalize (Def.n_sup_1).
+  unfold opp. intros Hn [u Hu]. hnf. rewrite 2 Ring.Z2Z.
+  unfold Ring.to_Z. simpl.
+  destruct u. (* required for the proofs about Z.opp and mod *)
+  - rewrite 2 Z.mod_0_l; unfold Ring.n; omega.
+  - rewrite (Z.mod_small (Z.of_nat (S u))); try lia; [].
+    rewrite (Zdiv.Z_mod_nz_opp_full (Z.of_nat (S u))); try (rewrite Z.mod_small; lia); [].
+    rewrite Zdiv.Z_mod_nz_opp_full;
+    rewrite (Z.mod_small (Z.of_nat (S u))), Z.mod_small; lia.
+  Qed.
+  
+  Lemma opp_origin : eq (opp origin) origin.
+  Proof. apply add_reg_l with origin. now rewrite add_opp, add_origin. Qed.
+  
+  Lemma opp_distr_add : forall u v, eq (opp (add u v)) (add (opp u) (opp v)).
+  Proof. (* proof taken from DiscreteSpace.v *)
+  intros u v. apply (@add_reg_l (add u v)). rewrite add_opp, add_assoc. setoid_rewrite add_comm at 3.
+  setoid_rewrite <- add_assoc at 2. now rewrite add_opp, add_origin, add_opp.
+  Qed.
 End Loc.
 
 
-Module Iso := CommonIsoGraphFormalism.Make(Graph)(Loc). (* Careful! It also contains a module called Iso *)
-Module MkInfo := CommonGraphFormalism.Make(Graph)(LocationA).
+Module Iso := CommonIsoGraphFormalism.Make(Ring)(Loc). (* Careful! It also contains a module called Iso *)
+Module MkInfo := CommonGraphFormalism.Make(Ring)(Loc).
 Module Info := MkInfo.Info.
 Module Config := Configurations.Make(Loc)(N)(Names)(Info).
 Module Spect := MultisetSpectrum.Make(Loc)(N)(Names)(Info)(Config).
-Module DGF := DiscreteGraphFormalism.DGF(Graph)(N)(Names)(Loc)(MkInfo)(Config)(Spect)(Iso).
-Import Iso DGF.
+Module DGF := DiscreteGraphFormalism.DGF(Ring)(N)(Names)(Loc)(MkInfo)(Config)(Spect)(Iso).
+Export Iso DGF.
 
 Notation "s [ pt ]" := (Spect.multiplicity pt s) (at level 5, format "s [ pt ]").
 Notation "!!" := Spect.from_config (at level 1).
 Add Search Blacklist "Spect.M" "Ring".
 
 
-Definition bij_trans_V (c : Loc.t) : Bijection.t Veq.
+Definition bij_trans_V (c : Loc.t) : Bijection.t Loc.eq.
 refine {|
   Bijection.section := fun x => (Loc.add x (Loc.opp c));
   Bijection.retraction := fun x => Loc.add x c |}.
 Proof.
-  + intros x y Hxy. unfold Veq, Loc.add, Loc.opp in *.
-    rewrite <- 3 loc_fin.
-    unfold Loc.add, ImpossibilityKDividesN.Loc.add.
-    rewrite <- (Zdiv.Zplus_mod_idemp_l), Hxy,
-    Zdiv.Zplus_mod_idemp_l.
-    reflexivity.
-  + intros x y; split; unfold Veq, Loc.opp, Loc.add;
-      repeat rewrite <- loc_fin in *; intro Heq;
-    repeat rewrite <- Loc_eq_mod in *;
-    rewrite <- Heq;
-    try (rewrite <- ImpossibilityKDividesN.Loc.add_assoc).
-    rewrite (ImpossibilityKDividesN.Loc.add_comm (ImpossibilityKDividesN.Loc.opp _)).
-    rewrite ImpossibilityKDividesN.Loc.add_opp, ImpossibilityKDividesN.Loc.add_origin.
-    easy.
-    unfold Loc.add, Loc.opp in *.
-    repeat rewrite <- loc_fin in *.
-    rewrite ImpossibilityKDividesN.Loc.add_opp.
-    apply ImpossibilityKDividesN.Loc.add_origin.
++ abstract (intros x y Hxy; hnf; now do 2 f_equiv).
++ abstract (intros x y; split; intro Heq;
+            now rewrite <- Heq, <- Loc.add_assoc, ?(Loc.add_comm _ c), Loc.add_opp, Loc.add_origin).
 Defined.
 
-
-Lemma Loc_opp_mod : forall x,
-    ImpossibilityKDividesN.Loc.eq
-      ((ImpossibilityKDividesN.Loc.opp x) mod Z.of_nat ImpossibilityKDividesN.def.n)
-      (ImpossibilityKDividesN.Loc.opp x).
-Proof.
-  intros.
-  unfold ImpossibilityKDividesN.Loc.eq.
-  rewrite Z.mod_mod; generalize ImpossibilityKDividesN.n_sup_1;
-    unfold ImpossibilityKDividesN.def.n; omega.
-Qed.
-
-Definition bij_trans_E (c : Loc.t) : Bijection.t Graph.Eeq.
+Definition bij_trans_E (c : Loc.t) : Bijection.t Ring.Eeq.
   refine {|
       Bijection.section := fun x =>  (Loc.add (fst x) (Loc.opp c), snd x);
       Bijection.retraction := fun x => (Loc.add (fst x) c, snd x) |}.
 Proof.
-  + intros e1 e2 He_eq.
-    unfold Loc.add, Loc.opp.
-    unfold Graph.Eeq.
-    split; unfold Veq; simpl. repeat rewrite <- loc_fin.
-    destruct He_eq.
-    unfold Loc.t, LocationA.t,V in *.
-    unfold n, MakeRing.n, ImpossibilityKDividesN.Loc.add in *.
-    now rewrite <- Zdiv.Zplus_mod_idemp_l, H, Zdiv.Zplus_mod_idemp_l.
-    destruct He_eq.
-    now unfold Loc.t, LocationA.t in *.
-  + intros.
-    unfold Loc.t, LocationA.t, Graph.V, Graph.E, Graph.dir in *.
-    unfold Eeq, Veq; simpl.
-    repeat rewrite <- loc_fin.
-    split;
-    intros;
-    unfold Graph.Eeq, Graph.src in *; destruct H; split; simpl in *;
-      unfold Loc.add,V,n, Loc.opp in *; try rewrite <- loc_fin in *;
-        try rewrite <- Loc_eq_mod in *; try rewrite <- loc_fin in *;
-          try rewrite <- Loc_eq_mod in *.
-    rewrite <- H.
-    rewrite ImpossibilityKDividesN.Loc.add_comm,
-    (ImpossibilityKDividesN.Loc.add_comm (Loc (fst x))).
-    unfold ImpossibilityKDividesN.Loc.eq.
-    assert (Hac := ImpossibilityKDividesN.Loc.add_compat).
-    specialize (Hac (ImpossibilityKDividesN.Loc.opp (Loc c)
-                                                    mod Z.of_nat ImpossibilityKDividesN.def.n)%Z
-                    (ImpossibilityKDividesN.Loc.opp (Loc c))
-                    (symmetry (Loc_eq_mod (ImpossibilityKDividesN.Loc.opp (Loc c))))
-    (Loc (fst x)) _ (reflexivity _)).
-    rewrite Hac.
-    assert (Hl := (Loc_eq_mod)).
-    unfold n in Hl.
-    fold ImpossibilityKDividesN.def.n in Hl.
-    clear Hac.
-    rewrite Loc_eq_mod.
-    unfold n; fold ImpossibilityKDividesN.def.n.
-    unfold ImpossibilityKDividesN.Loc.add, ImpossibilityKDividesN.Loc.opp.
-    rewrite <- Zdiv.Zminus_mod_idemp_l, Z.mod_same; simpl;
-    try (rewrite Zdiv.Zplus_mod_idemp_l, 2 Zdiv.Zplus_mod_idemp_r, 2 Z.mod_mod);
-    try (generalize ImpossibilityKDividesN.n_sup_1;
-         unfold ImpossibilityKDividesN.def.n; omega).
-    now rewrite Z.add_opp_l, Zplus_minus.
-    now symmetry.
-    rewrite (ImpossibilityKDividesN.Loc.add_compat _ _ (symmetry H)
-                                                   _ _ (reflexivity _)).
-    unfold ImpossibilityKDividesN.Loc.add, ImpossibilityKDividesN.Loc.opp.
-    rewrite <- Zdiv.Zminus_mod_idemp_l, Z.mod_same;
-    try (rewrite 2 Z.mod_mod, <- Zdiv.Zplus_mod); simpl;
-    replace (Loc (fst y) + Loc c + - Loc c)%Z with (Loc (fst y)) by lia;
-    try (generalize ImpossibilityKDividesN.n_sup_1;
-         unfold ImpossibilityKDividesN.def.n; lia);
-    try now rewrite <- Loc_eq_mod.
-    now symmetry.
++ abstract (intros ? ? Heq; hnf in *; simpl; destruct Heq as [Heq ?]; now rewrite Heq).
++ abstract (intros x y; split; intro Heq; hnf in *; simpl in *;
+            now rewrite <- (proj1 Heq), <- Loc.add_assoc, ?(Loc.add_comm _ c), Loc.add_opp, Loc.add_origin).
 Defined.
-
 
 (* Definition bij_trans_T := Isomorphism.bij_id Iso.Req_equiv. *)
 Parameter bij_trans_T : Loc.t -> Bijection.t Iso.Req.
-Axiom bT_morph : forall c (e:Graph.E),
-    (Bijection.section (bij_trans_T c)) (Graph.threshold e) =
-    Graph.threshold ((Bijection.section (bij_trans_E c)) e).
+Axiom bT_morph : forall c (e : Ring.E),
+    (Bijection.section (bij_trans_T c)) (Ring.threshold e) =
+    Ring.threshold ((Bijection.section (bij_trans_E c)) e).
 Axiom bT_bound : forall c r, (0 < r < 1)%R <->
                              (0 < (Bijection.section (bij_trans_T c) r) < 1)%R.
 Axiom bT_crois : forall c a b, (a < b)%R ->
@@ -333,74 +177,29 @@
     Iso.sim_E := bij_trans_E c;
     Iso.sim_T := bij_trans_T c |}.
 Proof.
-- intros e; split; unfold Graph.src in *.
-  simpl. reflexivity.
-  unfold Graph.tgt in *.
-  simpl in *.
-  unfold Loc.t, V, LocationA.t, MakeRing.V, Graph.E, MakeRing.E, Graph.dir, Veq,
-    Loc.add, Loc.opp in *.
-  repeat rewrite <- loc_fin.
-  destruct (snd e) eqn : Hsnd;
-    unfold V in *;
-    rewrite Hsnd in *;
-    simpl in *;
-    unfold ImpossibilityKDividesN.Loc.eq;
-      repeat rewrite <- loc_fin;
-    unfold ImpossibilityKDividesN.Loc.add, ImpossibilityKDividesN.Loc.opp;
-    repeat (rewrite <- (Zdiv.Zplus_mod_idemp_l (Loc (Loc_inv _))), <- loc_fin,
-           Zdiv.Zplus_mod_idemp_l);
-    repeat (rewrite <- (Zdiv.Zplus_mod_idemp_r (Loc (Loc_inv _))), <- loc_fin,
-            Zdiv.Zplus_mod_idemp_r);
-    set (N := Z.of_nat ImpossibilityKDividesN.def.n);
-    try (rewrite <- Zdiv.Zplus_mod_idemp_r with (a := (N - Loc c)%Z);
-    (rewrite <- (Zdiv.Zminus_mod_idemp_l N), Z.mod_same);
-    repeat rewrite Z.mod_mod; try (unfold N, ImpossibilityKDividesN.def.n;
-      generalize ImpossibilityKDividesN.n_sup_1; lia)); simpl;
-      try rewrite Zdiv.Zplus_mod_idemp_r, Zdiv.Zplus_mod_idemp_l;
-      try (repeat rewrite Z.mod_mod; try (unfold N, n, ImpossibilityKDividesN.def.n;
-      generalize ImpossibilityKDividesN.n_sup_1; lia)).
-  repeat rewrite Zdiv.Zplus_mod_idemp_l; repeat rewrite Zdiv.Zplus_mod_idemp_r.
-  now rewrite 2 Z.add_comm with (m := 1%Z), <- Zplus_assoc_reverse,
-                            Zdiv.Zplus_mod_idemp_r.
-  repeat rewrite Zdiv.Zplus_mod_idemp_l; repeat rewrite Zdiv.Zplus_mod_idemp_r.
-  now rewrite 2 Z.add_comm with (m := (-1)%Z), <- Zplus_assoc_reverse,
-                                  Zdiv.Zplus_mod_idemp_r.
-- intros.
-  apply bT_morph.
-- apply bT_crois.
-- apply bT_bound.
-Defined.
+* intro e. split.
+  + unfold Ring.src. simpl. reflexivity.
+  + unfold Ring.tgt. simpl. unfold Loc.t, Loc.add.
+    destruct (snd e) eqn:Hsnd.
+    - hnf. rewrite 4 Ring.Z2Z, 2 Zdiv.Zplus_mod_idemp_l. f_equal. ring.
+    - hnf. rewrite 4 Ring.Z2Z, Zdiv.Zplus_mod_idemp_l, <- (Z.mod_1_l (Z.of_nat n)),
+                   <- Zdiv.Zminus_mod, Z.mod_1_l; try (generalize Def.n_sup_1; omega); [].
+      f_equal. ring.
+    - hnf. rewrite 4 Ring.Z2Z, Zdiv.Zplus_mod_idemp_l, Z.mod_mod;
+      unfold Ring.n; generalize Def.n_sup_1; omega.
+* apply bT_morph.
+* apply bT_crois.
+* apply bT_bound.
+Defined. (* TODO: abstract the proofs *)
 
 
 Instance trans_compat : Proper (Loc.eq ==> Iso.eq) trans.
 Proof.
-  intros c1 c2 Hc. unfold Iso.eq, trans. simpl in *.
-  repeat split; try apply Bijection.section_compat.
-  unfold Bijection.eq.
-  intros x y Hxy. simpl.
-  unfold Iso.eq;
-  unfold Loc.eq, LocationA.eq, MakeRing.Veq, Loc.add, Loc.opp in *;
-  repeat rewrite <- loc_fin.
-  unfold n; fold ImpossibilityKDividesN.def.n.
-  rewrite ( (ImpossibilityKDividesN.Loc.opp_compat (Loc c1) (Loc c2) Hc)).
-  rewrite (ImpossibilityKDividesN.Loc.add_compat
-               (Loc x) (Loc y) Hxy
-               _ _ (reflexivity _)).
-  reflexivity.
-  destruct H.
-  simpl.
-  unfold Loc.eq, LocationA.eq, Veq, Loc.add, Loc.opp in *; repeat rewrite <- loc_fin.
-  simpl.
-  unfold n; fold ImpossibilityKDividesN.def.n.
-  rewrite ( (ImpossibilityKDividesN.Loc.opp_compat (Loc c1) (Loc c2) Hc)).
-  rewrite (ImpossibilityKDividesN.Loc.add_compat
-               (Loc (fst x)) (Loc (fst y)) H
-               _ _ (reflexivity _)).
-  reflexivity.
-  unfold bij_trans_E in *; simpl in *.  
-  unfold Loc.add, ImpossibilityKDividesN.Loc.add.
-  now destruct H.
-  apply bT_compat.
+intros c1 c2 Hc. unfold Iso.eq, trans. simpl in *.
+split; [| split].
++ intros x y Heq. simpl. now rewrite Heq, Hc.
++ intros x y [Heq ?]. simpl. split; simpl; trivial; []. now rewrite Heq, Hc.
++ now apply bT_compat.
 Qed.
 
 Lemma trans_origin : Iso.eq (trans Loc.origin) Iso.id.
@@ -413,9 +212,8 @@
 
 (* Module Export Common := CommonFormalism.Make(Loc)(N)(Names)(Config)(Spect). *)
 Definition is_visited (loc : Loc.t) (e : execution) :=
-  let conf := Stream.hd e in 
-    exists g : Names.G, Loc.eq (conf (Good g)).(Config.loc) loc .
-    
+  exists g, Loc.eq (Stream.hd e (Good g)).(Config.loc) loc.
+
 Instance is_visited_compat : Proper (Loc.eq ==> eeq ==> iff) is_visited.
 Proof.
 intros l1 l2 Hl c1 c2 Hc.
@@ -423,46 +221,30 @@
 rewrite <- Hl, <- Hv; symmetry; now rewrite Hc.
 rewrite Hl, <- Hv; now rewrite Hc.
 Qed.
-(*
-CoInductive has_been_visited (loc : Loc.t) (e : execution) : Prop :=
-Visit : is_visited loc (execution_head e) -> has_been_visited loc (execution_tail e) -> has_been_visited loc e.
-
-Instance has_been_visited_compat : Proper (Loc.eq ==> eeq ==> iff) has_been_visited.
-Proof.
-intros l1 l2 Hl e1 e2 He. split. 
-+ revert e1 e2 He. coinduction rec.
-  - rewrite <- Hl, <- He. now destruct H.
-  - destruct H as [_ H], He as [_ He]. apply (rec _ _ He H).
-+ revert e1 e2 He. coinduction rec.
-  - rewrite Hl, He. now destruct H.
-  - destruct H as [_ H], He as [_ He]. apply (rec _ _ He H).
-  Qed.
-*)
+
 Definition stop_now (e : execution) :=
-    Config.eq (Stream.hd e) (Stream.hd (Stream.tl (Stream.tl e))).
+  Config.eq (Stream.hd e) (Stream.hd (Stream.tl (Stream.tl e))).
 
 Instance stop_now_compat : Proper (eeq ==> iff) stop_now.
 Proof.
-intros e1 e2 He. split; intros Hs;
-unfold stop_now in *.
-now rewrite <- He.
-now rewrite He.
+intros e1 e2 He. split; intros Hs; unfold stop_now in *;
+(now rewrite <- He) || now rewrite He.
 Qed.
 
 Definition Stopped (e : execution) : Prop :=
-<<<<<<< HEAD
   Stream.next_forever stop_now e.
-=======
-  Stream.forever ((stop_now)) e.
->>>>>>> ab01649a
+(* TODO: Was this version correct instead?
+         I guess this depends if we only consider configurations every other round.
+
+  Stream.forever ((stop_now)) e. *)
 
 Instance Stopped_compat : Proper (eeq ==> iff) Stopped.
 Proof.
 intros e1 e2 He. split; revert e1 e2 He ; coinduction rec.
-  - destruct H. now rewrite <- He.
-  - destruct H as [_ H], He as [_ He]. apply (rec _ _ He H).
-  - destruct H. now rewrite He.
-  - destruct H as [_ H], He as [_ He]. apply (rec _ _ He H).
+- destruct H. now rewrite <- He.
+- destruct H as [_ H], He as [_ [_ He]]. apply (rec _ _ He H).
+- destruct H. now rewrite He.
+- destruct H as [_ H], He as [_ [_ He]]. apply (rec _ _ He H).
 Qed.
 
 Definition Will_be_visited (loc : Loc.t) (e : execution) : Prop :=
@@ -478,7 +260,7 @@
 
 Instance Will_stop_compat : Proper (eeq ==> iff) Will_stop.
 Proof.
-  apply Stream.next_eventually_compat, Stopped_compat.
+apply Stream.next_eventually_compat, Stopped_compat.
 Qed.
 
 (* [Exploration_with_stop e] mean that after a finite time, every node of the space has been
@@ -493,10 +275,10 @@
 
 Instance ValidStartingConf_compat : Proper (Config.eq ==> iff) ValidStartingConf.
 Proof.
-  intros c1 c2 Hc.
-  split; intros Hv Hf; unfold ValidStartingConf in *;
-  destruct Hv, Hf as (l ,Hf); exists l; try now rewrite <- Hc.
-  now rewrite Hc.
+intros c1 c2 Hc.
+split; intros Hv Hf; unfold ValidStartingConf in *;
+destruct Hv, Hf as (l ,Hf); exists l; try now rewrite <- Hc.
+now rewrite Hc.
 Qed.
   
 Definition ValidStartingConfSolExplorationStop (r : robogram) (d : demon) :=
@@ -513,7 +295,4 @@
     Stream.eventually (fun e1 => Config.eq (Stream.hd e1) conf) e_start
     -> ((Spect.from_config(conf_start))[loc])>0.
 
-End ExplorationDefs.
-
- 
-                                                                            +End ExplorationDefs.