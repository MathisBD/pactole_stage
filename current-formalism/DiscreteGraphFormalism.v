(**************************************************************************)
(*   Mechanised Framework for Local Interactions & Distributed Algorithms *)
(*   C. Auger, P. Courtieu, L. Rieg, X. Urbain , R. Pelle                 *)
(*   PACTOLE project                                                      *)
(*                                                                        *)
(*   This file is distributed under the terms of the CeCILL-C licence     *)
(*                                                                        *)
(**************************************************************************)


Set Automatic Coercions Import. (* coercions are available as soon as functor application *)
Require Import Reals.
Require Import Psatz.
Require Import Omega.
Require Import Equalities.
Require Import Morphisms.
Require Import Decidable.
Require Import Utf8_core.
Require Import Arith_base.
Require Import SetoidList.
Require Import Pactole.Preliminary.
Require Import Pactole.Robots.
Require Import Pactole.Configurations.
Require Import Pactole.CommonGraphFormalism.
Require Import Pactole.Isomorphism.
Require Import Pactole.CommonIsoGraphFormalism.
Require Pactole.Stream.
Require Pactole.MultisetSpectrum.


Module DGF (Graph : GraphDef)
           (N : Size)
           (Names : Robots(N))
           (LocationA : LocationADef(Graph))
           (MkInfoA : InfoSig(Graph)(LocationA))
           (ConfigA : Configuration(LocationA)(N)(Names)(MkInfoA.Info))
           (SpectA : Spectrum(LocationA)(N)(Names)(MkInfoA.Info)(ConfigA))
           (Import Iso : Iso(Graph)(LocationA)).


  (* They come from the common part as they are shared by AGF and DGF. *)
  Module InfoA := MkInfoA.Info.
  Module Location := LocationA.
  Module Info := InfoA.
  Module Config := ConfigA.
<<<<<<< HEAD
  
  (* FIXME: Factor it with MultisetSpectrum.v *)
  Module Spect <: Spectrum(Location)(N)(Names)(Info)(Config). 

    Instance Loc_compat : Proper (Config.eq_RobotConf ==> Location.eq) Config.loc.
    Proof. intros [] [] []. now cbn. Qed.

    Instance info_compat : Proper (Config.eq_RobotConf ==> Info.eq) Config.info.
    Proof. intros [] [] [] *. now cbn. Qed.

    (** Definition of spectra as multisets of locations. *)
    Notation "m1  ≡  m2" := (M.eq m1 m2) (at level 70).
    Notation "m1  ⊆  m2" := (M.Subset m1 m2) (at level 70).
    Notation "m1  [=]  m2" := (M.eq m1 m2) (at level 70, only parsing).
    Notation "m1  [c=]  m2" := (M.Subset m1 m2) (at level 70, only parsing).

    Lemma eq_refl_left : forall e A (a b:A), (if Location.eq_dec e e then a else b) = a.
    Proof.
      intros e A a b.
      destruct (Location.eq_dec e e).
      - reflexivity.
      - elim n.
        reflexivity.
    Qed.


    (** **  Building multisets from lists  **)

    Definition multiset l := M.from_elements (List.map (fun x => (x, 1)) l).

    Lemma multiset_nil : multiset List.nil [=] M.empty.
    Proof. reflexivity. Qed.

    Lemma multiset_cons : forall x l, multiset (x :: l) [=] M.add x 1 (multiset l).
    Proof. reflexivity. Qed.

    Lemma multiset_empty : forall l, multiset l [=] M.empty <-> l = List.nil.
    Proof.
      intro l. unfold multiset. rewrite M.from_elements_empty.
      destruct l; simpl; split; intro H; inversion_clear H; intuition; discriminate.
    Qed.

    Lemma multiset_app : forall l l', multiset (l ++ l') [=] M.union (multiset l) (multiset l').
    Proof. intros. unfold multiset. now rewrite List.map_app, M.from_elements_append. Qed.

    Lemma location_neq_sym: forall x y, ~ Location.eq x y -> ~ Location.eq y x.
    Proof. intros x y H Habs. now symmetry in Habs. Qed.

    Instance multiset_compat : Proper (PermutationA Location.eq ==> M.eq) multiset.
    Proof.
      intros l1 l2 Hl. eapply M.from_elements_compat, PermutationA_map; eauto; refine _; [].
      repeat intro; now split.
    Qed.

    Lemma multiset_PermutationA : forall x l n, M.multiplicity x (multiset l) = n ->
                                                exists l', ~SetoidList.InA Location.eq x l' /\ PermutationA Location.eq l (alls x n ++ l').
    Proof.
      intros x l. induction l; intros n Hin.
      exists List.nil. split. now auto. rewrite multiset_nil, M.empty_spec in Hin. subst n. simpl. reflexivity.
      rewrite multiset_cons in Hin. destruct (Location.eq_dec x a) as [Heq | Heq].
      - setoid_rewrite <- Heq. rewrite <- Heq in Hin. rewrite M.add_spec in Hin. destruct n.
        + rewrite eq_refl_left in Hin.
          omega.
        + rewrite eq_refl_left in Hin.
          rewrite plus_comm in Hin. cbn in Hin. apply eq_add_S in Hin. apply IHl in Hin. destruct Hin as [l' [Hl1 Hl2]].
          exists l'. split. assumption. simpl. now constructor.
      - rewrite M.add_other in Hin; auto. apply IHl in Hin. destruct Hin as [l' [Hl1 Hl2]].
        exists (a :: l'). split. intro Hin; inversion_clear Hin; contradiction.
        transitivity (a :: alls x n ++ l'); now constructor || apply (PermutationA_middle _).
    Qed.

    Lemma multiset_alls : forall x n, multiset (alls x n) [=] M.singleton x n.
    Proof.
      intros x n. induction n; simpl.
      + now rewrite M.singleton_0, multiset_nil.
      + rewrite multiset_cons. rewrite IHn. intro y. rewrite M.singleton_spec.
        destruct (Location.eq_dec y x) as [Heq | Heq].
      - rewrite Heq, M.add_spec, M.singleton_spec. destruct (Location.eq_dec x x) as [_ | Helim]. omega. now elim Helim.
      - rewrite M.add_other; auto. rewrite M.singleton_spec. destruct (Location.eq_dec y x); trivial. contradiction.
    Qed.

    Corollary multiset_In : forall x l, M.multiplicity x (multiset l) > 0 <-> SetoidList.InA Location.eq x l.
    Proof.
      intros x l. split; intro Hl.
      + destruct (multiset_PermutationA _ _ _ (eq_refl (M.multiplicity x (multiset l)))) as [l' [Hl' Hperm]].
        rewrite Hperm. rewrite (SetoidList.InA_app_iff _). left. destruct (M.multiplicity x (multiset l)). omega. now left.
      + induction l. now inversion Hl. rewrite multiset_cons. destruct (Location.eq_dec a x) as [Heq | Hneq].
      - rewrite Heq. rewrite M.add_spec. 
        rewrite eq_refl_left.
        omega.
      - apply location_neq_sym in Hneq.
        rewrite M.add_other; trivial. apply IHl. inversion_clear Hl; auto. now elim Hneq.
    Qed.

    Theorem multiset_map : forall f, Proper (Location.eq ==> Location.eq) f ->
                                     forall l, multiset (List.map f l) [=] M.map f (multiset l).
    Proof. intros f Hf l x. unfold multiset. now rewrite List.map_map, M.map_from_elements, List.map_map. Qed.

    Theorem multiset_filter : forall f, Proper (Location.eq ==> Logic.eq) f ->
                                        forall l, multiset (List.filter f l) [=] M.filter f (multiset l).
    Proof.
      intros f Hf l. induction l as [| e l]; simpl.
      + rewrite (@M.filter_compat f Hf (multiset List.nil)), multiset_nil. now rewrite M.filter_empty. now apply multiset_nil.
      + destruct (f e) eqn:Htest.
      - do 2 rewrite multiset_cons. rewrite M.filter_add, Htest, IHl; trivial; reflexivity || omega.
      - rewrite multiset_cons, M.filter_add, Htest, IHl; trivial; reflexivity || omega.
    Qed.

    Theorem cardinal_multiset : forall l, M.cardinal (multiset l) = length l.
    Proof.
      induction l; simpl.
      + now rewrite multiset_nil, M.cardinal_empty.
      + rewrite multiset_cons, M.cardinal_add. apply f_equal, IHl.
    Qed.

    Theorem multiset_spec : forall x l, M.multiplicity x (multiset l) = countA_occ _ Location.eq_dec x l.
    Proof.
      intros x l. induction l; simpl.
      + rewrite multiset_nil. now apply M.empty_spec.
      + rewrite multiset_cons. destruct (Location.eq_dec a x) as [Heq | Hneq].
      - rewrite Heq. rewrite M.add_spec. rewrite IHl.
        rewrite eq_refl_left.
        omega.
      - apply location_neq_sym in Hneq. rewrite M.add_other. now apply IHl. assumption.
    Qed.

    Lemma multiset_remove : forall x l,
        multiset (SetoidList.removeA Location.eq_dec x l) [=] M.remove x (M.multiplicity x (multiset l)) (multiset l).
    Proof.
      intros x l y. induction l as [| a l]; simpl.
      * rewrite multiset_nil. do 2 rewrite M.empty_spec. now rewrite M.remove_0, M.empty_spec.
      * rewrite multiset_cons. destruct (Location.eq_dec y x) as [Hyx | Hyx], (Location.eq_dec x a) as [Hxa | Hxa].
      + rewrite Hyx, Hxa in *. rewrite IHl. setoid_rewrite M.remove_same. setoid_rewrite M.add_same. omega.
      + rewrite Hyx in *. rewrite multiset_cons, M.add_other; auto. rewrite IHl. do 2 rewrite M.remove_same. omega.
      + rewrite Hxa in *. rewrite IHl, M.add_same. repeat rewrite M.remove_other; auto. rewrite M.add_other; auto.
      + rewrite multiset_cons. rewrite M.remove_other; auto. destruct (Location.eq_dec y a) as [Hya | Hya].
      - rewrite Hya in *. do 2 rewrite M.add_same. rewrite IHl. now rewrite M.remove_other.
      - repeat rewrite M.add_other; trivial. rewrite IHl. rewrite M.remove_other; auto.
    Qed.

    Lemma multiset_support : forall x l, SetoidList.InA Location.eq x (M.support (multiset l)) <-> SetoidList.InA Location.eq x l.
    Proof. intros x l. rewrite M.support_spec. unfold M.In. rewrite multiset_spec. apply countA_occ_pos. refine _. Qed.


    (** Building a spectrum from a configuration *)
    Include M.

    (* graph 

Module Type (Spectrum, GraphDef)
     *)

    Definition from_config conf : t := multiset (List.map Config.loc (Config.list conf)).

    Instance from_config_compat : Proper (Config.eq ==> eq) from_config.
    Proof.
      intros conf1 conf2 Hconf x. unfold from_config. do 2 f_equiv.
      apply eqlistA_PermutationA_subrelation, (map_extensionalityA_compat Location.eq_equiv Loc_compat).
      apply Config.list_compat. assumption.
    Qed.

    Definition is_ok s conf := forall l,
        M.multiplicity l s = countA_occ _ Location.eq_dec l (List.map Config.loc (Config.list conf)).

    Theorem from_config_spec : forall conf, is_ok (from_config conf) conf.
    Proof. unfold from_config, is_ok. intros. apply multiset_spec. Qed.

    Lemma from_config_map : forall f, Proper (Location.eq ==> Location.eq) f ->
      forall conf, eq (map f (from_config conf))
                      (from_config (Config.map (fun x => {| Config.loc := f (Config.loc x); Config.info := Config.info x|}) conf)).
    Proof.
      intros f Hf config. unfold from_config. rewrite Config.list_map.
      - now rewrite <- multiset_map, List.map_map, List.map_map.
      - intros ? ? Heq. hnf. split; cbn; try apply Hf; apply Heq.
    Qed.

    Theorem cardinal_from_config : forall conf, cardinal (from_config conf) = N.nG + N.nB.
    Proof. intro. unfold from_config. now rewrite cardinal_multiset, List.map_length, Config.list_length. Qed.

    Property pos_in_config : forall (config : Config.t) id, In (Config.loc (config id)) (from_config config).
    Proof.
      intros conf id. unfold from_config.
      unfold In. rewrite multiset_spec. rewrite (countA_occ_pos _).
      rewrite InA_map_iff; autoclass. exists (conf id). split; try reflexivity; [].
      setoid_rewrite Config.list_InA. now exists id.
    Qed.

    Property from_config_In : forall config l,
        In l (from_config config) <-> exists id, Location.eq (Config.loc (config id)) l.
    Proof.
      intros config l. split; intro Hin.
      + unfold In in Hin. rewrite from_config_spec, (countA_occ_pos _), Config.list_spec in Hin.
        rewrite (InA_map_iff _ _) in Hin; [setoid_rewrite (InA_map_iff _ _) in Hin |]; try autoclass; [].
        destruct Hin as [? [Hl [id [? Hid]]]]. exists id. rewrite <- Hl. now f_equiv.
      + destruct Hin as [id Hid]. rewrite <- Hid. apply pos_in_config.
    Qed.
    
  End Spect.
=======
  Module Spect :=  SpectA.
>>>>>>> ab01649a


  Record robogram :=
    {
      pgm :> Spect.t -> Location.t -> Location.t;
      pgm_compat : Proper (Spect.eq ==> Location.eq ==> Location.eq) pgm;
      pgm_range : forall spect lpre,
          exists lpost e, pgm spect lpre = lpost
                          /\ (opt_eq Graph.Eeq (Graph.find_edge lpre lpost) (Some e))
    }.

  (* pgm s l a du dens si l est dans dans s (s[l] > 0)
     si l n'est pas occupée par un robot, on doit revoyer un voisin (à cause de pgm_range). *)
  
  Global Existing Instance pgm_compat.

  Definition req (r1 r2 : robogram) := (Spect.eq ==> Location.eq ==> Location.eq)%signature r1 r2.
  
  Instance req_equiv : Equivalence req.
  Proof.
    split.
    + intros [robogram Hrobogram] x y Heq g1 g2 Hg; simpl. rewrite Hg, Heq. reflexivity.
    + intros r1 r2 H x y Heq g1 g2 Hg. rewrite Hg, Heq.
      unfold req in H.
      now specialize (H y y (reflexivity y) g2 g2 (reflexivity g2)).
    + intros r1 r2 r3 H1 H2 x y Heq g1 g2 Hg.
      specialize (H1 x y Heq g1 g2 Hg). 
      specialize (H2 y y (reflexivity y) g2 g2 (reflexivity g2)).
      now rewrite H1.
  Qed.
  
  (** ** Executions *)
  
  (** Now we can [execute] some robogram from a given configuration with a [demon] *)
  Definition execution := Stream.t Config.t.
 
  Definition eeq : execution -> execution -> Prop := Stream.eq Config.eq.

  Instance eeq_equiv : Equivalence eeq.
  Proof.
    split.
    + coinduction eeq_refl. reflexivity.
    + coinduction eeq_sym. symmetry. now inversion H. now inversion H.
    + coinduction eeq_trans. 
    - inversion H. inversion H0. now transitivity (Stream.hd y).
    - apply (eeq_trans (Stream.tl x) (Stream.tl y) (Stream.tl z)).
      now inversion H. now inversion H0.
  Qed.
  
  Instance eeq_hd_compat : Proper (eeq ==> Config.eq) (@Stream.hd _ ).
  Proof. apply Stream.hd_compat. Qed.
  
  Instance eeq_tl_compat : Proper (eeq ==> eeq) (@Stream.tl _).
  Proof. apply Stream.tl_compat. Qed.
  
  (** ** Demonic schedulers *)
  
  (** A [demonic_action] moves all byz robots as it whishes,
    and sets the referential of all good robots it selects. *)
  Inductive Active_or_Moving := 
  | Moving (dist : bool)                   (* moving ratio, le cas "false" facilite l'équivalence entre les modèles. *)
  | Active (sim : Iso.t).                  (* change of referential *)

  Definition Aom_eq (a1 a2: Active_or_Moving) :=
    match a1, a2 with
    | Moving d1, Moving d2 => d1 = d2
    | Active sim1, Active sim2 =>Iso.eq sim1 sim2
    | _, _ => False
    end.
    
  Instance Active_compat : Proper (Iso.eq ==> Aom_eq) Active.
  Proof. intros ? ? ?. auto. Qed.
  
  Instance Aom_eq_equiv : Equivalence Aom_eq.
  Proof. split.
  + now intros [].
  + intros x y H. unfold Aom_eq in *. destruct x, y; auto. now symmetry.
  + intros [] [] [] H12 H23; unfold Aom_eq in *; congruence || easy || auto.
    now rewrite H12, H23.
  Qed.
  
(* on a besoin de Rconfig car ça permet de faire la conversion d'un modèle à l'autre *)
  
  Record demonic_action :=
    {
      relocate_byz : Names.B -> Config.RobotConf;
      step : Names.ident -> Config.RobotConf -> Active_or_Moving;
      step_delta : forall g Rconfig sim,
          Aom_eq (step (Good g) Rconfig) (Active sim) ->
          Location.eq Rconfig.(Config.loc) Rconfig.(Config.info).(Info.target);
      step_compat : Proper (eq ==> Config.eq_RobotConf ==> Aom_eq) step
    }.
  Set Implicit Arguments.
  
  Definition da_eq (da1 da2 : demonic_action) :=
    (forall id config, (Aom_eq)%signature (da1.(step) id config) (da2.(step) id config)) /\
    (forall b : Names.B, Config.eq_RobotConf (da1.(relocate_byz) b) (da2.(relocate_byz) b)).
  
  Instance da_eq_equiv : Equivalence da_eq.
  Proof.
    split.
    + now split.
    + intros da1 da2 [Hda1 Hda2]. split; repeat intro; try symmetry; auto.
    + intros da1 da2 da3 [Hda1 Hda2] [Hda3 Hda4].
      split; intros; try etransitivity; eauto.
  Qed.
  
  Instance step_da_compat : Proper (da_eq ==> eq ==> Config.eq_RobotConf ==> Aom_eq) step.
  Proof.
    intros da1 da2 [Hd1 Hd2] p1 p2 Hp x y Hxy. subst.
    etransitivity.
    - apply Hd1.
    - apply (step_compat da2); auto.
  Qed.
  
  Instance relocate_byz_compat : Proper (da_eq ==> Logic.eq ==> Config.eq_RobotConf) relocate_byz.
  Proof. intros [] [] Hd p1 p2 Hp. subst. destruct Hd as [H1 H2]. simpl in *. apply (H2 p2). Qed.
  
  Lemma da_eq_step_Moving : forall da1 da2,
      da_eq da1 da2 -> 
      forall id config r,
        Aom_eq (step da1 id config) (Moving r) <-> 
        Aom_eq (step da2 id config) (Moving r).
  Proof.
    intros da1 da2 Hda id config r.
    assert (Hopt_eq := step_da_compat Hda (reflexivity id) (reflexivity config)).
    split; intro Hidle;rewrite Hidle in Hopt_eq ; destruct step; reflexivity || elim Hopt_eq; now auto.
  Qed.

  Lemma da_eq_step_Active : forall da1 da2,
      da_eq da1 da2 -> 
      forall id config sim,
        Aom_eq (step da1 id config) (Active sim) <-> 
        Aom_eq (step da2 id config) (Active sim).
  Proof.
    intros da1 da2 Hda id config sim.
    assert (Hopt_eq := step_da_compat Hda (reflexivity id) (reflexivity config)).
    split; intro Hidle;rewrite Hidle in Hopt_eq ; destruct step;
      reflexivity || elim Hopt_eq; now intros; simpl.
  Qed.
  
  (** A [demon] is just a stream of [demonic_action]s. *)
  Definition demon := Stream.t demonic_action.
  
  Definition deq (d1 d2 : demon) : Prop := Stream.eq da_eq d1 d2.
  
  Instance deq_equiv : Equivalence deq.
  Proof. apply Stream.eq_equiv, da_eq_equiv. Qed.
  
  Instance demon_hd_compat : Proper (deq ==> da_eq) (@Stream.hd _) :=
  Stream.hd_compat _.
  
  Instance demon_tl_compat : Proper (deq ==> deq) (@Stream.tl _) :=
    Stream.tl_compat _.
  
  (** [round r da conf] return the new configuration of robots (that is a function
    giving the configuration of each robot) from the previous one [conf] by applying
    the robogram [r] on each spectrum seen by each robot. [da.(demonic_action)]
    is used for byzantine robots. *)
  (* TODO: Should we keep the Moving/Active disctinction?
         We could use :
         1) bool in da, 2 states for robots (Loc / MoveTo)
         2) 3 states in da (Compute, Move, Wait), 2 states for robots *)
  Global Notation "s ⁻¹" := (Iso.inverse s) (at level 99).

  Definition round (r : robogram) (da : demonic_action) (config : Config.t) : Config.t :=
    (** for a given robot, we compute the new configuration *)
    fun id =>
      let rconf := config id in
      let pos := rconf.(Config.loc) in
      match da.(step) id rconf with (** first see whether the robot is activated *)
      | Moving false => rconf
      | Moving true =>
        match id with
        | Good g =>
          let tgt := rconf.(Config.info).(Info.target) in
          {| Config.loc := tgt ; Config.info := rconf.(Config.info) |}
        | Byz b => rconf
        end
      | Active sim => (* g is activated with similarity [sim (conf g)] and move ratio [mv_ratio] *)
        match id with
        | Byz b => da.(relocate_byz) b (* byzantine robot are relocated by the demon *)
        | Good g =>
          let local_config := Config.map (Config.app sim) config in
          let local_target := (r (Spect.from_config local_config) (Config.loc (local_config (Good g)))) in
          let target := (sim⁻¹).(Iso.sim_V) local_target in
(* This if is unnecessary: with the invariant on da: inside rconf, loc = target *)
(*           if (Location.eq_dec (target) pos) then rconf else *)
          {| Config.loc := pos ; 
             Config.info := {| Info.source := pos ; Info.target := target|} |}
        end
      end.
  
  Instance round_compat : Proper (req ==> da_eq ==> Config.eq ==> Config.eq) round.
  Proof.
    intros r1 r2 Hr da1 da2 Hda conf1 conf2 Hconf id.
    unfold req in Hr.
    unfold round.
    assert (Hrconf : Config.eq_RobotConf (conf1 id) (conf2 id)). 
    apply Hconf.
    assert (Hstep := step_da_compat Hda (reflexivity id) Hrconf).
    assert (Hsim: Aom_eq (step da1 id (conf1 id)) (step da1 id (conf2 id))).
    apply step_da_compat; try reflexivity.
    apply Hrconf.
    destruct (step da1 id (conf1 id)) eqn : He1, (step da2 id (conf2 id)) eqn:He2;
      destruct (step da1 id (conf2 id)) eqn:He3, id as [ g| b]; try now elim Hstep.
    + unfold Aom_eq in *.
      rewrite Hstep.
      destruct dist0.
      f_equiv;
        apply Hrconf.
      apply Hrconf.
    + unfold Aom_eq in *.
      rewrite Hstep.
      destruct dist0; apply Hrconf.
    + assert (Location.eq (((Iso.sim_V (sim ⁻¹))
            (r1 (Spect.from_config (Config.map (Config.app sim) conf1))
                (Config.loc (Config.map (Config.app sim) conf1 (Good g))))))
                          (((Iso.sim_V (sim0 ⁻¹))
            (r2 (Spect.from_config (Config.map (Config.app sim0) conf2))
                (Config.loc (Config.map (Config.app sim0) conf2 (Good g))))))).
      f_equiv.
      simpl in Hstep.
      f_equiv.
      f_equiv.
      apply Hstep.
      apply Hr. now repeat f_equiv.
      apply Config.map_compat.
      apply Config.app_compat.
      apply Hstep.
      apply Hconf.
(*       destruct (Location.eq_dec
         ((Iso.sim_V (sim ⁻¹))
            (r1 (Spect.from_config (Config.map (Config.app sim) conf1))
               (Config.loc (Config.map (Config.app sim) conf1 (Good g)))))
         (Config.loc (conf1 (Good g)))),
       (Location.eq_dec
         ((Iso.sim_V (sim0 ⁻¹))
            (r2 (Spect.from_config (Config.map (Config.app sim0) conf2))
               (Config.loc (Config.map (Config.app sim0) conf2 (Good g)))))
         (Config.loc (conf2 (Good g)))).
      now apply Hconf. *)
      repeat split; simpl; f_equiv; try apply Hconf; [|].
      - now f_equiv.
      - apply Hr. repeat (f_equiv; trivial). now do 2 f_equiv.
    + rewrite Hda. now destruct (Hconf (Byz b)).
  Qed.
  
  
  (** [execute r d conf] returns an (infinite) execution from an initial global
    configuration [conf], a demon [d] and a robogram [r] running on each good robot. *)
  Definition execute (r : robogram): demon -> Config.t -> execution :=
    cofix execute d conf :=
      Stream.cons conf (execute (Stream.tl d) (round r (Stream.hd d) conf)).
  
  (** Decomposition lemma for [execute]. *)
  Lemma execute_tail : forall (r : robogram) (d : demon) (conf : Config.t),
      Stream.tl (execute r d conf) = execute r (Stream.tl d) (round r (Stream.hd d) conf).
  Proof. intros. destruct d. reflexivity. Qed.
  
  Instance execute_compat : Proper (req ==> deq ==> Config.eq ==> eeq) execute.
  Proof.
    intros r1 r2 Hr.
    cofix proof. constructor. simpl. assumption.
    apply proof; clear proof. now inversion H. apply round_compat; trivial. inversion H; assumption.
  Qed.

  (** ** Fairness *)

  (* !!!!!!!!!!!!!!!!!!!!!!!!!!!!!!!!!!!!!!!!!!!!!!!!!!!!!!!!!!!!!!!!!!!!!!!!!!!!!!!!!!!
       changer execution en un (execute r d config) 
     !!!!!!!!!!!!!!!!!!!!!!!!!!!!!!!!!!!!!!!!!!!!!!!!!!!!!!!!!!!!!!!!!!!!!!!!!!!!!!!!!!!
*)
  
  (** A [demon] is [Fair] if at any time it will later activate any robot. *)
  Inductive LocallyFairForOne g (d : demon) r e : Prop :=
  | ImmediatelyFair :
      (exists conf,
        eeq (execute r d conf) e) -> 
      (exists sim,
          Aom_eq (step (Stream.hd d) (Good g) ((Stream.hd e)
                                                  (Good g))) (Active sim))
      → LocallyFairForOne g d r e
  | LaterFair :
      (exists conf,
        eeq (execute r d conf) e) -> 
      (exists dist,
          Aom_eq (step (Stream.hd d) (Good g) ((Stream.hd e) (Good g)))
                 (Moving dist))
      → LocallyFairForOne g (Stream.tl d) r (Stream.tl e)
      → LocallyFairForOne g d r e.
  
  CoInductive Fair (d : demon) r e : Prop :=
    AlwaysFair : (∀ g, LocallyFairForOne g d r e) →
                 Fair (Stream.tl d) r (Stream.tl e) →
                 Fair d r e.
  
  (** [Between g h d] means that [g] will be activated before at most [k]
    steps of [h] in demon [d]. *)
  Inductive Between g h (d : demon) r e: nat -> Prop :=
  | kReset : forall k,
      (exists conf,
        eeq (execute r d conf) e) -> 
      (exists sim, Aom_eq (step (Stream.hd d) (Good g) ((Stream.hd e) (Good g)))
                          (Active sim))
      -> Between g h d r e k 
  | kReduce : forall k,
      (exists conf,
        eeq (execute r d conf) e) -> 
      (exists dist, Aom_eq (step (Stream.hd d) (Good g) ((Stream.hd e)
                                                            (Good g)))
                           (Moving dist))
      -> (exists sim, Aom_eq (step (Stream.hd d) (Good h) ((Stream.hd e)
                                                              (Good h)))
                             (Active sim))
      -> Between g h (Stream.tl d) r (Stream.tl e) k -> Between g h d r e (S k)
  | kStall : forall k,
      (exists conf,
        eeq (execute r d conf) e) -> 
      (exists dist, Aom_eq (step (Stream.hd d) (Good g) ((Stream.hd e)
                                                            (Good g)))
                           (Moving dist)) -> 
      (exists dist, Aom_eq (step (Stream.hd d) (Good h) ((Stream.hd e)
                                                            (Good h)))
                           (Moving dist)) ->
      Between g h (Stream.tl d) r (Stream.tl e) k -> Between g h d r e k.

  (* k-fair: every robot g is activated within at most k activation of any other robot h *)
  CoInductive kFair k (d : demon) r e: Prop :=
    AlwayskFair : (forall g h, Between g h d r e k) ->
                  kFair k (Stream.tl d)r  (Stream.tl e) ->
                  kFair k d r e.

  Lemma LocallyFairForOne_compat_aux : forall g d1 d2 e1 e2 r1 r2,
      deq d1 d2 -> eeq e1 e2 -> req r1 r2 -> 
      LocallyFairForOne g d1 r1 e1 -> LocallyFairForOne g d2 r2 e2.
  Proof.
    intros g da1 da2 e1 e2 r1 r2 Hda He Hr Hfair.
    revert da2 Hda e2 He r2 Hr. induction Hfair; intros da2 Hda.
    + constructor 1.
      destruct H.
      exists x.
      now rewrite <- He, <- Hr, <- Hda.
      destruct H0.
      exists x.
      rewrite <- He.
      rewrite da_eq_step_Active; try eassumption. now f_equiv.
    + constructor 2.
      destruct H.
      exists x.
      now rewrite <- He, <- Hr, <- Hda.
      destruct H0.
      exists x.
      rewrite <- He.
      rewrite da_eq_step_Moving; try eassumption. now f_equiv.
      apply IHHfair;
      now f_equiv.
  Qed.

  Instance LocallyFairForOne_compat : Proper (eq ==> deq ==> req ==> eeq ==> iff) LocallyFairForOne.
  Proof.
    repeat intro. subst. split; intro; now eapply LocallyFairForOne_compat_aux; eauto. Qed.

  Lemma Fair_compat_aux : forall d1 d2 e1 e2 r1 r2,
      deq d1 d2 -> eeq e1 e2 -> req r1 r2 -> Fair d1 r1 e1 -> Fair d2 r2 e2.
  Proof.
    cofix be_fair. intros d1 d2 e1 e2 r1 r2 Hdeq Heeq Hreq Hfair.
    destruct Hfair as [Hnow Hlater]. constructor.
    + intros. now rewrite <- Hdeq, <- Heeq, <- Hreq.
    + eapply be_fair; try eassumption; now f_equiv.
  Qed.

  Instance Fair_compat : Proper (deq ==> req ==> eeq ==> iff) Fair.
  Proof. repeat intro. split; intro; now eapply Fair_compat_aux; eauto. Qed.

  Lemma Between_compat_aux : forall g h k d1 d2 r1 r2 e1 e2,
      deq d1 d2 -> eeq e1 e2 -> req r1 r2 ->
      Between g h d1 r1 e1 k -> Between g h d2 r2 e2 k.
  Proof.
    intros g h k d1 d2 r1 r2 e1 e2 Hdeq Heeq Hreq bet.
    revert d2 Hdeq e2 Heeq r2 Hreq. induction bet; intros d2 Hdeq e2 Heeq.
    + constructor 1.
      destruct H.
      exists x.
      now rewrite <- Heeq, <- Hreq, <- Hdeq.
      destruct H0.
      exists x.
      rewrite <- Heeq.
      rewrite <- da_eq_step_Active; try eassumption. now f_equiv.
    + constructor 2.
    - destruct H; exists x; now rewrite <- Heeq, <- Hreq, <- Hdeq.
    - destruct H0; exists x; rewrite <- Heeq;
        rewrite <- da_eq_step_Moving; try eassumption. now f_equiv.
    - destruct H1; exists x; rewrite <- Heeq;
        rewrite <- da_eq_step_Active; try eassumption. now f_equiv.
    - apply IHbet; now f_equiv.
    + constructor 3.
    - destruct H; exists x; now rewrite <- Heeq, <- Hreq, <- Hdeq.
    - destruct H0; exists x; rewrite <- Heeq;
        rewrite <- da_eq_step_Moving; try eassumption. now f_equiv.
    - destruct H1; exists x; rewrite <- Heeq;
        rewrite <- da_eq_step_Moving; try eassumption. now f_equiv.
    - apply IHbet; now f_equiv.
  Qed.

  Instance Between_compat : Proper (eq ==> eq ==> deq ==> req ==> eeq ==> eq ==> iff) Between.
  Proof. repeat intro. subst. split; intro; now eapply Between_compat_aux; eauto. Qed.

  Lemma kFair_compat_aux : forall k d1 d2 r1 r2 e1 e2,
      deq d1 d2 -> req r1 r2 -> eeq e1 e2 -> kFair k d1 r1 e1 -> kFair k d2 r2 e2.
  Proof.
    cofix be_fair. intros k d1 d2 e1 e2 r1 r2 Hdeq Hreq Heeq Hkfair.
    destruct Hkfair as [Hnow Hlater]. constructor.
    + intros. now rewrite <- Hdeq, <- Heeq, <- Hreq.
    + eapply be_fair; try eassumption; now f_equiv.
  Qed.

  Instance kFair_compat : Proper (eq ==> deq ==> req ==> eeq ==> iff) kFair.
  Proof. repeat intro. subst. split; intro; now eapply kFair_compat_aux; eauto. Qed.

  Lemma Between_LocallyFair : forall g (d : demon) h r e k,
      Between g h d r e k -> LocallyFairForOne g d r e.
  Proof.
    intros g h d r e k Hg. induction Hg.
    now constructor 1.
    now constructor 2.
    now constructor 2.
  Qed.

  (** A robot is never activated before itself with a fair demon! The
    fairness hypothesis is necessary, otherwise the robot may never be
    activated. *)
  Lemma Between_same :
    forall g (d : demon) k r e, LocallyFairForOne g d r e -> Between g g d r e k.
  Proof.
    intros g d r e k Hd. induction Hd.
    now constructor 1.
    now constructor 3.
  Qed.

  (** A k-fair demon is fair. *)
  Theorem kFair_Fair : forall k (d : demon) r e, kFair k d r e -> Fair d r e.
  Proof.
    coinduction kfair_is_fair.
    destruct H as [Hbetween H]. intro. apply Between_LocallyFair with g k.
    now apply Hbetween.
    apply (kfair_is_fair k). now destruct H.
  Qed.

  (** [Between g h d k] is monotonic on [k]. *)
  Lemma Between_mon : forall g h (d : demon) r e k,
      Between g h d r e k -> forall k', (k <= k')%nat -> Between g h d r e k'.
  Proof.
    intros g h d r e k Hd. induction Hd; intros k' Hk.
    now constructor 1.
    destruct k'.
    now inversion Hk.
    constructor 2; assumption || now (apply IHHd; omega).
    constructor 3; assumption || now (apply IHHd; omega).
  Qed.

  (** [kFair k d] is monotonic on [k] relation. *)
  Theorem kFair_mon : forall k (d: demon) r e,
      kFair k d r e -> forall k', (k <= k')%nat -> kFair k' d r e.
  Proof.
    coinduction fair; destruct H.
    - intros. now apply Between_mon with k.
    - now apply (fair k).
  Qed.

  Theorem Fair0 : forall d r e,
      (exists conf,
          eeq (execute r d conf) e) -> 
      kFair 0 d r e->
      forall g h,
        (exists dist,
            Aom_eq ((Stream.hd d).(step) (Good g) ((Stream.hd e) (Good g))) (Moving dist))
        <-> exists dist,
          Aom_eq ((Stream.hd d).(step) (Good h) ((Stream.hd e) (Good h))) (Moving dist).
  Proof.
    intros d r e Hconf Hd g h. destruct Hd as [Hd _]. split; intro H.
    assert (Hg := Hd g h). inversion Hg. destruct H1, H.
    rewrite H in H1; now simpl in *.
    destruct H2; exists x. assumption.
    assert (Hh := Hd h g). inversion Hh. destruct H1, H.
    rewrite H in H1; now simpl in *.
    destruct H2; exists x. assumption.
  Qed.

  (** ** Full synchronicity

  A fully synchronous demon is a particular case of fair demon: all good robots
  are activated at each round. In our setting this means that the demon never
  return a null reference. *)


  (* (** A demon is fully synchronous for one particular good robot g at the first *)
   (*     step. *) *)
  (*   Inductive FullySynchronousForOne g d:Prop := *)
  (*     ImmediatelyFair2: *)
  (*       (step (Stream.hd d) g) ≠ None →  *)
  (*       FullySynchronousForOne g d. *)

  Definition StepSynchronism d e r : Prop := forall g,
      (exists conf,
          eeq (execute r d conf) e) -> 
      exists aom,
        ((exists sim, Aom_eq aom (Active sim)) \/ Aom_eq aom (Moving true)) /\
        step (Stream.hd d) (Good g) ((Stream.hd e) (Good g)) = aom .
  
  (** A demon is fully synchronous if it is fully synchronous for all good robots
    at all step. *)
  CoInductive FullySynchronous d r e := 
    NextfullySynch:
      StepSynchronism d e r
      → FullySynchronous (Stream.tl d) r (Stream.tl e)
      → FullySynchronous d r e.
  
End DGF.<|MERGE_RESOLUTION|>--- conflicted
+++ resolved
@@ -43,208 +43,7 @@
   Module Location := LocationA.
   Module Info := InfoA.
   Module Config := ConfigA.
-<<<<<<< HEAD
-  
-  (* FIXME: Factor it with MultisetSpectrum.v *)
-  Module Spect <: Spectrum(Location)(N)(Names)(Info)(Config). 
-
-    Instance Loc_compat : Proper (Config.eq_RobotConf ==> Location.eq) Config.loc.
-    Proof. intros [] [] []. now cbn. Qed.
-
-    Instance info_compat : Proper (Config.eq_RobotConf ==> Info.eq) Config.info.
-    Proof. intros [] [] [] *. now cbn. Qed.
-
-    (** Definition of spectra as multisets of locations. *)
-    Notation "m1  ≡  m2" := (M.eq m1 m2) (at level 70).
-    Notation "m1  ⊆  m2" := (M.Subset m1 m2) (at level 70).
-    Notation "m1  [=]  m2" := (M.eq m1 m2) (at level 70, only parsing).
-    Notation "m1  [c=]  m2" := (M.Subset m1 m2) (at level 70, only parsing).
-
-    Lemma eq_refl_left : forall e A (a b:A), (if Location.eq_dec e e then a else b) = a.
-    Proof.
-      intros e A a b.
-      destruct (Location.eq_dec e e).
-      - reflexivity.
-      - elim n.
-        reflexivity.
-    Qed.
-
-
-    (** **  Building multisets from lists  **)
-
-    Definition multiset l := M.from_elements (List.map (fun x => (x, 1)) l).
-
-    Lemma multiset_nil : multiset List.nil [=] M.empty.
-    Proof. reflexivity. Qed.
-
-    Lemma multiset_cons : forall x l, multiset (x :: l) [=] M.add x 1 (multiset l).
-    Proof. reflexivity. Qed.
-
-    Lemma multiset_empty : forall l, multiset l [=] M.empty <-> l = List.nil.
-    Proof.
-      intro l. unfold multiset. rewrite M.from_elements_empty.
-      destruct l; simpl; split; intro H; inversion_clear H; intuition; discriminate.
-    Qed.
-
-    Lemma multiset_app : forall l l', multiset (l ++ l') [=] M.union (multiset l) (multiset l').
-    Proof. intros. unfold multiset. now rewrite List.map_app, M.from_elements_append. Qed.
-
-    Lemma location_neq_sym: forall x y, ~ Location.eq x y -> ~ Location.eq y x.
-    Proof. intros x y H Habs. now symmetry in Habs. Qed.
-
-    Instance multiset_compat : Proper (PermutationA Location.eq ==> M.eq) multiset.
-    Proof.
-      intros l1 l2 Hl. eapply M.from_elements_compat, PermutationA_map; eauto; refine _; [].
-      repeat intro; now split.
-    Qed.
-
-    Lemma multiset_PermutationA : forall x l n, M.multiplicity x (multiset l) = n ->
-                                                exists l', ~SetoidList.InA Location.eq x l' /\ PermutationA Location.eq l (alls x n ++ l').
-    Proof.
-      intros x l. induction l; intros n Hin.
-      exists List.nil. split. now auto. rewrite multiset_nil, M.empty_spec in Hin. subst n. simpl. reflexivity.
-      rewrite multiset_cons in Hin. destruct (Location.eq_dec x a) as [Heq | Heq].
-      - setoid_rewrite <- Heq. rewrite <- Heq in Hin. rewrite M.add_spec in Hin. destruct n.
-        + rewrite eq_refl_left in Hin.
-          omega.
-        + rewrite eq_refl_left in Hin.
-          rewrite plus_comm in Hin. cbn in Hin. apply eq_add_S in Hin. apply IHl in Hin. destruct Hin as [l' [Hl1 Hl2]].
-          exists l'. split. assumption. simpl. now constructor.
-      - rewrite M.add_other in Hin; auto. apply IHl in Hin. destruct Hin as [l' [Hl1 Hl2]].
-        exists (a :: l'). split. intro Hin; inversion_clear Hin; contradiction.
-        transitivity (a :: alls x n ++ l'); now constructor || apply (PermutationA_middle _).
-    Qed.
-
-    Lemma multiset_alls : forall x n, multiset (alls x n) [=] M.singleton x n.
-    Proof.
-      intros x n. induction n; simpl.
-      + now rewrite M.singleton_0, multiset_nil.
-      + rewrite multiset_cons. rewrite IHn. intro y. rewrite M.singleton_spec.
-        destruct (Location.eq_dec y x) as [Heq | Heq].
-      - rewrite Heq, M.add_spec, M.singleton_spec. destruct (Location.eq_dec x x) as [_ | Helim]. omega. now elim Helim.
-      - rewrite M.add_other; auto. rewrite M.singleton_spec. destruct (Location.eq_dec y x); trivial. contradiction.
-    Qed.
-
-    Corollary multiset_In : forall x l, M.multiplicity x (multiset l) > 0 <-> SetoidList.InA Location.eq x l.
-    Proof.
-      intros x l. split; intro Hl.
-      + destruct (multiset_PermutationA _ _ _ (eq_refl (M.multiplicity x (multiset l)))) as [l' [Hl' Hperm]].
-        rewrite Hperm. rewrite (SetoidList.InA_app_iff _). left. destruct (M.multiplicity x (multiset l)). omega. now left.
-      + induction l. now inversion Hl. rewrite multiset_cons. destruct (Location.eq_dec a x) as [Heq | Hneq].
-      - rewrite Heq. rewrite M.add_spec. 
-        rewrite eq_refl_left.
-        omega.
-      - apply location_neq_sym in Hneq.
-        rewrite M.add_other; trivial. apply IHl. inversion_clear Hl; auto. now elim Hneq.
-    Qed.
-
-    Theorem multiset_map : forall f, Proper (Location.eq ==> Location.eq) f ->
-                                     forall l, multiset (List.map f l) [=] M.map f (multiset l).
-    Proof. intros f Hf l x. unfold multiset. now rewrite List.map_map, M.map_from_elements, List.map_map. Qed.
-
-    Theorem multiset_filter : forall f, Proper (Location.eq ==> Logic.eq) f ->
-                                        forall l, multiset (List.filter f l) [=] M.filter f (multiset l).
-    Proof.
-      intros f Hf l. induction l as [| e l]; simpl.
-      + rewrite (@M.filter_compat f Hf (multiset List.nil)), multiset_nil. now rewrite M.filter_empty. now apply multiset_nil.
-      + destruct (f e) eqn:Htest.
-      - do 2 rewrite multiset_cons. rewrite M.filter_add, Htest, IHl; trivial; reflexivity || omega.
-      - rewrite multiset_cons, M.filter_add, Htest, IHl; trivial; reflexivity || omega.
-    Qed.
-
-    Theorem cardinal_multiset : forall l, M.cardinal (multiset l) = length l.
-    Proof.
-      induction l; simpl.
-      + now rewrite multiset_nil, M.cardinal_empty.
-      + rewrite multiset_cons, M.cardinal_add. apply f_equal, IHl.
-    Qed.
-
-    Theorem multiset_spec : forall x l, M.multiplicity x (multiset l) = countA_occ _ Location.eq_dec x l.
-    Proof.
-      intros x l. induction l; simpl.
-      + rewrite multiset_nil. now apply M.empty_spec.
-      + rewrite multiset_cons. destruct (Location.eq_dec a x) as [Heq | Hneq].
-      - rewrite Heq. rewrite M.add_spec. rewrite IHl.
-        rewrite eq_refl_left.
-        omega.
-      - apply location_neq_sym in Hneq. rewrite M.add_other. now apply IHl. assumption.
-    Qed.
-
-    Lemma multiset_remove : forall x l,
-        multiset (SetoidList.removeA Location.eq_dec x l) [=] M.remove x (M.multiplicity x (multiset l)) (multiset l).
-    Proof.
-      intros x l y. induction l as [| a l]; simpl.
-      * rewrite multiset_nil. do 2 rewrite M.empty_spec. now rewrite M.remove_0, M.empty_spec.
-      * rewrite multiset_cons. destruct (Location.eq_dec y x) as [Hyx | Hyx], (Location.eq_dec x a) as [Hxa | Hxa].
-      + rewrite Hyx, Hxa in *. rewrite IHl. setoid_rewrite M.remove_same. setoid_rewrite M.add_same. omega.
-      + rewrite Hyx in *. rewrite multiset_cons, M.add_other; auto. rewrite IHl. do 2 rewrite M.remove_same. omega.
-      + rewrite Hxa in *. rewrite IHl, M.add_same. repeat rewrite M.remove_other; auto. rewrite M.add_other; auto.
-      + rewrite multiset_cons. rewrite M.remove_other; auto. destruct (Location.eq_dec y a) as [Hya | Hya].
-      - rewrite Hya in *. do 2 rewrite M.add_same. rewrite IHl. now rewrite M.remove_other.
-      - repeat rewrite M.add_other; trivial. rewrite IHl. rewrite M.remove_other; auto.
-    Qed.
-
-    Lemma multiset_support : forall x l, SetoidList.InA Location.eq x (M.support (multiset l)) <-> SetoidList.InA Location.eq x l.
-    Proof. intros x l. rewrite M.support_spec. unfold M.In. rewrite multiset_spec. apply countA_occ_pos. refine _. Qed.
-
-
-    (** Building a spectrum from a configuration *)
-    Include M.
-
-    (* graph 
-
-Module Type (Spectrum, GraphDef)
-     *)
-
-    Definition from_config conf : t := multiset (List.map Config.loc (Config.list conf)).
-
-    Instance from_config_compat : Proper (Config.eq ==> eq) from_config.
-    Proof.
-      intros conf1 conf2 Hconf x. unfold from_config. do 2 f_equiv.
-      apply eqlistA_PermutationA_subrelation, (map_extensionalityA_compat Location.eq_equiv Loc_compat).
-      apply Config.list_compat. assumption.
-    Qed.
-
-    Definition is_ok s conf := forall l,
-        M.multiplicity l s = countA_occ _ Location.eq_dec l (List.map Config.loc (Config.list conf)).
-
-    Theorem from_config_spec : forall conf, is_ok (from_config conf) conf.
-    Proof. unfold from_config, is_ok. intros. apply multiset_spec. Qed.
-
-    Lemma from_config_map : forall f, Proper (Location.eq ==> Location.eq) f ->
-      forall conf, eq (map f (from_config conf))
-                      (from_config (Config.map (fun x => {| Config.loc := f (Config.loc x); Config.info := Config.info x|}) conf)).
-    Proof.
-      intros f Hf config. unfold from_config. rewrite Config.list_map.
-      - now rewrite <- multiset_map, List.map_map, List.map_map.
-      - intros ? ? Heq. hnf. split; cbn; try apply Hf; apply Heq.
-    Qed.
-
-    Theorem cardinal_from_config : forall conf, cardinal (from_config conf) = N.nG + N.nB.
-    Proof. intro. unfold from_config. now rewrite cardinal_multiset, List.map_length, Config.list_length. Qed.
-
-    Property pos_in_config : forall (config : Config.t) id, In (Config.loc (config id)) (from_config config).
-    Proof.
-      intros conf id. unfold from_config.
-      unfold In. rewrite multiset_spec. rewrite (countA_occ_pos _).
-      rewrite InA_map_iff; autoclass. exists (conf id). split; try reflexivity; [].
-      setoid_rewrite Config.list_InA. now exists id.
-    Qed.
-
-    Property from_config_In : forall config l,
-        In l (from_config config) <-> exists id, Location.eq (Config.loc (config id)) l.
-    Proof.
-      intros config l. split; intro Hin.
-      + unfold In in Hin. rewrite from_config_spec, (countA_occ_pos _), Config.list_spec in Hin.
-        rewrite (InA_map_iff _ _) in Hin; [setoid_rewrite (InA_map_iff _ _) in Hin |]; try autoclass; [].
-        destruct Hin as [? [Hl [id [? Hid]]]]. exists id. rewrite <- Hl. now f_equiv.
-      + destruct Hin as [id Hid]. rewrite <- Hid. apply pos_in_config.
-    Qed.
-    
-  End Spect.
-=======
   Module Spect :=  SpectA.
->>>>>>> ab01649a
 
 
   Record robogram :=
