(**************************************************************************)
(*   Mechanised Framework for Local Interactions & Distributed Algorithms *)
(*   T. Balabonski, P. Courtieu, L. Rieg, X. Urbain                       *)
(*   PACTOLE project                                                      *)
(*                                                                        *)
(*   This file is distributed under the terms of the CeCILL-C licence     *)
(*                                                                        *)
(**************************************************************************)

(**  Mechanised Framework for Local Interactions & Distributed Algorithms   
     T. Balabonski, P. Courtieu, L. Rieg, X. Urbain                         
                                                                            
     PACTOLE project                                                        
                                                                            
     This file is distributed under the terms of the CeCILL-C licence     *)


Require Import SetoidList.
Require Import SetoidDec.
Require Import Decidable.
Require Import Pactole.Util.Preliminary.
Require Import Pactole.Robots.
Set Implicit Arguments.


Class Information (loc : Type) `(Setoid loc) `(@EqDec loc _)
                  (info : Type) `(Setoid info) `(@EqDec info _) := {
  app : (loc -> loc) -> info -> info;
  app_compat :> Proper ((equiv ==> equiv) ==> equiv ==> equiv) app;
  app_id : (equiv ==> equiv)%signature (app Datatypes.id) Datatypes.id;
  app_compose : forall f g,
    Proper (equiv ==> equiv) f ->
    Proper (equiv ==> equiv) g ->
    (equiv ==> equiv)%signature (app (fun x => f (g x))) (fun x => app f (app g x))
}.
Arguments Information loc _ _ info _ _ : clear implicits.
Arguments app_compose {_} {_} {_} {_} {_} {_} {_} f g _ _.


(** [unit] is a valid information type that does not contain any information. *)
<<<<<<< HEAD
Local Instance Unit (loc : Type) `(Setoid loc) `(@EqDec loc _) : Information loc _ _ unit _ _ := {
  app := fun _ _ => tt;
  app_compat := fun _ _ _ _ _ _ => eq_refl;
  app_compose := fun _ _ _ _ _ _ _ => eq_refl }.
Proof.
now intros _ [] _.
Defined.

(** A pair of information can be combined. *)
Require FMapInterface.
(* Already inside FMapInterface.
Instance pair_setoid A B `(Setoid A) `(Setoid B) : Setoid (A * B) := {
  equiv := fun x y => fst x == fst y /\ snd x == snd y }.
Proof. split.
+ intros []. split; reflexivity.
+ intros ? ? []. now split; symmetry.
+ intros ? ? ? [] []. split; etransitivity; eauto.
Defined.

Instance fst_compat A B `(Setoid A) `(Setoid B) : Proper (equiv ==> equiv) (@fst A B).
Proof. now intros [] [] []. Qed.

Instance snd_compat A B `(Setoid A) `(Setoid B) : Proper (equiv ==> equiv) (@snd A B).
Proof. now intros [] [] []. Qed.

Instance pair_EqDec A B `(Setoid A) (equiv_decA : @EqDec A _) `(Setoid B) (equiv_decB : @EqDec B _)
  : @EqDec (A * B) _.
Proof.
intros [x1 x2] [y1 y2].
destruct (equiv_decA x1 y1); [destruct (equiv_decB x2 y2) |].
+ now left.
+ right. now intros [_ ?].
+ right. now intros [? _].
Qed.
*)
Local Instance pair_Information loc `(Setoid loc) `(@EqDec loc _)
                                A   `(Setoid A)   `(@EqDec A _)   `(@Information loc _ _ A _ _)
                                B   `(Setoid B)   `(@EqDec B _)   `(@Information loc _ _ B _ _)
 : Information loc _ _ (A * B) _ _ := {
  app := fun f x => (app f (fst x), app f (snd x)) }.
Proof.
+ intros f g Hfg x y Hxy. unfold app. split; simpl; now apply app_compat, Hxy.
+ intros x y Hxy. split; apply app_id, Hxy.
+ intros ? ? ? ? [] [] []. split; now apply app_compose.
Defined.
=======
Module Unit(Loc : DecidableType) <: DecidableTypeWithApplication(Loc).
  Definition t := unit.
  Definition eq := @Logic.eq unit.
  Instance eq_equiv : Equivalence eq := @eq_equivalence unit.
  
  Lemma eq_dec : forall x y : t, {x = y} + {x <> y}.
  Proof. intros [] []. now left. Defined.
  
  Definition app (f : Loc.t -> Loc.t) (x : t) := tt : t.
  
  Instance app_compat : Proper ((Loc.eq ==> Loc.eq) ==> eq ==> eq) app.
  Proof. now repeat intro. Qed.
  
  Lemma app_id : (eq ==> eq)%signature (app Datatypes.id) Datatypes.id.
  Proof. now intros [] [] _. Qed.
  
  Lemma app_compose : forall f g, Proper (Loc.eq ==> Loc.eq) f -> Proper (Loc.eq ==> Loc.eq) g ->
    (eq ==> eq)%signature (app (fun x => f (g x))) (fun x => app f (app g x)).
  Proof. now intros f g _ _ [] [] _. Qed.
End Unit.

(** A pair of locations (source, target) also constitutes a valid information type. *)
Module SourceTarget (Loc : DecidableType) <: DecidableTypeWithApplication(Loc).
  Record t' := {source : Loc.t; target : Loc.t}.
  Definition t := t'.
  
  Definition eq state1 state2 := Loc.eq state1.(source) state2.(source) /\ Loc.eq state1.(target) state2.(target).
  
  Instance eq_equiv : Equivalence eq.
  Proof. split.
  + intros []; split; simpl; reflexivity.
  + intros [] [] []; split; simpl in *; now symmetry.
  + intros [] [] [] [] []; split; simpl in *; etransitivity; eauto.
  Qed.
  
  Instance source_compat : Proper (eq ==> Loc.eq) source.
  Proof. now intros [] [] []. Qed.
  
  Instance target_compat : Proper (eq ==> Loc.eq) target.
  Proof. now intros [] [] []. Qed.
  
  Lemma eq_dec : forall x y : t, {eq x y} + {~eq x y}.
  Proof.
  intros [s1 t1] [s2 t2].
  destruct (Loc.eq_dec s1 s2); [destruct (Loc.eq_dec t1 t2) |].
  + now left.
  + right. intros []. contradiction.
  + right. intros []. contradiction.
  Qed.
  
  Definition app f state := {| source := f state.(source); target := f state.(target) |}.
  
  Instance app_compat : Proper ((Loc.eq ==> Loc.eq) ==> eq ==> eq) app.
  Proof. intros f g Hfg x y Hxy. unfold app. split; simpl; apply Hfg, Hxy. Qed.
  
  Lemma app_id : (eq ==> eq)%signature (app Datatypes.id) Datatypes.id.
  Proof. intros x y Hxy. apply Hxy. Qed.
  
  Lemma app_compose : forall f g, Proper (Loc.eq ==> Loc.eq) f -> Proper (Loc.eq ==> Loc.eq) g ->
    (eq ==> eq)%signature (app (fun x => f (g x))) (fun x => app f (app g x)).
  Proof. intros ? ? ? ? [] [] []. split; simpl in *; now do 2 f_equiv. Qed.
End SourceTarget.
>>>>>>> 0ee9a0d0

(** We can also keep only the target location. *)
Local Instance Target (loc : Type) `(Setoid loc) `(@EqDec loc _) : Information loc _ _ loc _ _  := {
  app := fun f x => f x }.
Proof.
+ repeat intro. auto.
+ repeat intro. auto.
+ repeat intro. auto.
Defined.

(** * Configurations *)

(* FIXME: It should simply be separate definitions.  No need to bundle them into a class. *)
(** This class represents the space in which robots evolve.
    It can be anything as long as it is a non-trivial real metric space.

    The framework for robots should be more general as for instance a ring is not a metric space.
    It seems that we only need a decidable type for locations and a notion of distance.  *)

Class Configuration loc info `(Information loc info) `(Names) := {
  configuration := ident -> loc * info;
  configuration_Setoid : Setoid configuration := fun_equiv ident _;
  
  config_neq_equiv : forall config₁ config₂ : configuration,
    ~@equiv _ configuration_Setoid config₁ config₂ <-> exists id, ~equiv (config₁ id) (config₂ id);
  
  map_config := fun (f : loc -> loc) (config : configuration) => ((fun id => app f (config id)) : configuration);
  map_config_compat :
    Proper ((equiv ==> equiv) ==> @equiv _ configuration_Setoid ==> @equiv _ configuration_Setoid) map_config;
  
  Gpos : configuration -> list (loc * info);
  Bpos : configuration -> list (loc * info);
  config_list := fun config => Gpos config ++ Bpos config;
  Gpos_compat : Proper (@equiv _ configuration_Setoid ==> eqlistA equiv) Gpos;
  Bpos_compat : Proper (@equiv _ configuration_Setoid ==> eqlistA equiv) Bpos;
  config_list_compat : Proper (@equiv _ configuration_Setoid ==> eqlistA equiv) config_list;
  
  Gpos_spec : forall config, Gpos config = List.map (fun g => config (Good g)) Gnames;
  Bpos_spec : forall config, Bpos config = List.map (fun g => config (Byz g)) Bnames;
  config_list_spec : forall config, config_list config = List.map config names;

  Gpos_InA : forall l config, InA equiv l (Gpos config) <-> exists g, equiv l (config (Good g));
  Bpos_InA : forall l config, InA equiv l (Bpos config) <-> exists b, equiv l (config (Byz b));
  config_list_InA : forall l config, InA equiv l (config_list config) <-> exists id, equiv l (config id);
  
  Gpos_length : forall config, length (Gpos config) = nG;
  Bpos_length : forall config, length (Bpos config) = nB;
  config_list_length : forall config, length (config_list config) = nG + nB;
  
  config_list_map : forall f, Proper (equiv ==> equiv) f ->
    forall config, config_list (map_config f config) == List.map (app f) (config_list config);
  map_config_merge : forall f g, Proper (equiv ==> equiv) f ->
    Proper (equiv ==> equiv) g -> forall config : configuration,
    map_config g (map_config f config) == map_config (fun x => g (f x)) config;
  map_config_id : forall config : configuration, map_config Datatypes.id config == config}.

Existing Instance configuration_Setoid.
Existing Instance map_config_compat.
Existing Instance Gpos_compat.
Existing Instance Bpos_compat.
Existing Instance config_list_compat.

Instance configuration_compat loc info `(Configuration loc info) :
  forall config : configuration, Proper (Logic.eq ==> @equiv (loc * info) _) config.
Proof. repeat intro. now subst. Qed.

Instance Make_Configuration loc info `(Info : Information loc info) `(N : Names) : Configuration Info N := {
  Gpos := fun config => List.map (fun g => config (Good g)) Gnames;
  Bpos := fun config => List.map (fun b => config (Byz b)) Bnames }.
Proof.
* intros config₁ config₂. split; intro Hneq.
  + assert (Hlist : ~eqlistA equiv (List.map config₁ names) (List.map config₂ names)).
    { intro Habs. apply Hneq. hnf. cbn. intro id.
      assert (Hin : List.In id names) by now apply In_names.
      induction names as [| id' l].
      - inversion Hin.
      - inversion_clear Habs. inversion_clear Hin; solve [now subst | now apply IHl]. }
    induction names as [| id l].
    - now elim Hlist.
    - cbn in Hlist. destruct (equiv_dec (config₁ id) (config₂ id)) as [Hid | Hid].
      -- apply IHl. intro Heq. apply Hlist. now constructor.
      -- eauto.
  + destruct Hneq as [id Hneq]. intro Habs. apply Hneq, Habs.
* intros f g Hfg ? ? Hconfig id. unfold map. now apply app_compat, Hconfig.
* intros f g Hfg. eapply map_extensionalityA_compat; reflexivity || autoclass; [].
  intros x y Hxy. cbn in Hxy. subst. apply Hfg.
* intros f g Hfg. eapply map_extensionalityA_compat; reflexivity || autoclass; [].
  intros x y Hxy. cbn in Hxy. subst. apply Hfg.
* intros f g Hfg. f_equiv;
  (eapply map_extensionalityA_compat; reflexivity || autoclass; []; intros x y Hxy; cbn in Hxy; subst; apply Hfg).
* reflexivity.
* reflexivity.
* intros. unfold config_list, names. rewrite map_app. now do 2 rewrite map_map.
* intros. rewrite InA_map_iff; autoclass; [|].
  + split; intros [g Hg]; exists g.
    - now symmetry.
    - split; try (now symmetry); []. rewrite InA_Leibniz. apply In_Gnames.
  + repeat intro. cbn in *. now subst.
* intros. rewrite InA_map_iff; autoclass; [|].
  + split; intros [b Hb]; exists b.
    - now symmetry.
    - split; try (now symmetry); []. rewrite InA_Leibniz. apply In_Bnames.
  + repeat intro. cbn in *. now subst.
* intros l config. rewrite (InA_app_iff _).
  repeat rewrite InA_map_iff; autoclass || (try now cbn; repeat intro; subst); [].
  split; intro Hin.
  + destruct Hin as [[g [Hin _]] | [b [Hin  _]]]; symmetry in Hin; eauto.
  + setoid_rewrite InA_Leibniz. destruct Hin as [[g | b] Hin]; symmetry in Hin.
    - left. exists g. auto using In_Gnames.
    - right. exists b. auto using In_Bnames.
* intro. rewrite map_length. apply Gnames_length.
* intro. rewrite map_length. apply Bnames_length.
* intro. now rewrite app_length, map_length, map_length, Gnames_length, Bnames_length.
* intros f Hf conf. now rewrite map_app, map_map, map_map.
* intros f g Hf Hg config id. symmetry. split; simpl; try reflexivity; []. now apply app_compose.
* intros config id. split; simpl; try reflexivity; []. now apply app_id.
Qed.


(* 
Module Type Configuration (Location : DecidableType)
                          (N : Size)
                          (Names : Robots(N))
                          (Info : DecidableTypeWithApplication(Location)).

  Record RobotConf := { loc :> Location.t; state: Info.t }.

  Definition t := Names.ident -> RobotConf.

  Definition eq_RobotConf g1 g2 := Location.eq (loc g1) (loc g2)
                                /\ Info.eq (state g1) (state g2).

  Definition app f rc := {| loc := f (loc rc); state := Info.app f (state rc) |}.
  Declare Instance app_compat : Proper ((Location.eq ==> Location.eq) ==> eq_RobotConf ==> eq_RobotConf) app.
  Axiom app_id : (eq_RobotConf ==> eq_RobotConf)%signature (app Datatypes.id) Datatypes.id.
  Axiom app_compose : forall f g, Proper (Location.eq ==> Location.eq) f -> Proper (Location.eq ==> Location.eq) g ->
     (eq_RobotConf ==> eq_RobotConf)%signature (app (fun x => f (g x))) (fun x => app f (app g x)).
  Axiom loc_app : forall f, Proper (Location.eq ==> Location.eq) f ->
    (eq_RobotConf ==> Location.eq)%signature (fun x => loc (app f x)) (fun x => f (loc x)).

  Definition eq (config₁ config₂ : t) := forall id, eq_RobotConf (config₁ id) (config₂ id).

  Declare Instance eq_equiv : Equivalence eq.
  Declare Instance eq_RobotConf_equiv : Equivalence eq_RobotConf.
  Parameter eq_RobotConf_dec : forall rc1 rc2, {eq_RobotConf rc1 rc2} + {~ eq_RobotConf rc1 rc2}.
  Parameter eq_dec : forall c1 c2, {eq c1 c2} + {~eq c1 c2}.
  Declare Instance eq_info_equiv : Equivalence Info.eq.
  Declare Instance eq_subrelation : subrelation eq (Logic.eq ==> eq_RobotConf)%signature.
  Declare Instance Build_RobotConf_compat : Proper (Location.eq ==> Info.eq ==> eq_RobotConf) Build_RobotConf.
  Declare Instance loc_compat : Proper (eq_RobotConf ==> Location.eq) loc.
  Declare Instance state_compat : Proper (eq_RobotConf ==> Info.eq) state.

  Parameter neq_equiv : forall config₁ config₂,
    ~eq config₁ config₂ <-> exists id, ~eq_RobotConf (config₁ id) (config₂ id).


  Definition map (f : RobotConf -> RobotConf) (config : t) : t := fun id => f (config id).
  Declare Instance map_compat : Proper ((eq_RobotConf ==> eq_RobotConf) ==> eq ==> eq) map.

  Parameter Gpos : t -> list RobotConf.
  Parameter Bpos : t -> list RobotConf.
  Parameter list : t -> list RobotConf.
  Declare Instance Gpos_compat : Proper (eq ==> eqlistA eq_RobotConf) Gpos.
  Declare Instance Bpos_compat : Proper (eq ==> eqlistA eq_RobotConf) Bpos.
  Declare Instance list_compat : Proper (eq ==> eqlistA eq_RobotConf) list.

  Parameter Gpos_spec : forall config, Gpos config = List.map (fun g => config (Good g)) Names.Gnames.
  Parameter Bpos_spec : forall config, Bpos config = List.map (fun g => config (Byz g)) Names.Bnames.
  Parameter list_spec : forall config, list config = List.map config Names.names.

  Parameter Gpos_InA : forall l config,
    InA eq_RobotConf l (Gpos config) <-> exists g, eq_RobotConf l (config (Good g)).
  Parameter Bpos_InA : forall l config,
    InA eq_RobotConf l (Bpos config) <-> exists b, eq_RobotConf l (config (Byz b)).
  Parameter list_InA : forall l config,
    InA eq_RobotConf l (list config) <-> exists id, eq_RobotConf l (config id).

  Parameter Gpos_length : forall config, length (Gpos config) = N.nG.
  Parameter Bpos_length : forall config, length (Bpos config) = N.nB.
  Parameter list_length : forall config, length (list config) = N.nG + N.nB.

  Parameter list_map : forall f, Proper (eq_RobotConf ==> eq_RobotConf) f -> 
    forall config, list (map f config) = List.map f (list config).
  Parameter map_merge : forall f g, Proper (eq_RobotConf ==> eq_RobotConf) f ->
    Proper (eq_RobotConf ==> eq_RobotConf) g ->
    forall config, eq (map g (map f config)) (map (fun x => g (f x)) config).
  Parameter map_id : forall config, eq (map Datatypes.id config) config.
End Configuration.


Module Make (Location : DecidableType)
            (N : Size)
            (Names : Robots(N))
            (Info : DecidableTypeWithApplication(Location))
  : Configuration(Location)(N)(Names)(Info).

Record RobotConf := { loc :> Location.t; state: Info.t }.

Definition eq_RobotConf g1 g2 := Location.eq (loc g1) (loc g2)
                                 /\ Info.eq (state g1) (state g2).

Instance eq_info_equiv :  Equivalence Info.eq := Info.eq_equiv. 

Instance eq_RobotConf_equiv : Equivalence eq_RobotConf.
Proof.
split.
+ split; reflexivity.
+ split; symmetry; apply H.
+ split. unfold eq_RobotConf in *.
  transitivity (loc y).
  apply H.
  apply H0.
  transitivity (state y).
  apply H.
  apply H0.
Qed.

Lemma eq_RobotConf_dec : forall rc1 rc2, {eq_RobotConf rc1 rc2} + {~ eq_RobotConf rc1 rc2 }.
Proof.
intros rc1 rc2.
unfold eq_RobotConf.
destruct (Location.eq_dec rc1 rc2),
         (Info.eq_dec (state rc1) (state rc2));
intuition.
Qed.

Set Printing Implicit.

Instance Build_RobotConf_compat : Proper (Location.eq ==> Info.eq ==> eq_RobotConf) Build_RobotConf.
Proof. intros l1 l2 Hl state1 state2 Hstate. split; apply Hl || apply Hstate. Qed.

Instance loc_compat : Proper (eq_RobotConf ==> Location.eq) loc.
Proof. now intros ? ? []. Qed.

Instance state_compat : Proper (eq_RobotConf ==> Info.eq) state.
Proof. now intros ? ? []. Qed.

Definition app f rc := {| loc := f (loc rc); state := Info.app f (state rc) |}.

Instance app_compat : Proper ((Location.eq ==> Location.eq) ==> eq_RobotConf ==> eq_RobotConf) app.
Proof.
intros f g Hfg rc1 rc2 [? Heq]. split; simpl.
- now apply Hfg.
- now apply Info.app_compat.
Qed.

Lemma app_id : (eq_RobotConf ==> eq_RobotConf)%signature (app Datatypes.id) Datatypes.id.
Proof.
intros rc1 rc2 [? Heq]. split; simpl.
- assumption.
- now apply Info.app_id.
Qed.

Lemma app_compose : forall f g, Proper (Location.eq ==> Location.eq) f -> Proper (Location.eq ==> Location.eq) g ->
  (eq_RobotConf ==> eq_RobotConf)%signature (app (fun x => f (g x))) (fun x => app f (app g x)).
Proof.
intros f g Hf Hg rc1 rc2 [? Heq]. split; simpl.
- now apply Hf, Hg.
- now apply Info.app_compose.
Qed.

Lemma loc_app : forall f, Proper (Location.eq ==> Location.eq) f ->
  (eq_RobotConf ==> Location.eq)%signature (fun x => loc (app f x)) (fun x => f (loc x)).
Proof. repeat intro. simpl. now do 2 f_equiv. Qed.

(** A configuration is a mapping from identifiers to locations.  Equality is extensional. *)
Definition t := Names.ident -> RobotConf. 

Definition eq (config₁ config₂ : t) := forall id, eq_RobotConf (config₁ id) (config₂ id).

Instance eq_equiv : Equivalence eq.
Proof. split.
+ intros config x. split; reflexivity.
+ intros d1 d2 H r. split; symmetry; apply H.
+ intros d1 d2 d3 H12 H23 x. 
  split;
  unfold eq in *.
  transitivity (loc (d2 x)).
  apply H12.
  apply H23.
  transitivity (state (d2 x)).
  apply H12.
  apply H23.
Qed.

Instance eq_subrelation : subrelation eq (Logic.eq ==> eq_RobotConf)%signature.
Proof.
intros ? ? Hconfig ? id ?.
subst.
destruct Hconfig with id.
unfold eq_RobotConf.
auto.
Qed.

(** Pointwise mapping of a function on a configuration *)
Definition map (f : RobotConf -> RobotConf) (config : t) := fun id => f (config id).

Instance map_compat : Proper ((eq_RobotConf ==> eq_RobotConf) ==> eq ==> eq) map.
Proof.
intros f g Hfg ? ? Hconfig id.
unfold map.
apply Hfg.
unfold eq in Hconfig.
auto.
Qed.

(** Configurations seen as lists *)
Definition Gpos (config : t) := List.map (fun g => config (Good g)) Names.Gnames.
Definition Bpos (config : t) := List.map (fun b => config (Byz b)) Names.Bnames.
Definition list (config : t) := List.map config Names.names.

Instance Gpos_compat : Proper (eq ==> eqlistA eq_RobotConf) Gpos.
Proof. repeat intro. unfold Gpos. f_equiv. repeat intro. now subst. Qed.

Instance Bpos_compat : Proper (eq ==> eqlistA eq_RobotConf) Bpos.
Proof. repeat intro. unfold Bpos. f_equiv. repeat intro. now subst. Qed.

Instance list_compat : Proper (eq ==> eqlistA eq_RobotConf) list.
Proof. repeat intro. unfold list. f_equiv. repeat intro. now subst. Qed.
(* Proof. repeat intro. unfold list. apply (eqlistA_app _); apply Gpos_compat || apply Bpos_compat; auto. Qed. *)

Lemma Gpos_spec : forall config, Gpos config = List.map (fun g => config (Good g)) Names.Gnames.
Proof. reflexivity. Qed.

Lemma Bpos_spec : forall config, Bpos config = List.map (fun g => config (Byz g)) Names.Bnames.
Proof. reflexivity. Qed.

Lemma list_spec : forall config, list config = List.map config Names.names.
Proof. reflexivity. Qed.

Lemma Gpos_InA : forall l config, InA eq_RobotConf l (Gpos config) <-> exists g, eq_RobotConf l (config (Good g)).
Proof.
intros. unfold Gpos. rewrite InA_map_iff; autoclass; []. setoid_rewrite InA_Leibniz.
split; intros [g Hg]; exists g; intuition. apply Names.In_Gnames.
Qed.

Lemma Bpos_InA : forall l config, InA eq_RobotConf l (Bpos config) <-> exists b, eq_RobotConf l (config (Byz b)).
Proof.
intros. unfold Bpos. rewrite InA_map_iff; autoclass; []. setoid_rewrite InA_Leibniz.
split; intros [b Hb]; exists b; intuition. apply Names.In_Bnames.
Qed.

Lemma list_InA : forall l config, InA eq_RobotConf l (list config) <-> exists id, eq_RobotConf l (config id).
Proof.
intros. unfold list. rewrite InA_map_iff; autoclass; []. setoid_rewrite InA_Leibniz.
split; intros [id Hid]; exists id; intuition. apply Names.In_names.
Qed.

Lemma Gpos_length : forall config, length (Gpos config) = N.nG.
Proof. intro. unfold Gpos. rewrite List.map_length. apply Names.Gnames_length. Qed.

Lemma Bpos_length : forall config, length (Bpos config) = N.nB.
Proof. intro. unfold Bpos. rewrite List.map_length. apply Names.Bnames_length. Qed.

Lemma list_length : forall config, length (list config) = N.nG + N.nB.
Proof. intro. unfold list, Names.ident. now rewrite map_length, Names.names_length. Qed.

Lemma list_map : forall f, Proper (eq_RobotConf ==> eq_RobotConf) f -> 
  forall config, list (map f config) = List.map f (list config).
Proof. intros f Hf conf. unfold list, map, Gpos, Bpos. now repeat rewrite ?List.map_app, List.map_map. Qed.

Lemma map_merge : forall f g, Proper (eq_RobotConf ==> eq_RobotConf) f -> Proper (eq_RobotConf ==> eq_RobotConf) g ->
  forall config, eq (map g (map f config)) (map (fun x => g (f x)) config).
Proof. repeat intro. split; reflexivity. Qed.

Lemma map_id : forall config, eq (map Datatypes.id config) config.
Proof. repeat intro. split; reflexivity. Qed.

Lemma neq_equiv : forall config₁ config₂,
  ~eq config₁ config₂ <-> exists id, ~eq_RobotConf (config₁ id) (config₂ id).
Proof.
intros config₁ config₂. split; intro Hneq.
* assert (Hlist : ~eqlistA eq_RobotConf (List.map config₁ Names.names) (List.map config₂ Names.names)).
  { intro Habs. apply Hneq. intro id.
    assert (Hin : List.In id Names.names) by apply Names.In_names.
    induction Names.names as [| id' l].
    - inversion Hin.
    - inversion_clear Habs. inversion_clear Hin; solve [now subst | now apply IHl]. }
  induction Names.names as [| id l].
  + now elim Hlist.
  + cbn in Hlist. destruct (eq_RobotConf_dec (config₁ id) (config₂ id)) as [Hid | Hid].
    - apply IHl. intro Heq. apply Hlist. now constructor.
    - eauto.
* destruct Hneq as [id Hneq]. intro Habs. apply Hneq, Habs.
Qed.

Lemma eq_dec : forall config₁ config₂, {eq config₁ config₂} + {~eq config₁ config₂}.
Proof.
intros config₁ config₂.
destruct (eqlistA_dec _ eq_RobotConf_dec (list config₁) (list config₂)) as [Heq | Hneq].
+ left. unfold eq. apply Names.fun_names_eq, Heq.
+ right. intro Habs. apply Hneq. now rewrite Habs.
Qed.

End Make.


(** **  Spectra  **)

Module Type Spectrum (Location : DecidableType)
                     (N : Size)
                     (Names : Robots(N))
                     (Info : DecidableTypeWithApplication(Location))
                     (Config : Configuration(Location)(N)(Names)(Info)). (* <: DecidableType *)
  
  (** Spectra are a decidable type *)
  Parameter t : Type.
  Parameter eq : t -> t -> Prop.
  Parameter eq_equiv : Equivalence eq.
  Parameter eq_dec : forall x y : t, {eq x y} + {~eq x y}.
  
  (** A predicate characterizing correct spectra for a given local configuration *)
  Parameter from_config : Config.t -> t.
  Declare Instance from_config_compat : Proper (Config.eq ==> eq) from_config.
  Parameter is_ok : t -> Config.t -> Prop.
  Parameter from_config_spec : forall config, is_ok (from_config config) config.
End Spectrum.
<<<<<<< HEAD
*)
=======

Module Type PointedSpectrum (Location : DecidableType)
                            (N : Size)
                            (Names : Robots(N))
                            (Info : DecidableTypeWithApplication(Location))
                            (Config : Configuration(Location)(N)(Names)(Info)).
  (* <: DecidableType *)
  
  (** Spectra are a decidable type *)
  Parameter t : Type.
  Parameter eq : t -> t -> Prop.
  Parameter eq_equiv : Equivalence eq.
  Parameter eq_dec : forall x y : t, {eq x y} + {~eq x y}.
  
  (** A predicate characterizing correct spectra for a given local configuration *)
  Parameter from_config : Config.t -> Location.t -> t.
  Declare Instance from_config_compat : Proper (Config.eq ==> Location.eq ==> eq) from_config.
  Parameter is_ok : t -> Config.t -> Prop.
  Parameter from_config_spec : forall config l, is_ok (from_config config l) config.
  
  Parameter get_current : t -> Location.t.
  Parameter get_current_ok : forall config l, Location.eq (get_current (from_config config l)) l.
  
End PointedSpectrum.
>>>>>>> 0ee9a0d0
<|MERGE_RESOLUTION|>--- conflicted
+++ resolved
@@ -23,8 +23,8 @@
 Set Implicit Arguments.
 
 
-Class Information (loc : Type) `(Setoid loc) `(@EqDec loc _)
-                  (info : Type) `(Setoid info) `(@EqDec info _) := {
+Class Information (loc info : Type) `(Setoid loc)  `(@EqDec loc _)
+                                    `(Setoid info) `(@EqDec info _) := {
   app : (loc -> loc) -> info -> info;
   app_compat :> Proper ((equiv ==> equiv) ==> equiv ==> equiv) app;
   app_id : (equiv ==> equiv)%signature (app Datatypes.id) Datatypes.id;
@@ -33,13 +33,13 @@
     Proper (equiv ==> equiv) g ->
     (equiv ==> equiv)%signature (app (fun x => f (g x))) (fun x => app f (app g x))
 }.
-Arguments Information loc _ _ info _ _ : clear implicits.
+Arguments Information loc info {_} {_} {_} {_}.
 Arguments app_compose {_} {_} {_} {_} {_} {_} {_} f g _ _.
 
 
 (** [unit] is a valid information type that does not contain any information. *)
-<<<<<<< HEAD
-Local Instance Unit (loc : Type) `(Setoid loc) `(@EqDec loc _) : Information loc _ _ unit _ _ := {
+
+Local Instance Unit (loc : Type) `(Setoid loc) `(@EqDec loc _) : Information loc unit := {
   app := fun _ _ => tt;
   app_compat := fun _ _ _ _ _ _ => eq_refl;
   app_compose := fun _ _ _ _ _ _ _ => eq_refl }.
@@ -48,109 +48,24 @@
 Defined.
 
 (** A pair of information can be combined. *)
-Require FMapInterface.
+Require Pactole.Util.FMaps.FMapInterface.
 (* Already inside FMapInterface.
-Instance pair_setoid A B `(Setoid A) `(Setoid B) : Setoid (A * B) := {
-  equiv := fun x y => fst x == fst y /\ snd x == snd y }.
-Proof. split.
-+ intros []. split; reflexivity.
-+ intros ? ? []. now split; symmetry.
-+ intros ? ? ? [] []. split; etransitivity; eauto.
-Defined.
+Instance pair_setoid A B `(Setoid A) `(Setoid B) : Setoid (A * B). *)
 
-Instance fst_compat A B `(Setoid A) `(Setoid B) : Proper (equiv ==> equiv) (@fst A B).
-Proof. now intros [] [] []. Qed.
-
-Instance snd_compat A B `(Setoid A) `(Setoid B) : Proper (equiv ==> equiv) (@snd A B).
-Proof. now intros [] [] []. Qed.
-
-Instance pair_EqDec A B `(Setoid A) (equiv_decA : @EqDec A _) `(Setoid B) (equiv_decB : @EqDec B _)
-  : @EqDec (A * B) _.
-Proof.
-intros [x1 x2] [y1 y2].
-destruct (equiv_decA x1 y1); [destruct (equiv_decB x2 y2) |].
-+ now left.
-+ right. now intros [_ ?].
-+ right. now intros [? _].
-Qed.
-*)
-Local Instance pair_Information loc `(Setoid loc) `(@EqDec loc _)
-                                A   `(Setoid A)   `(@EqDec A _)   `(@Information loc _ _ A _ _)
-                                B   `(Setoid B)   `(@EqDec B _)   `(@Information loc _ _ B _ _)
- : Information loc _ _ (A * B) _ _ := {
+Local Instance pair_Information loc A B
+                                `(Setoid loc) `(@EqDec loc _)
+                                `(Setoid A)   `(@EqDec A _)   `(@Information loc A _ _ _ _)
+                                `(Setoid B)   `(@EqDec B _)   `(@Information loc B _ _ _ _)
+ : Information loc (A * B) := {
   app := fun f x => (app f (fst x), app f (snd x)) }.
 Proof.
 + intros f g Hfg x y Hxy. unfold app. split; simpl; now apply app_compat, Hxy.
 + intros x y Hxy. split; apply app_id, Hxy.
 + intros ? ? ? ? [] [] []. split; now apply app_compose.
 Defined.
-=======
-Module Unit(Loc : DecidableType) <: DecidableTypeWithApplication(Loc).
-  Definition t := unit.
-  Definition eq := @Logic.eq unit.
-  Instance eq_equiv : Equivalence eq := @eq_equivalence unit.
-  
-  Lemma eq_dec : forall x y : t, {x = y} + {x <> y}.
-  Proof. intros [] []. now left. Defined.
-  
-  Definition app (f : Loc.t -> Loc.t) (x : t) := tt : t.
-  
-  Instance app_compat : Proper ((Loc.eq ==> Loc.eq) ==> eq ==> eq) app.
-  Proof. now repeat intro. Qed.
-  
-  Lemma app_id : (eq ==> eq)%signature (app Datatypes.id) Datatypes.id.
-  Proof. now intros [] [] _. Qed.
-  
-  Lemma app_compose : forall f g, Proper (Loc.eq ==> Loc.eq) f -> Proper (Loc.eq ==> Loc.eq) g ->
-    (eq ==> eq)%signature (app (fun x => f (g x))) (fun x => app f (app g x)).
-  Proof. now intros f g _ _ [] [] _. Qed.
-End Unit.
-
-(** A pair of locations (source, target) also constitutes a valid information type. *)
-Module SourceTarget (Loc : DecidableType) <: DecidableTypeWithApplication(Loc).
-  Record t' := {source : Loc.t; target : Loc.t}.
-  Definition t := t'.
-  
-  Definition eq state1 state2 := Loc.eq state1.(source) state2.(source) /\ Loc.eq state1.(target) state2.(target).
-  
-  Instance eq_equiv : Equivalence eq.
-  Proof. split.
-  + intros []; split; simpl; reflexivity.
-  + intros [] [] []; split; simpl in *; now symmetry.
-  + intros [] [] [] [] []; split; simpl in *; etransitivity; eauto.
-  Qed.
-  
-  Instance source_compat : Proper (eq ==> Loc.eq) source.
-  Proof. now intros [] [] []. Qed.
-  
-  Instance target_compat : Proper (eq ==> Loc.eq) target.
-  Proof. now intros [] [] []. Qed.
-  
-  Lemma eq_dec : forall x y : t, {eq x y} + {~eq x y}.
-  Proof.
-  intros [s1 t1] [s2 t2].
-  destruct (Loc.eq_dec s1 s2); [destruct (Loc.eq_dec t1 t2) |].
-  + now left.
-  + right. intros []. contradiction.
-  + right. intros []. contradiction.
-  Qed.
-  
-  Definition app f state := {| source := f state.(source); target := f state.(target) |}.
-  
-  Instance app_compat : Proper ((Loc.eq ==> Loc.eq) ==> eq ==> eq) app.
-  Proof. intros f g Hfg x y Hxy. unfold app. split; simpl; apply Hfg, Hxy. Qed.
-  
-  Lemma app_id : (eq ==> eq)%signature (app Datatypes.id) Datatypes.id.
-  Proof. intros x y Hxy. apply Hxy. Qed.
-  
-  Lemma app_compose : forall f g, Proper (Loc.eq ==> Loc.eq) f -> Proper (Loc.eq ==> Loc.eq) g ->
-    (eq ==> eq)%signature (app (fun x => f (g x))) (fun x => app f (app g x)).
-  Proof. intros ? ? ? ? [] [] []. split; simpl in *; now do 2 f_equiv. Qed.
-End SourceTarget.
->>>>>>> 0ee9a0d0
 
 (** We can also keep only the target location. *)
-Local Instance Target (loc : Type) `(Setoid loc) `(@EqDec loc _) : Information loc _ _ loc _ _  := {
+Local Instance Target (loc : Type) `(Setoid loc) `(@EqDec loc _) : Information loc loc := {
   app := fun f x => f x }.
 Proof.
 + repeat intro. auto.
@@ -160,7 +75,7 @@
 
 (** * Configurations *)
 
-(* FIXME: It should simply be separate definitions.  No need to bundle them into a class. *)
+(* FIXME: It could simply be separate definitions.  No need to bundle them into a class. *)
 (** This class represents the space in which robots evolve.
     It can be anything as long as it is a non-trivial real metric space.
 
@@ -264,332 +179,4 @@
 * intros f Hf conf. now rewrite map_app, map_map, map_map.
 * intros f g Hf Hg config id. symmetry. split; simpl; try reflexivity; []. now apply app_compose.
 * intros config id. split; simpl; try reflexivity; []. now apply app_id.
-Qed.
-
-
-(* 
-Module Type Configuration (Location : DecidableType)
-                          (N : Size)
-                          (Names : Robots(N))
-                          (Info : DecidableTypeWithApplication(Location)).
-
-  Record RobotConf := { loc :> Location.t; state: Info.t }.
-
-  Definition t := Names.ident -> RobotConf.
-
-  Definition eq_RobotConf g1 g2 := Location.eq (loc g1) (loc g2)
-                                /\ Info.eq (state g1) (state g2).
-
-  Definition app f rc := {| loc := f (loc rc); state := Info.app f (state rc) |}.
-  Declare Instance app_compat : Proper ((Location.eq ==> Location.eq) ==> eq_RobotConf ==> eq_RobotConf) app.
-  Axiom app_id : (eq_RobotConf ==> eq_RobotConf)%signature (app Datatypes.id) Datatypes.id.
-  Axiom app_compose : forall f g, Proper (Location.eq ==> Location.eq) f -> Proper (Location.eq ==> Location.eq) g ->
-     (eq_RobotConf ==> eq_RobotConf)%signature (app (fun x => f (g x))) (fun x => app f (app g x)).
-  Axiom loc_app : forall f, Proper (Location.eq ==> Location.eq) f ->
-    (eq_RobotConf ==> Location.eq)%signature (fun x => loc (app f x)) (fun x => f (loc x)).
-
-  Definition eq (config₁ config₂ : t) := forall id, eq_RobotConf (config₁ id) (config₂ id).
-
-  Declare Instance eq_equiv : Equivalence eq.
-  Declare Instance eq_RobotConf_equiv : Equivalence eq_RobotConf.
-  Parameter eq_RobotConf_dec : forall rc1 rc2, {eq_RobotConf rc1 rc2} + {~ eq_RobotConf rc1 rc2}.
-  Parameter eq_dec : forall c1 c2, {eq c1 c2} + {~eq c1 c2}.
-  Declare Instance eq_info_equiv : Equivalence Info.eq.
-  Declare Instance eq_subrelation : subrelation eq (Logic.eq ==> eq_RobotConf)%signature.
-  Declare Instance Build_RobotConf_compat : Proper (Location.eq ==> Info.eq ==> eq_RobotConf) Build_RobotConf.
-  Declare Instance loc_compat : Proper (eq_RobotConf ==> Location.eq) loc.
-  Declare Instance state_compat : Proper (eq_RobotConf ==> Info.eq) state.
-
-  Parameter neq_equiv : forall config₁ config₂,
-    ~eq config₁ config₂ <-> exists id, ~eq_RobotConf (config₁ id) (config₂ id).
-
-
-  Definition map (f : RobotConf -> RobotConf) (config : t) : t := fun id => f (config id).
-  Declare Instance map_compat : Proper ((eq_RobotConf ==> eq_RobotConf) ==> eq ==> eq) map.
-
-  Parameter Gpos : t -> list RobotConf.
-  Parameter Bpos : t -> list RobotConf.
-  Parameter list : t -> list RobotConf.
-  Declare Instance Gpos_compat : Proper (eq ==> eqlistA eq_RobotConf) Gpos.
-  Declare Instance Bpos_compat : Proper (eq ==> eqlistA eq_RobotConf) Bpos.
-  Declare Instance list_compat : Proper (eq ==> eqlistA eq_RobotConf) list.
-
-  Parameter Gpos_spec : forall config, Gpos config = List.map (fun g => config (Good g)) Names.Gnames.
-  Parameter Bpos_spec : forall config, Bpos config = List.map (fun g => config (Byz g)) Names.Bnames.
-  Parameter list_spec : forall config, list config = List.map config Names.names.
-
-  Parameter Gpos_InA : forall l config,
-    InA eq_RobotConf l (Gpos config) <-> exists g, eq_RobotConf l (config (Good g)).
-  Parameter Bpos_InA : forall l config,
-    InA eq_RobotConf l (Bpos config) <-> exists b, eq_RobotConf l (config (Byz b)).
-  Parameter list_InA : forall l config,
-    InA eq_RobotConf l (list config) <-> exists id, eq_RobotConf l (config id).
-
-  Parameter Gpos_length : forall config, length (Gpos config) = N.nG.
-  Parameter Bpos_length : forall config, length (Bpos config) = N.nB.
-  Parameter list_length : forall config, length (list config) = N.nG + N.nB.
-
-  Parameter list_map : forall f, Proper (eq_RobotConf ==> eq_RobotConf) f -> 
-    forall config, list (map f config) = List.map f (list config).
-  Parameter map_merge : forall f g, Proper (eq_RobotConf ==> eq_RobotConf) f ->
-    Proper (eq_RobotConf ==> eq_RobotConf) g ->
-    forall config, eq (map g (map f config)) (map (fun x => g (f x)) config).
-  Parameter map_id : forall config, eq (map Datatypes.id config) config.
-End Configuration.
-
-
-Module Make (Location : DecidableType)
-            (N : Size)
-            (Names : Robots(N))
-            (Info : DecidableTypeWithApplication(Location))
-  : Configuration(Location)(N)(Names)(Info).
-
-Record RobotConf := { loc :> Location.t; state: Info.t }.
-
-Definition eq_RobotConf g1 g2 := Location.eq (loc g1) (loc g2)
-                                 /\ Info.eq (state g1) (state g2).
-
-Instance eq_info_equiv :  Equivalence Info.eq := Info.eq_equiv. 
-
-Instance eq_RobotConf_equiv : Equivalence eq_RobotConf.
-Proof.
-split.
-+ split; reflexivity.
-+ split; symmetry; apply H.
-+ split. unfold eq_RobotConf in *.
-  transitivity (loc y).
-  apply H.
-  apply H0.
-  transitivity (state y).
-  apply H.
-  apply H0.
-Qed.
-
-Lemma eq_RobotConf_dec : forall rc1 rc2, {eq_RobotConf rc1 rc2} + {~ eq_RobotConf rc1 rc2 }.
-Proof.
-intros rc1 rc2.
-unfold eq_RobotConf.
-destruct (Location.eq_dec rc1 rc2),
-         (Info.eq_dec (state rc1) (state rc2));
-intuition.
-Qed.
-
-Set Printing Implicit.
-
-Instance Build_RobotConf_compat : Proper (Location.eq ==> Info.eq ==> eq_RobotConf) Build_RobotConf.
-Proof. intros l1 l2 Hl state1 state2 Hstate. split; apply Hl || apply Hstate. Qed.
-
-Instance loc_compat : Proper (eq_RobotConf ==> Location.eq) loc.
-Proof. now intros ? ? []. Qed.
-
-Instance state_compat : Proper (eq_RobotConf ==> Info.eq) state.
-Proof. now intros ? ? []. Qed.
-
-Definition app f rc := {| loc := f (loc rc); state := Info.app f (state rc) |}.
-
-Instance app_compat : Proper ((Location.eq ==> Location.eq) ==> eq_RobotConf ==> eq_RobotConf) app.
-Proof.
-intros f g Hfg rc1 rc2 [? Heq]. split; simpl.
-- now apply Hfg.
-- now apply Info.app_compat.
-Qed.
-
-Lemma app_id : (eq_RobotConf ==> eq_RobotConf)%signature (app Datatypes.id) Datatypes.id.
-Proof.
-intros rc1 rc2 [? Heq]. split; simpl.
-- assumption.
-- now apply Info.app_id.
-Qed.
-
-Lemma app_compose : forall f g, Proper (Location.eq ==> Location.eq) f -> Proper (Location.eq ==> Location.eq) g ->
-  (eq_RobotConf ==> eq_RobotConf)%signature (app (fun x => f (g x))) (fun x => app f (app g x)).
-Proof.
-intros f g Hf Hg rc1 rc2 [? Heq]. split; simpl.
-- now apply Hf, Hg.
-- now apply Info.app_compose.
-Qed.
-
-Lemma loc_app : forall f, Proper (Location.eq ==> Location.eq) f ->
-  (eq_RobotConf ==> Location.eq)%signature (fun x => loc (app f x)) (fun x => f (loc x)).
-Proof. repeat intro. simpl. now do 2 f_equiv. Qed.
-
-(** A configuration is a mapping from identifiers to locations.  Equality is extensional. *)
-Definition t := Names.ident -> RobotConf. 
-
-Definition eq (config₁ config₂ : t) := forall id, eq_RobotConf (config₁ id) (config₂ id).
-
-Instance eq_equiv : Equivalence eq.
-Proof. split.
-+ intros config x. split; reflexivity.
-+ intros d1 d2 H r. split; symmetry; apply H.
-+ intros d1 d2 d3 H12 H23 x. 
-  split;
-  unfold eq in *.
-  transitivity (loc (d2 x)).
-  apply H12.
-  apply H23.
-  transitivity (state (d2 x)).
-  apply H12.
-  apply H23.
-Qed.
-
-Instance eq_subrelation : subrelation eq (Logic.eq ==> eq_RobotConf)%signature.
-Proof.
-intros ? ? Hconfig ? id ?.
-subst.
-destruct Hconfig with id.
-unfold eq_RobotConf.
-auto.
-Qed.
-
-(** Pointwise mapping of a function on a configuration *)
-Definition map (f : RobotConf -> RobotConf) (config : t) := fun id => f (config id).
-
-Instance map_compat : Proper ((eq_RobotConf ==> eq_RobotConf) ==> eq ==> eq) map.
-Proof.
-intros f g Hfg ? ? Hconfig id.
-unfold map.
-apply Hfg.
-unfold eq in Hconfig.
-auto.
-Qed.
-
-(** Configurations seen as lists *)
-Definition Gpos (config : t) := List.map (fun g => config (Good g)) Names.Gnames.
-Definition Bpos (config : t) := List.map (fun b => config (Byz b)) Names.Bnames.
-Definition list (config : t) := List.map config Names.names.
-
-Instance Gpos_compat : Proper (eq ==> eqlistA eq_RobotConf) Gpos.
-Proof. repeat intro. unfold Gpos. f_equiv. repeat intro. now subst. Qed.
-
-Instance Bpos_compat : Proper (eq ==> eqlistA eq_RobotConf) Bpos.
-Proof. repeat intro. unfold Bpos. f_equiv. repeat intro. now subst. Qed.
-
-Instance list_compat : Proper (eq ==> eqlistA eq_RobotConf) list.
-Proof. repeat intro. unfold list. f_equiv. repeat intro. now subst. Qed.
-(* Proof. repeat intro. unfold list. apply (eqlistA_app _); apply Gpos_compat || apply Bpos_compat; auto. Qed. *)
-
-Lemma Gpos_spec : forall config, Gpos config = List.map (fun g => config (Good g)) Names.Gnames.
-Proof. reflexivity. Qed.
-
-Lemma Bpos_spec : forall config, Bpos config = List.map (fun g => config (Byz g)) Names.Bnames.
-Proof. reflexivity. Qed.
-
-Lemma list_spec : forall config, list config = List.map config Names.names.
-Proof. reflexivity. Qed.
-
-Lemma Gpos_InA : forall l config, InA eq_RobotConf l (Gpos config) <-> exists g, eq_RobotConf l (config (Good g)).
-Proof.
-intros. unfold Gpos. rewrite InA_map_iff; autoclass; []. setoid_rewrite InA_Leibniz.
-split; intros [g Hg]; exists g; intuition. apply Names.In_Gnames.
-Qed.
-
-Lemma Bpos_InA : forall l config, InA eq_RobotConf l (Bpos config) <-> exists b, eq_RobotConf l (config (Byz b)).
-Proof.
-intros. unfold Bpos. rewrite InA_map_iff; autoclass; []. setoid_rewrite InA_Leibniz.
-split; intros [b Hb]; exists b; intuition. apply Names.In_Bnames.
-Qed.
-
-Lemma list_InA : forall l config, InA eq_RobotConf l (list config) <-> exists id, eq_RobotConf l (config id).
-Proof.
-intros. unfold list. rewrite InA_map_iff; autoclass; []. setoid_rewrite InA_Leibniz.
-split; intros [id Hid]; exists id; intuition. apply Names.In_names.
-Qed.
-
-Lemma Gpos_length : forall config, length (Gpos config) = N.nG.
-Proof. intro. unfold Gpos. rewrite List.map_length. apply Names.Gnames_length. Qed.
-
-Lemma Bpos_length : forall config, length (Bpos config) = N.nB.
-Proof. intro. unfold Bpos. rewrite List.map_length. apply Names.Bnames_length. Qed.
-
-Lemma list_length : forall config, length (list config) = N.nG + N.nB.
-Proof. intro. unfold list, Names.ident. now rewrite map_length, Names.names_length. Qed.
-
-Lemma list_map : forall f, Proper (eq_RobotConf ==> eq_RobotConf) f -> 
-  forall config, list (map f config) = List.map f (list config).
-Proof. intros f Hf conf. unfold list, map, Gpos, Bpos. now repeat rewrite ?List.map_app, List.map_map. Qed.
-
-Lemma map_merge : forall f g, Proper (eq_RobotConf ==> eq_RobotConf) f -> Proper (eq_RobotConf ==> eq_RobotConf) g ->
-  forall config, eq (map g (map f config)) (map (fun x => g (f x)) config).
-Proof. repeat intro. split; reflexivity. Qed.
-
-Lemma map_id : forall config, eq (map Datatypes.id config) config.
-Proof. repeat intro. split; reflexivity. Qed.
-
-Lemma neq_equiv : forall config₁ config₂,
-  ~eq config₁ config₂ <-> exists id, ~eq_RobotConf (config₁ id) (config₂ id).
-Proof.
-intros config₁ config₂. split; intro Hneq.
-* assert (Hlist : ~eqlistA eq_RobotConf (List.map config₁ Names.names) (List.map config₂ Names.names)).
-  { intro Habs. apply Hneq. intro id.
-    assert (Hin : List.In id Names.names) by apply Names.In_names.
-    induction Names.names as [| id' l].
-    - inversion Hin.
-    - inversion_clear Habs. inversion_clear Hin; solve [now subst | now apply IHl]. }
-  induction Names.names as [| id l].
-  + now elim Hlist.
-  + cbn in Hlist. destruct (eq_RobotConf_dec (config₁ id) (config₂ id)) as [Hid | Hid].
-    - apply IHl. intro Heq. apply Hlist. now constructor.
-    - eauto.
-* destruct Hneq as [id Hneq]. intro Habs. apply Hneq, Habs.
-Qed.
-
-Lemma eq_dec : forall config₁ config₂, {eq config₁ config₂} + {~eq config₁ config₂}.
-Proof.
-intros config₁ config₂.
-destruct (eqlistA_dec _ eq_RobotConf_dec (list config₁) (list config₂)) as [Heq | Hneq].
-+ left. unfold eq. apply Names.fun_names_eq, Heq.
-+ right. intro Habs. apply Hneq. now rewrite Habs.
-Qed.
-
-End Make.
-
-
-(** **  Spectra  **)
-
-Module Type Spectrum (Location : DecidableType)
-                     (N : Size)
-                     (Names : Robots(N))
-                     (Info : DecidableTypeWithApplication(Location))
-                     (Config : Configuration(Location)(N)(Names)(Info)). (* <: DecidableType *)
-  
-  (** Spectra are a decidable type *)
-  Parameter t : Type.
-  Parameter eq : t -> t -> Prop.
-  Parameter eq_equiv : Equivalence eq.
-  Parameter eq_dec : forall x y : t, {eq x y} + {~eq x y}.
-  
-  (** A predicate characterizing correct spectra for a given local configuration *)
-  Parameter from_config : Config.t -> t.
-  Declare Instance from_config_compat : Proper (Config.eq ==> eq) from_config.
-  Parameter is_ok : t -> Config.t -> Prop.
-  Parameter from_config_spec : forall config, is_ok (from_config config) config.
-End Spectrum.
-<<<<<<< HEAD
-*)
-=======
-
-Module Type PointedSpectrum (Location : DecidableType)
-                            (N : Size)
-                            (Names : Robots(N))
-                            (Info : DecidableTypeWithApplication(Location))
-                            (Config : Configuration(Location)(N)(Names)(Info)).
-  (* <: DecidableType *)
-  
-  (** Spectra are a decidable type *)
-  Parameter t : Type.
-  Parameter eq : t -> t -> Prop.
-  Parameter eq_equiv : Equivalence eq.
-  Parameter eq_dec : forall x y : t, {eq x y} + {~eq x y}.
-  
-  (** A predicate characterizing correct spectra for a given local configuration *)
-  Parameter from_config : Config.t -> Location.t -> t.
-  Declare Instance from_config_compat : Proper (Config.eq ==> Location.eq ==> eq) from_config.
-  Parameter is_ok : t -> Config.t -> Prop.
-  Parameter from_config_spec : forall config l, is_ok (from_config config l) config.
-  
-  Parameter get_current : t -> Location.t.
-  Parameter get_current_ok : forall config l, Location.eq (get_current (from_config config l)) l.
-  
-End PointedSpectrum.
->>>>>>> 0ee9a0d0
+Qed.