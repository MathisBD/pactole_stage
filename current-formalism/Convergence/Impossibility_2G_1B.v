(**************************************************************************)
(*   Mechanised Framework for Local Interactions & Distributed Algorithms *)
(*   T. Balabonski, P. Courtieu, L. Rieg, X. Urbain                       *)
(*   PACTOLE project                                                      *)
(*                                                                        *)
(*   This file is distributed under the terms of the CeCILL-C licence.    *)
(*                                                                        *)
(**************************************************************************)

(**************************************************************************)
(**  Mechanised Framework for Local Interactions & Distributed Algorithms   
                                                                            
     T. Balabonski, P. Courtieu, L. Rieg, X. Urbain                         
                                                                            
     PACTOLE project                                                        
                                                                            
     This file is distributed under the terms of the CeCILL-C licence     *)
(**************************************************************************)


Set Automatic Coercions Import. (* coercions are available as soon as functor application *)
Require Import Utf8.
Require Import Reals.
Require Import Psatz.
Require Import SetoidDec.
Require Import Arith.Div2.
Require Import Omega.
Require Import SetoidList.
Require Import Pactole.Util.Preliminary.
Require Import Pactole.Setting.
Require Import Pactole.Spaces.R.
Require Import Pactole.Spectra.MultisetSpectrum.
Require Import Pactole.Models.Rigid.
Set Implicit Arguments.
Close Scope R_scope.
Import List.
Import SetoidClass.


(** There are [2 * n] good robots and [n] byzantine ones. *)
Parameter n : nat.
Axiom n_non_0 : n <> 0%nat.

Instance MyRobotsDef : NamesDef := RobotsDef (2 * n) n.
Instance MyRobots : Names := Robots (2 * n) n.

(* BUG?: To help finding correct instances, loops otherwise! *)
Existing Instance R_Setoid.
Existing Instance R_EqDec.
Existing Instance R_RMS.

Instance Unit : Information R _ _ Datatypes.unit _ _ := Configurations.Unit _.
(** The spectrum is a multiset of positions *)
Notation "!!" := spect_from_config (at level 1).
Notation robogram := (@robogram R Datatypes.unit _ _ _ _ _ MyRobots Unit _).
Notation configuration := (@configuration R Datatypes.unit _ _ _ _ _ _ _).
Notation config_list := (@config_list R Datatypes.unit _ _ _ _ _ _ _).
Notation round := (@round R Datatypes.unit _ _ _ _ _ _ _).
Notation execution := (@execution R Datatypes.unit _ _ _ _ _).


(* We need to unfold [spect_is_ok] for rewriting *)
Definition spect_from_config_spec : forall (config : configuration) (l : R),
  (!! config)[l] = countA_occ _ equiv_dec l (List.map fst (config_list config))
 := @spect_from_config_spec R _ _ Datatypes.unit _ _ _ _ _ _.

Add Search Blacklist "Spect.M" "Ring".
Hint Extern 0 (1 =/= 0)%R => apply R1_neq_R0.
Hint Extern 0 (0 =/= 1)%R => symmetry; trivial.
Hint Extern 0 (1 <> 0)%R => apply R1_neq_R0.
Hint Extern 0 (0 <> 1)%R => intro; apply R1_neq_R0; now symmetry.
Hint Extern 0 (_ <> _) => match goal with | H : ?x <> ?y |- ?y <> ?x => intro; apply H; now symmetry end.
Hint Extern 0 (~@equiv R _ 1 0)%R => apply R1_neq_R0.
Hint Extern 0 (~@equiv R _ 0 1)%R => intro; apply R1_neq_R0; now symmetry.
Hint Extern 0 (~equiv R _ _ _) =>
  match goal with | H : ~@equiv R _ ?x ?y |- ~@equiv R _ ?y ?x => intro; apply H; now symmetry end.


Lemma nB_value : nB = n.
Proof. reflexivity. Qed.

(* Definition translation := translation translation_hypothesis.
Definition homothecy := Sim.homothecy translation_hypothesis homothecy_hypothesis. *)

(** There is no meaningful information inside Info.t. *)
Lemma no_info : forall rc1 rc2 : R * Datatypes.unit, fst rc1 == fst rc2 -> rc1 == rc2.
Proof. intros [? []] [? []] Heq; split; simpl in *; auto. Qed.

(** Not true in general as the info may change even if the robot does not move. *)
Lemma no_moving_same_conf : forall r da config,
  moving r da config = List.nil -> round r da config == config.
Proof.
intros r da config Hmove id. (* apply no_info. *)
destruct (equiv_dec (round r da config id) (config id)) as [Heq | Heq]; trivial; [].
rewrite <- moving_spec, Hmove in Heq. inversion Heq.
Qed.

(** The full information for a robot only depends on its location. *)
<<<<<<< HEAD
Definition mk_info l : R * Datatypes.unit := (l, tt).
=======
Definition mk_info l := {| Config.loc := l; Config.state := tt |}.
>>>>>>> 0ee9a0d0

Lemma nG_nB : nG = 2 * nB.
Proof. reflexivity. Qed.

Corollary even_nG : Nat.Even nG.
Proof. exists nB. apply nG_nB. Qed.

Corollary nG_non_0 : nG <> 0.
Proof. rewrite nG_nB. assert (H0 := n_non_0). simpl. omega. Qed.

Corollary half_size_pos : Nat.div2 nG > 0.
Proof.
assert (H0 := n_non_0). rewrite nG_nB, nB_value.
destruct n as [| n].
- omega.
- simpl. rewrite plus_comm. simpl. omega.
Qed.


(** ** Properties of executions  *)

Open Scope R_scope.

(** Expressing that all good robots are confined in a small disk. *)
Definition imprisoned (center : R) (radius : R) (e : execution) : Prop :=
  Stream.forever (Stream.instant (fun config => forall g, dist center (fst (config (Good g))) <= radius)) e.

(** The execution will end in a small disk. *)
Definition attracted (c : R) (r : R) (e : execution) : Prop := Stream.eventually (imprisoned c r) e.

Instance imprisoned_compat : Proper (equiv ==> Logic.eq ==> equiv ==> iff) imprisoned.
Proof.
intros c1 c2 Hc ? r Hr e1 e2 He. subst. split.
+ revert c1 c2 e1 e2 Hc He. coinduction Hrec.
  - intro g.
    assert (Heq : fst (Stream.hd e1 (Good g)) == fst (Stream.hd e2 (Good g))).
    { f_equiv. apply Stream.hd_compat in He. apply He. }
    rewrite <- Heq, <- Hc. match goal with H : imprisoned _ _ _ |- _ => apply H end.
  - inversion_clear H. eapply Hrec; try eassumption; []. now f_equiv.
+ revert c1 c2 e1 e2 Hc He. coinduction Hrec.
  - intro g. apply Stream.hd_compat in He. specialize (He (Good g)). rewrite He, Hc.
    match goal with H : imprisoned _ _ _ |- _ => apply H end.
  - inversion_clear H. eapply Hrec; try eassumption; []. now f_equiv.
Qed.

Instance attracted_compat : Proper (equiv ==> eq ==> equiv ==> iff) attracted.
Proof. intros ? ? Heq ? ? ?. now apply Stream.eventually_compat, imprisoned_compat. Qed.

(** A solution is just convergence property for any demon. *)
Definition solution (r : robogram) : Prop :=
  forall (config : configuration) (d : demon), Fair d →
  forall (ε : R), 0 < ε → exists (pt : R), attracted pt ε (execute r d config).

(** A solution is just convergence property for any demon. *)
Definition solution_FSYNC (r : robogram) : Prop :=
  forall (config : configuration) (d : demon), FullySynchronous d →
  forall (ε : R), 0 < ε → exists (pt : R), attracted pt ε (execute r d config).


Lemma synchro : ∀ r, solution r → solution_FSYNC r.
Proof. unfold solution. intros r Hfair config d Hd. now apply Hfair, fully_synchronous_implies_fair. Qed.

Close Scope R_scope.


(** We split good robots into two halves. *)

Definition left  := half1 Gnames.
Definition right := half2 Gnames.

Lemma merge_left_right : left ++ right = Gnames.
Proof. apply merge_halves. Qed.

Definition left_dec (g : G) := List.in_dec Geq_dec g left.

Lemma not_left_is_right : forall g : G, ~In g left -> In g right.
Proof.
intros g Hleft.
assert (Hin : List.In g Gnames) by apply In_Gnames.
rewrite <- merge_left_right, in_app_iff in Hin.
destruct Hin; contradiction || assumption.
Qed.

Lemma left_right_exclusive : forall g, In g left -> In g right -> False.
Proof.
unfold left, right, half1, half2. intros.
eapply firstn_skipn_nodup_exclusive; try eassumption.
apply Gnames_NoDup.
Qed.

Lemma left_spec : forall g, In g left <-> proj1_sig g < Nat.div2 nG.
Proof.
intro g. unfold left, half1. rewrite Gnames_length. unfold Gnames.
apply firstn_enum_spec.
Qed.

Lemma right_spec : forall g, In g right <-> Nat.div2 nG <= proj1_sig g.
Proof.
intro g. unfold right, half2. rewrite Gnames_length. unfold Gnames.
rewrite (skipn_enum_spec (Nat.div2 nG) g). intuition. apply proj2_sig.
Qed.

(** First and last robots are resp. in the first and in the second half. *)
Definition gfirst : G.
Proof. exists 0. abstract (generalize n_non_0; omega). Defined.

Definition glast : G.
Proof. exists (pred nG). abstract (simpl; generalize n_non_0; omega). Defined.

Lemma gfirst_left : In gfirst left.
Proof. rewrite left_spec. simpl. apply half_size_pos. Qed.

Lemma glast_right : In glast right.
Proof.
rewrite right_spec. simpl. assert (Heven := even_nG).
destruct n as [| [| ]]; simpl; auto; [].
apply le_n_S, Nat.div2_decr, le_n_Sn.
Qed.

Hint Immediate gfirst_left glast_right left_right_exclusive.


(** * Proof of the impossiblity of convergence with one third of robots byzantine. *)

(* A demon that makes the robogram fail:
   - good robots are split into two distinct towers
   - byzantine robots move alternatively between both towers
   - the stack with byzantine is activated, good robots cannot move 
     and you can scale it back on the next round. *)

<<<<<<< HEAD
=======
(* TODO: move it to Configurations.v? *)
Definition init_RobotConf x := {| Config.loc := x; Config.state := tt |}.

>>>>>>> 0ee9a0d0
Open Scope R_scope.
(** The reference starting configuration **)
Definition config1 : configuration := fun id =>
  match id with
    | Good g => mk_info (if left_dec g then 0 else 1)
    | Byz b =>  mk_info 0
  end.

(** The second configuration **)
Definition config2 : configuration := fun id =>
  match id with
    | Good g => mk_info (if left_dec g then 0 else 1)
    | Byz b =>  mk_info 1
  end.

Lemma minus_1 : -1 <> 0.
Proof. apply Ropp_neq_0_compat, R1_neq_R0. Qed.

Definition spectrum1 := add 0 nG (singleton 1 nB).
Definition spectrum2 := add 0 nB (singleton 1 nG).

(* An auxiliary lemma to avoid trouble with dependent types. *)
Lemma spect_config_aux : forall pt1 pt2, pt1 <> pt2 ->
  forall pt n l, NoDup l -> length l = (2 * n)%nat ->
  countA_occ equiv equiv_dec pt
    (map (fun x  => if in_dec Geq_dec x (half1 l) then pt1 else pt2) l)
  = (add pt1 n (singleton pt2 n))[pt].
Proof.
intros pt1 pt2 Hdiff pt n. induction n as [| n]; intros l Hnodup Hlen.
* apply length_0 in Hlen. subst. simpl map. now rewrite add_0, singleton_0, empty_spec.
* replace (2 * S n)%nat with (S (S (2 * n)))%nat in Hlen by ring.
  destruct l as [| a [| b l']]; try discriminate.
  destruct (@not_nil_last _ (b :: l') ltac:(discriminate)) as [z [l Hl]].
  rewrite Hl in *. clear Hl b l'. rewrite half1_cons2.
  assert (Hdup : ~List.In a l /\ ~List.In z l /\ NoDup l /\ a <> z).
  { inversion_clear Hnodup as [| ? ? Hin Hnodup'].
    rewrite <- NoDupA_Leibniz, NoDupA_app_iff in Hnodup'; refine _.
    destruct Hnodup' as [H1 [H2 H3]]. repeat split.
    - intuition.
    - intro Hz. setoid_rewrite InA_Leibniz in H3. apply (H3 z); intuition.
    - now rewrite <- NoDupA_Leibniz.
    - rewrite in_app_iff in Hin. intro Heq. subst. intuition. }
  destruct Hdup as [Hal [Hzl [Hl Haz]]].
  assert (Hlen' : (length l = 2 * n)%nat). { simpl in Hlen. rewrite app_length in Hlen. simpl in *. omega. }
  cbn [map]. rewrite map_app. cbn [map].
   destruct (in_dec Geq_dec a (a :: half1 l)) as [_ | Habs].
   destruct (in_dec Geq_dec z (a :: half1 l)) as [Habs | _].
  + inversion_clear Habs; try (now elim Haz); [].
    exfalso. now apply Hzl, half1_incl.
  + rewrite (map_ext_in _ (fun x => if in_dec Geq_dec x (half1 l) then pt1 else pt2)).
    - cbn [countA_occ]. rewrite countA_occ_app. rewrite IHn; trivial.
      assert (pt2 <> pt1) by auto.
      cbn [countA_occ]. unfold equiv_dec, R_EqDec.
      Rdec_full; subst; Rdec; try Rdec_full; subst; Rdec; change Rdec with R_EqDec;
      rewrite ?add_same, ?add_other, ?singleton_same, ?singleton_other;
      trivial; ring || (try (intro; auto)).
    - intros x Hin.
      destruct (in_dec Geq_dec x (half1 l)) as [Hx | Hx],
               (in_dec Geq_dec x (a :: half1 l)) as [Hx' | Hx']; trivial.
      -- elim Hx'. intuition.
      -- inversion_clear Hx'; subst; contradiction.
  + elim Habs. intuition.
Qed.

Theorem spect_config1 : (!! config1) == spectrum1.
Proof.
intro pt. unfold config1, spectrum1.
rewrite spect_from_config_spec, config_list_spec.
change names with (map Good Gnames ++ map Byz Bnames).
rewrite map_app, map_map, map_map, map_cst, map_app, map_map, map_alls, countA_occ_app.
assert (H01 : 0 <> 1) by auto.
simpl fst. unfold left_dec, left. rewrite (spect_config_aux H01 _ nB).
+ destruct (pt =?= 0) as [Heq | Hneq]; [| destruct (pt =?= 1) as [Heq | ?]].
  - hnf in Heq. subst. rewrite countA_occ_alls_in; autoclass; [].
    repeat rewrite add_same, singleton_other; trivial; simpl; [].
    rewrite enum_length. omega.
  - hnf in Heq. subst. rewrite countA_occ_alls_out; autoclass; [].
    repeat rewrite add_other, singleton_same; trivial; []. omega.
  - rewrite countA_occ_alls_out.
    * now repeat rewrite add_other, singleton_other.
    * auto.
+ apply Gnames_NoDup.
+ rewrite Gnames_length. reflexivity.
Qed.

Theorem spect_conf2 : (!! config2) == spectrum2.
Proof.
intro pt. unfold config2, spectrum2.
rewrite spect_from_config_spec, config_list_spec.
change names with (map Good Gnames ++ map Byz Bnames).
rewrite map_map, map_app, map_map, map_map, map_cst, countA_occ_app.
assert (H01 : 0 <> 1) by auto.
simpl fst. unfold left_dec, left. rewrite (spect_config_aux H01 _ nB).
+ destruct (pt =?= 0) as [Heq | Hneq]; [| destruct (pt =?= 1) as [Heq | Hneq']].
  - hnf in Heq. subst. rewrite countA_occ_alls_out; auto.
    repeat rewrite add_same, singleton_other; trivial; []. omega.
  - hnf in Heq. subst. rewrite countA_occ_alls_in; autoclass; [].
    repeat rewrite add_other, singleton_same; trivial; [].
    rewrite Bnames_length. simpl. omega.
  - rewrite countA_occ_alls_out; auto; [].
    now repeat rewrite add_other, singleton_other.
+ apply Gnames_NoDup.
+ rewrite Gnames_length. reflexivity.
Qed.

Lemma swap_spect2_spect1 : MMultisetExtraOps.map (homothecy 1 minus_1) spectrum2 == spectrum1.
Proof.
intro pt. unfold spectrum1, spectrum2. rewrite map_add, map_singleton; autoclass.
simpl ((homothecy 1 minus_1) 0). ring_simplify (-1 * (0 + -1)).
simpl ((homothecy 1 minus_1) 1). ring_simplify (-1 * (1 + -1)).
destruct (Rdec pt 0); [| destruct (Rdec pt 1)]; subst;
repeat rewrite ?add_same, ?singleton_same, ?singleton_other, ?add_other; auto.
Qed.

(* An execution alternating config1 and config2 *)
Definition exec : execution := Stream.alternate config1 config2.

(** The demon defeating any robogram *)

Definition step1 (id : ident) :=
  match id with
    | Good g => if left_dec g then Some (fun c : R => translation (opp c)) else None
    | Byz b => Some (fun c : R => translation (opp c))
  end.

Lemma step1_zoom : forall id sim c, step1 id = Some sim -> zoom (sim c) ≠ 0.
Proof.
intros [g | b] sim c Hsim; simpl in *.
- destruct (left_dec g); try discriminate. inversion_clear Hsim. simpl. apply R1_neq_R0.
- inversion_clear Hsim. simpl. apply R1_neq_R0.
Qed.

Lemma step1_center : forall id sim c, step1 id = Some sim → center (sim c) == c.
Proof.
intros [g | b] sim c Hsim. simpl in Hsim.
- destruct (left_dec g); try discriminate. inversion_clear Hsim.
  simpl center. change (- - c) with (opp (opp c)). apply opp_opp.
- inversion_clear Hsim. simpl center. change (- - c) with (opp (opp c)). apply opp_opp.
Qed.

Definition bad_da1 : demonic_action := {|
  step := step1;
  relocate_byz := fun _ => mk_info 1;
  step_zoom := step1_zoom;
  step_center := step1_center |}.

Definition step2 (id : ident) :=
  match id with
    | Good g => if left_dec g then None else Some (fun c : R => homothecy c minus_1)
    | Byz b => Some (fun c : R => translation (opp c))
  end.

Lemma step2_zoom : forall id sim c, step2 id = Some sim -> zoom (sim c) ≠ 0.
Proof.
intros [g | b] sim c Hsim; simpl in *.
- destruct (left_dec g); try discriminate. inversion_clear Hsim. simpl.
  rewrite Rabs_Ropp, Rabs_R1. auto.
- inversion_clear Hsim. simpl. auto.
Qed.

Lemma step2_center : forall id sim c, step2 id = Some sim → center (sim c) == c.
Proof.
intros [g | b] sim c Hsim; simpl in Hsim.
- destruct (left_dec g); try discriminate. now inversion_clear Hsim.
- inversion_clear Hsim. simpl center. change (- - c) with (opp (opp c)). apply opp_opp.
Qed.

Definition bad_da2 : demonic_action := {|
  step := step2;
  relocate_byz := fun _ => mk_info 0;
  step_zoom := step2_zoom;
  step_center := step2_center |}.

Definition bad_demon : demon := Stream.alternate bad_da1 bad_da2.

Theorem kFair_bad_demon : kFair 1 bad_demon.
Proof.
cofix.
constructor; [| constructor].
* intros [g1 | b1] id2; [destruct (left_dec g1) |].
  + apply kReset. simpl. destruct (left_dec g1); discriminate || contradiction.
  + destruct id2 as [g2 | b2]; [destruct (left_dec g2) |].
    - apply kReduce; simpl.
        destruct (left_dec g1); trivial; contradiction.
        destruct (left_dec g2); discriminate || contradiction.
        apply kReset. simpl. destruct (left_dec g1); discriminate || contradiction.
    - apply kStall; simpl.
        destruct (left_dec g1); trivial; contradiction.
        destruct (left_dec g2); trivial; contradiction.
        apply kReset. simpl. destruct (left_dec g1); discriminate || contradiction.
    - apply kReduce; simpl.
        destruct (left_dec g1); trivial; contradiction.
        discriminate.
        apply kReset. simpl. destruct (left_dec g1); discriminate || contradiction.
  + apply kReset. discriminate.
* intros [g1 | b1] id2; [destruct (left_dec g1) |].
  + destruct id2 as [g2 | b2]; [destruct (left_dec g2) |].
    - apply kStall; simpl.
        destruct (left_dec g1); trivial; contradiction.
        destruct (left_dec g2); trivial; contradiction.
        apply kReset. simpl. destruct (left_dec g1); discriminate || contradiction.
    - apply kReduce; simpl.
        destruct (left_dec g1); trivial; contradiction.
        destruct (left_dec g2); discriminate || contradiction.
        apply kReset. simpl. destruct (left_dec g1); discriminate || contradiction.
    - apply kReduce; simpl.
        destruct (left_dec g1); trivial; contradiction.
        discriminate.
        apply kReset. simpl. destruct (left_dec g1); discriminate || contradiction.
  + apply kReset. simpl. destruct (left_dec g1); discriminate || contradiction.
  + apply kReset. discriminate.
* simpl. assumption.
Qed.

Corollary Fair_bad_demon : Fair bad_demon.
Proof. apply kFair_Fair with 1%nat. apply kFair_bad_demon. Qed.

Corollary kFair_bad_demon' : forall k, (k>=1)%nat -> kFair k bad_demon.
Proof.
intros.
eapply kFair_mon with 1%nat.
- apply kFair_bad_demon; auto.
- auto.
Qed.

(** From now on and until the final theorem we give us a robogram [r].
    We now prove that [r] does not move in spectrum *)
Section PropRobogram.

Variable r : robogram.
Hypothesis sol : solution r.

(** In any spectrum containing a tower of size at least [N.nG], the robogram does not make robots move.
    Indeed, otherwise they all go to the same location and we can build a demon that shift byzantine robots
    by the same amount in order to get the same translated configuration. *)

Definition shifting_da (pt : R) : @demonic_action R Datatypes.unit _ _ _ _.
refine {| step := fun _ => Some (fun c => translation (opp c));
          relocate_byz := fun _ => mk_info pt |}.
Proof.
+ abstract (intros _ sim c Heq; inversion_clear Heq; simpl; apply R1_neq_R0).
+ abstract (intros _ sim c Heq; inversion_clear Heq; simpl; now rewrite Ropp_involutive).
Defined.

(** A demon that shifts byzantine robots by d each round. *)
CoFixpoint shifting_demon d pt := Stream.cons (shifting_da (pt + d + 1)) (shifting_demon d (pt + d)).

Lemma Fair_shifting_demon : forall d pt, Fair (shifting_demon d pt).
Proof.
intros d pt. apply fully_synchronous_implies_fair. revert pt.
cofix shift_fair. intro pt. constructor.
+ intro. simpl. discriminate.
+ cbn. apply shift_fair.
Qed.

(** The configuration that will be shifted **)
Definition config0 pt : configuration := fun id =>
  match id with
    | Good _ => mk_info pt
    | Byz b => mk_info (pt + 1)
  end.

(* An execution that shifts by [d] at each round, starting from [pt]. *)
CoFixpoint shifting_execution d pt := Stream.cons (config0 pt) (shifting_execution d (pt + d)).

Lemma spectrum_config0 : forall pt : R,
  !! (map_config (fun x : R => RealMetricSpace.add x (opp pt)) (config0 pt)) == spectrum1.
Proof.
intros pt x. unfold config0, spectrum1.
rewrite spect_from_config_spec, config_list_spec.
change names with (map Good Gnames ++ map Byz Bnames).
rewrite map_map, map_app, map_map, map_map, countA_occ_app.
rewrite (map_ext_in _ (fun _ : G => 0)), (map_ext_in _ (fun _ : B => 1)).
+ do 2 rewrite map_cst. destruct (equiv_dec x 0) as [Hx | Hnx]; [| destruct (equiv_dec x 1) as [Hx | Hnx']].
  - rewrite Hx, countA_occ_alls_in, Gnames_length; autoclass.
    rewrite countA_occ_alls_out; auto.
    rewrite add_same, singleton_other; auto.
  - rewrite Hx, countA_occ_alls_in, Bnames_length; autoclass.
    rewrite countA_occ_alls_out; auto.
    rewrite add_other, singleton_same; auto.
  - repeat rewrite countA_occ_alls_out; auto.
    rewrite add_other, singleton_other; auto.
+ intros b Hin. unfold map_config. simpl. ring.
+ intros g Hin. unfold map_config. simpl. ring.
Qed.

Corollary spect_config0_0 : !! (config0 0) == spectrum1.
Proof. rewrite <- (spectrum_config0 0). f_equiv. intro. apply no_info. compute. ring. Qed.

Section AbsurdMove.
Definition move := r spectrum1.
Hypothesis absurdmove : move <> 0.

Lemma round_move : forall pt, round r (shifting_da (pt + move + 1)) (config0 pt) == config0 (pt + move).
Proof.
intros pt id. apply no_info. unfold round. simpl.
destruct id as [g | b].
- assert (Htranslate := spectrum_config0 pt).
  simpl. rewrite Ropp_involutive. rewrite Htranslate. fold move. ring.
- reflexivity.
Qed.

Lemma keep_moving_by_eq : forall pt config,
  config == config0 pt -> execute r (shifting_demon move pt) config == shifting_execution move pt.
Proof.
cofix shift_exec. intros pt config Heq.
constructor.
+ simpl. assumption.
+ simpl. apply shift_exec. rewrite <- round_move. now apply round_compat. (* BUG? rewrite Heq shoud work *)
Qed.

Theorem keep_moving : forall pt, execute r (shifting_demon move pt) (config0 pt) == shifting_execution move pt.
Proof. intro. apply keep_moving_by_eq. reflexivity. Qed.

Theorem absurd : False.
Proof.
assert (Hthird_move : 0 < Rabs (move / 3)). { apply Rabs_pos_lt. lra. }
specialize (sol (config0 0) (Fair_shifting_demon move 0) Hthird_move).
destruct sol as [pt Hpt]. rewrite keep_moving in Hpt.
remember (shifting_execution move 0) as e. remember (Rabs (move / 3)) as ε.
revert Heqe. generalize 0.
induction Hpt as [e IHpt | e IHpt]; intros start Hstart.
+ subst e ε. destruct IHpt as [Hnow1 [Hnow2 Hlater]]. cbn in *.
  clear -absurdmove Hnow1 Hnow2. specialize (Hnow1 gfirst). specialize (Hnow2 gfirst).
  cut (Rabs move <= Rabs (move / 3) + Rabs (move / 3)).
  - assert (Hpos : 0 < Rabs move) by now apply Rabs_pos_lt.
    unfold Rdiv. rewrite Rabs_mult, Rabs_Rinv; try lra.
    assert (Habs3 : Rabs 3 = 3). { apply Rabs_pos_eq. lra. } rewrite Habs3 in *.
    lra.
  - replace move with ((pt - start) - (pt - (start + move))) at 1 by ring.
    unfold Rminus at 1. eapply Rle_trans; try (now apply Rabs_triang); [].
    apply Rplus_le_compat; trivial; []. now rewrite Rabs_Ropp.
+ apply (IHIHpt (start + move)). subst e. simpl. reflexivity.
Qed.

End AbsurdMove.

Theorem no_move1 : r spectrum1 = 0.
Proof.
destruct (Rdec (r spectrum1) 0) as [? | Hmove]; trivial.
exfalso. apply absurd. assumption.
Qed.

Corollary no_move2 : r (!! (map_config (homothecy  1 minus_1) config2 )) = 0.
Proof.
assert (1 <> 0) by apply R1_neq_R0.
rewrite <- spect_from_config_map; autoclass; [].
rewrite spect_conf2. rewrite swap_spect2_spect1. apply no_move1.
Qed.

Lemma round_config1 : round r bad_da1 config1 == config2.
Proof.
intros id. apply no_info. unfold round. simpl.
destruct id as [g | b]; simpl; try reflexivity; [].
destruct (left_dec g) as [Hleft | Hright]; try reflexivity; []. unfold translation.
rewrite Ropp_0, translation_origin. unfold id. simpl.
rewrite map_config_id, spect_config1. simpl. apply no_move1.
Qed.

Lemma round_config2 : round r bad_da2 config2 == config1.
Proof.
intros id. apply no_info. unfold round. simpl step.
destruct id as [g | b]; simpl step2; try reflexivity; [].
unfold config2 at 2.
destruct (left_dec g) as [Hleft | Hright]; try reflexivity; [].
cbn [mk_info fst]. rewrite no_move2. simpl.
destruct_match; field.
Qed.

Lemma execute_bad_demon_aux : forall e, execute r bad_demon config1 == e -> e == exec.
Proof.
cofix exec. intros e He; constructor; [| constructor].
+ rewrite <- He. unfold Stream.instant2. simpl. now split.
+ rewrite <- He. simpl. apply round_config1.
+ apply exec. rewrite <- He.
  change (Stream.tl (Stream.tl (execute r bad_demon config1)))
    with (execute r bad_demon (round r bad_da2 (round r bad_da1 config1))).
  f_equiv. rewrite <- round_config2 at 1.
  apply round_compat; try reflexivity; []. now rewrite round_config1.
Qed.

Theorem execute_bad_demon : execute r bad_demon config1 == exec.
Proof. now apply execute_bad_demon_aux. Qed.

End PropRobogram.


(***********************)
(** *  Final theorem  **)
(***********************)

(** A 2-step induction scheme for attracted. *)
Definition attracted_ind2 (c : R) (r : R) (P : execution → Prop)
  (P0 : ∀ e : execution, imprisoned c r e → P e)
  (P1 : ∀ e : execution, imprisoned c r (Stream.tl e) → P e)
  (Ps : ∀ e : execution, attracted c r (Stream.tl (Stream.tl e)) →
                         P (Stream.tl (Stream.tl e)) → P e)
  := fix F (e : execution) (a : attracted c r e) {struct a} : P e :=
    match a with
      | Stream.Now _ _ i => P0 e i
      | Stream.Later _ (Stream.Now _ _ i) => P1 e i
      | Stream.Later _ (Stream.Later _ a0) => Ps e a0 (F (Stream.tl (Stream.tl e)) a0)
    end.

Theorem noConvergence : forall r, ~solution r.
Proof.
intros r Hr.
assert (Hpos : 0 < 1/4) by lra.
destruct (Hr config1 bad_demon Fair_bad_demon _ Hpos) as [pt Hpt].
rewrite execute_bad_demon in Hpt; trivial.
revert Hpt. cut (exec == exec); try reflexivity. generalize exec at -2. intros e He Hpt.
induction Hpt using attracted_ind2.
+ (* First step *)
  rewrite He in H. inversion H as [Habs _].
  assert (Hfirst := Habs gfirst). assert (Hlast := Habs glast). simpl in *.
  pose (gfirst_left). pose (glast_right).
  destruct (left_dec gfirst); try contradiction.
  destruct (left_dec glast).
  - now apply (left_right_exclusive glast).
  - clear -Hfirst Hlast. cut (1 <= 1/4 + 1/4). lra.
    replace 1 with ((pt - 0) + (1 - pt)) at 1 by ring.
    setoid_rewrite <- Rabs_pos_eq at 1; try lra.
    eapply Rle_trans; try now apply Rabs_triang.
    apply Rplus_le_compat; assumption || now rewrite Rabs_minus_sym.
+ (* Second step, same proof *)
  rewrite He in H. inversion H as [Habs _].
  assert (Hfirst := Habs gfirst). assert (Hlast := Habs glast). simpl in *.
  pose (gfirst_left). pose (glast_right).
  destruct (left_dec gfirst); try contradiction.
  destruct (left_dec glast).
  - now apply (left_right_exclusive glast).
  - clear -Hfirst Hlast. cut (1 <= 1/4 + 1/4). lra.
    replace 1 with ((pt - 0) + (1 - pt)) at 1 by ring.
    setoid_rewrite <- Rabs_pos_eq at 1; try lra.
    eapply Rle_trans; try now apply Rabs_triang.
    apply Rplus_le_compat; assumption || now rewrite Rabs_minus_sym.
+ (* Inductive step *)
  apply IHHpt. rewrite He. reflexivity.
Qed.

(* Print Assumptions noConvergence. *)<|MERGE_RESOLUTION|>--- conflicted
+++ resolved
@@ -49,10 +49,10 @@
 Existing Instance R_EqDec.
 Existing Instance R_RMS.
 
-Instance Unit : Information R _ _ Datatypes.unit _ _ := Configurations.Unit _.
+Instance Unit : Information R Datatypes.unit := Configurations.Unit _.
 (** The spectrum is a multiset of positions *)
 Notation "!!" := spect_from_config (at level 1).
-Notation robogram := (@robogram R Datatypes.unit _ _ _ _ _ MyRobots Unit _).
+Notation robogram := (@robogram R Datatypes.unit _ _ _ _ Unit _ MyRobots _).
 Notation configuration := (@configuration R Datatypes.unit _ _ _ _ _ _ _).
 Notation config_list := (@config_list R Datatypes.unit _ _ _ _ _ _ _).
 Notation round := (@round R Datatypes.unit _ _ _ _ _ _ _).
@@ -62,7 +62,7 @@
 (* We need to unfold [spect_is_ok] for rewriting *)
 Definition spect_from_config_spec : forall (config : configuration) (l : R),
   (!! config)[l] = countA_occ _ equiv_dec l (List.map fst (config_list config))
- := @spect_from_config_spec R _ _ Datatypes.unit _ _ _ _ _ _.
+ := @spect_from_config_spec R Datatypes.unit _ _ _ _ _ _ _ _.
 
 Add Search Blacklist "Spect.M" "Ring".
 Hint Extern 0 (1 =/= 0)%R => apply R1_neq_R0.
@@ -96,11 +96,7 @@
 Qed.
 
 (** The full information for a robot only depends on its location. *)
-<<<<<<< HEAD
 Definition mk_info l : R * Datatypes.unit := (l, tt).
-=======
-Definition mk_info l := {| Config.loc := l; Config.state := tt |}.
->>>>>>> 0ee9a0d0
 
 Lemma nG_nB : nG = 2 * nB.
 Proof. reflexivity. Qed.
@@ -231,12 +227,6 @@
    - the stack with byzantine is activated, good robots cannot move 
      and you can scale it back on the next round. *)
 
-<<<<<<< HEAD
-=======
-(* TODO: move it to Configurations.v? *)
-Definition init_RobotConf x := {| Config.loc := x; Config.state := tt |}.
-
->>>>>>> 0ee9a0d0
 Open Scope R_scope.
 (** The reference starting configuration **)
 Definition config1 : configuration := fun id =>
