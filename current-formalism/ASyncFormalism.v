(**************************************************************************)
(*   Mechanised Framework for Local Interactions & Distributed Algorithms *)
(*   C. Auger, P. Courtieu, L. Rieg, X. Urbain                            *)
(*   PACTOLE project                                                      *)
(*                                                                        *)
(*   This file is distributed under the terms of the CeCILL-C licence.    *)
(*                                                                        *)
(**************************************************************************)


Set Automatic Coercions Import. (* coercions are available as soon as functor application *)
Set Implicit Arguments.
Require Import Utf8.
Require Import Omega.
Require Import Equalities.
Require Import Morphisms.
Require Import RelationPairs.
Require Import Reals.
Require Import Psatz.
Require Import SetoidList.
Require Import RelationClasses.
Require Import Pactole.Preliminary.
Require Import Pactole.Robots.
Require Import Pactole.Configurations.
Require Pactole.CommonRealFormalism.
(* Require Pactole.Similarity. *)


Ltac coinduction proof :=
  cofix proof; intros; constructor;
   [ clear proof | try (apply proof; clear proof) ].

Module Type Delta.
  Parameter delta: R.
End Delta.

Module Make (Location : RealMetricSpace)(N : Size)(Import D: Delta)(Spect : Spectrum(Location)(N))
            (Import Common : CommonRealFormalism.Sig(Location)(N)(Spect)).

Notation "s ⁻¹" := (Sim.inverse s) (at level 99).

(** **  Demonic schedulers  **)

(** A [demonic_action] moves all byz robots as it whishes,
    and sets the referential of all good robots it selects. *)
Inductive Active_or_Moving := 
  | Moving (dist :R)                   (* moving ratio *)
  | Active (sim : Location.t → Sim.t). (* change of referential *)
<<<<<<< HEAD

=======
>>>>>>> 06321fca

Definition Aom_eq (a1 a2: Active_or_Moving) :=
  match a1, a2 with
    | Moving d1, Moving d2 => d1 = d2
    | Active sim1, Active sim2 => (Location.eq ==> Sim.eq)%signature sim1 sim2
    | _, _ => False
  end.


(* Lemma Aom_eq_dec : forall a1 a2, {Aoi_eq a1 a2} + {~ Aoi_eq a1 a2}.
intros. unfold Aom_eq. destruct a1, a2; auto. apply Rdec.
destruct (Rdec r r0); intuition. *)

Instance Active_compat : Proper ((Location.eq ==> Sim.eq) ==> Aom_eq) Active.
Proof. intros ? ? ?. auto. Qed.

Instance Aom_eq_Symmetric : Symmetric Aom_eq.
Proof.
intros x y H. unfold Aom_eq in *. destruct x, y; auto. intros ? ? Heq. symmetry. now apply H.
Qed.

Instance Aom_eq_Transitive : Transitive Aom_eq.
Proof.
intros [] [] [] H12 H23; unfold Aom_eq in *; congruence || easy || auto; [].
intros ? ? Heq. rewrite (H12 _ _ Heq). now apply H23.
Qed.

(* TODO reduce Config.t to RobotConf. *)
Record demonic_action := {
  relocate_byz : Names.B → Location.t;
  step : Names.ident → Config.RobotConf -> Active_or_Moving;
  step_delta : forall id Rconfig sim, step id Rconfig = Active sim ->
                 (Location.eq Rconfig.(Config.loc) Rconfig.(Config.robot_info).(Config.target)) \/
                 (Location.dist Rconfig.(Config.loc) Rconfig.(Config.robot_info).(Config.source) >= delta)%R;
  step_compat : Proper (eq ==> Config.eq_RobotConf ==> Aom_eq) step;
  step_zoom :  forall id config sim c, step id config = Active sim -> (sim c).(Sim.zoom) <> 0%R;
  step_center : forall id config sim c , step id config = Active sim -> Location.eq (sim c).(Sim.center) c;
  step_flexibility : forall id config r, step id config = Moving r -> (0 <= r <= 1)%R}.
Set Implicit Arguments.

Definition da_eq (da1 da2 : demonic_action) :=
  (forall id config, (Aom_eq)%signature (da1.(step) id config) (da2.(step) id config)) /\
  (forall b : Names.B, Location.eq (da1.(relocate_byz) b) (da2.(relocate_byz) b)).

Instance da_eq_equiv : Equivalence da_eq.
Proof. split.
+ split; intuition. now apply step_compat.
+ intros da1 da2 [Hda1 Hda2]. repeat split; repeat intro; try symmetry; auto.
+ intros da1 da2 da3 [Hda1 Hda2] [Hda3 Hda4].
  repeat split; intros; try etransitivity; eauto.
Qed.

Instance step_da_compat : Proper (da_eq ==> eq ==> Config.eq_RobotConf ==> Aom_eq) step.
Proof.
intros da1 da2 [Hd1 Hd2] p1 p2 Hp x y Hxy. subst.
etransitivity.
- apply Hd1.
- apply (step_compat da2); auto.
Qed.

Instance relocate_byz_compat : Proper (da_eq ==> Logic.eq ==> Location.eq) relocate_byz.
Proof. intros [] [] Hd p1 p2 Hp. subst. destruct Hd as [H1 H2]. simpl in *. apply (H2 p2). Qed.

Lemma da_eq_step_Moving : forall da1 da2, da_eq da1 da2 -> 
                        forall id config r, step da1 id config = (Moving r) <-> step da2 id config = (Moving r).
Proof.
intros da1 da2 Hda id config r.
assert (Hopt_eq := step_da_compat Hda (reflexivity id) (reflexivity config)).
split; intro Hidle;rewrite Hidle in Hopt_eq ; destruct step; reflexivity || elim Hopt_eq; auto.
Qed.

Definition is_Moving aom :=
  match aom with
    | Active _ => false
    | Moving _ => true
  end.
  
Definition is_Active aom :=
  match aom with
    | Active _ => true
    | Moving _ => false
  end.

Instance is_Moving_compat : Proper (Aom_eq ==> eq) is_Moving.
Proof.
intros a1 a2 Haom.
unfold is_Moving, Aom_eq in *.
destruct a1,a2; auto.
exfalso; auto.
Qed.

Instance is_Active_compat : Proper (Aom_eq ==> eq) is_Active.
Proof.
intros a1 a2 Haom.
unfold is_Active, Aom_eq in *.
destruct a1,a2; auto.
exfalso; auto.
Qed.

 
(** Definitions of two subsets of robots: active and idle ones. *)
Definition moving da config := List.filter
  (fun id => is_Moving (step da id config))
  Names.names.

Definition active da config := List.filter
  (fun id => if (is_Moving (step da id config)) then false else true)
  Names.names.

Instance moving_compat : Proper (da_eq ==> Config.eq_RobotConf ==> eq) moving.
Proof.
intros da1 da2 Hda c1 c2 Hc. unfold moving. induction Names.names as [| id l]; simpl.
+ reflexivity.
+ destruct (step da1 id c1) eqn:Hstep1, (step da2 id c2) eqn:Hstep2.
  - rewrite IHl. reflexivity.
  - assert (Hcompat := step_da_compat Hda (reflexivity id) Hc ).
    rewrite Hstep1, Hstep2 in Hcompat. elim Hcompat.
  - assert (Hcompat := step_da_compat Hda (reflexivity id) Hc).
    rewrite Hstep1, Hstep2 in Hcompat. elim Hcompat.
  - apply IHl.
Qed.

Instance active_compat : Proper (da_eq ==> Config.eq_RobotConf ==> eq) active.
Proof.
intros da1 da2 Hda c1 c2 Hc. unfold active. induction Names.names as [| id l]; simpl.
+ reflexivity.
+ destruct (step da1 id c1) eqn:Hstep1, (step da2 id c2) eqn:Hstep2.
  - apply IHl.
  - assert (Hcompat := step_da_compat Hda (reflexivity id) Hc).
    rewrite Hstep1, Hstep2 in Hcompat. elim Hcompat.
  - assert (Hcompat := step_da_compat Hda (reflexivity id) Hc).
    rewrite Hstep1, Hstep2 in Hcompat. elim Hcompat.
  - rewrite IHl. reflexivity.
Qed.

Lemma moving_spec : forall da id config, List.In id (moving da config) <-> exists r, step da id config = Moving r.
Proof.
intros da id config. unfold moving. rewrite List.filter_In.
destruct (step da id config); intuition; try discriminate. exists dist; auto.
apply Names.In_names. apply Names.In_names. destruct H. discriminate.
Qed.

Lemma active_spec : forall da id config,
  List.In id (active da config) <-> exists sim, step da id config = Active sim.
Proof.
intros da id config. unfold active. rewrite List.filter_In.
destruct (step da id config); intuition; try discriminate.
apply Names.In_names. exfalso. destruct H. discriminate. exists sim. auto.
apply Names.In_names.
Qed.


(** A [demon] is just a stream of [demonic_action]s. *)
CoInductive demon :=
  NextDemon : demonic_action → demon → demon.

(** Destructors for demons, getting the head demonic action or the
    tail of the demon. *)

Definition demon_head (d : demon) : demonic_action :=
  match d with NextDemon da _ => da end.

Definition demon_tail (d : demon) : demon :=
  match d with NextDemon _ d => d end.

CoInductive deq (d1 d2 : demon) : Prop :=
  | Cdeq : da_eq (demon_head d1) (demon_head d2) -> deq (demon_tail d1) (demon_tail d2) -> deq d1 d2.

Instance deq_equiv : Equivalence deq.
Proof. split.
+ coinduction deq_refl. reflexivity.
+ coinduction deq_sym. symmetry. now inversion H. now inversion H.
+ coinduction deq_trans.
  - inversion H. inversion H0. now transitivity (demon_head y).
  - apply (deq_trans (demon_tail x) (demon_tail y) (demon_tail z)).
      now inversion H.
      now inversion H0.
Qed.

Instance deq_bisim : Bisimulation demon.
Proof. exists deq. apply deq_equiv. Qed.

Instance demon_head_compat : Proper (deq ==> da_eq) demon_head.
Proof. intros [da1 d1] [da2 d2] Heq. destruct Heq. simpl in *. assumption. Qed.

Instance demon_tail_compat : Proper (deq ==> deq) demon_tail.
Proof. intros [da1 d1] [da2 d2] Heq. destruct Heq. simpl in *. assumption. Qed.

(** **  Fairness  **)

(** A [demon] is [Fair] if at any time it will later activate any robot. *)
Inductive LocallyFairForOne g (d : demon) : Prop :=
  | ImmediatelyFair : forall config, is_Active (step (demon_head d) g config) = true → LocallyFairForOne g d
  | LaterFair : forall config, is_Active (step (demon_head d) g config) = false →
                                 LocallyFairForOne g (demon_tail d) → LocallyFairForOne g d.

CoInductive Fair (d : demon) : Prop :=
  AlwaysFair : (∀ g, LocallyFairForOne g d) → Fair (demon_tail d) →
               Fair d.

(** [Between g h d] means that [g] will be activated before at most [k]
    steps of [h] in demon [d]. *)
Inductive Between g h (d : demon) : nat -> Prop :=
| kReset : forall k rconf, is_Active (step (demon_head d) g rconf) = true -> Between g h d k
| kReduce : forall k rconf, is_Active (step (demon_head d) g rconf) = false ->
                            is_Active (step (demon_head d) h rconf) = true ->
                      Between g h (demon_tail d) k -> Between g h d (S k)
| kStall : forall k rconf, is_Active (step (demon_head d) g rconf) = false ->
                           is_Active (step (demon_head d) h rconf) = false ->
                     Between g h (demon_tail d) k -> Between g h d k.

(* k-fair: every robot g is activated within at most k activation of any other robot h *)
CoInductive kFair k (d : demon) : Prop :=
  AlwayskFair : (forall g h, Between g h d k) -> kFair k (demon_tail d) ->
                kFair k d.

Lemma LocallyFairForOne_compat_aux : forall g d1 d2, deq d1 d2 -> LocallyFairForOne g d1 -> LocallyFairForOne g d2.
Proof.
intros g d1 d2 Hd Hfair. revert d2 Hd. induction Hfair; intros d2 Hd.
 + assert (Heq : is_Active (step (demon_head d2) g config) = true) by now rewrite <- Hd, H.
   destruct (step (demon_head d2) g) eqn:?; simpl in Heq.
   - easy.
   - constructor 1 with config. unfold is_Active. rewrite Heqa. auto.
 + assert (Heq : is_Active (step (demon_head d2) g config) = false) by now rewrite <- Hd, H.
   destruct (step (demon_head d2) g) eqn:?; simpl in Heq.
   - constructor 2 with config. unfold is_Active. rewrite Heqa. assumption. apply IHHfair. now f_equiv.
   - apply IHHfair. assert (Hneq:= Bool.diff_true_false). exfalso. auto.
 Qed.
 

Instance LocallyFairForOne_compat : Proper (eq ==> deq ==> iff) LocallyFairForOne.
Proof. repeat intro. subst. split; intro; now eapply LocallyFairForOne_compat_aux; eauto. Qed.

Lemma Fair_compat_aux : forall d1 d2, deq d1 d2 -> Fair d1 -> Fair d2.
Proof.
cofix be_fair. intros d1 d2 Heq Hfair. destruct Hfair as [Hnow Hlater]. constructor.
+ intro. now rewrite <- Heq.
+ eapply be_fair; try eassumption. now f_equiv.
Qed.

Instance Fair_compat : Proper (deq ==> iff) Fair.
Proof. repeat intro. split; intro; now eapply Fair_compat_aux; eauto. Qed.

Lemma Between_compat_aux : forall g h k d1 d2, deq d1 d2 -> Between g h d1 k -> Between g h d2 k.
Proof.
intros g h k d1 d2 Heq bet. revert d2 Heq. induction bet; intros d2 Heq.
+ assert (Heqa : is_Active (step (demon_head d2) g rconf) = true) by now rewrite <- Heq, H.
  destruct (step (demon_head d2) g rconf) eqn:?; simpl in Heqa.
   - easy.
   - constructor 1 with rconf. unfold is_Active. rewrite Heqa0; auto.
+ assert (Heqa : is_Active (step (demon_head d2) h rconf) = true) by now rewrite <- Heq, H0.
  destruct (step (demon_head d2) h rconf) eqn:?; simpl in Heq.
  - easy.
  - constructor 2 with rconf.
    * unfold is_Active in *. destruct (step (demon_head d2) g rconf) eqn:?,
      (step (demon_head d) g rconf) eqn:?; intuition.
      rewrite <- da_eq_step_Moving with (da1 := (demon_head d2)) in *. 
      rewrite Heqa1 in Heqa2. discriminate. symmetry. apply Heq.
    * rewrite Heqa0. assumption.
    * apply IHbet. now f_equiv.
+ constructor 3 with rconf.
  - unfold is_Active in *. destruct (step (demon_head d2) g rconf) eqn:?,
    (step (demon_head d) g rconf) eqn:?; intuition. 
    rewrite <- da_eq_step_Moving with (da1 := (demon_head d2)) in *.
    rewrite Heqa in Heqa0; discriminate. symmetry; apply Heq.
  - unfold is_Active in *. destruct (step (demon_head d2) h rconf) eqn:?,
    (step (demon_head d) h rconf) eqn:?; intuition. 
    rewrite <- da_eq_step_Moving with (da1 := (demon_head d2)) in *.
    rewrite Heqa in Heqa0; discriminate. symmetry; apply Heq.
  - apply IHbet. now f_equiv.
Qed.

Instance Between_compat : Proper (eq ==> eq ==> deq ==> eq ==> iff) Between.
Proof. repeat intro. subst. split; intro; now eapply Between_compat_aux; eauto. Qed.

Lemma kFair_compat_aux : forall k d1 d2, deq d1 d2 -> kFair k d1 -> kFair k d2.
Proof.
cofix be_fair. intros k d1 d2 Heq Hkfair. destruct Hkfair as [Hnow Hlater]. constructor.
+ intros. now rewrite <- Heq.
+ eapply be_fair; try eassumption. now f_equiv.
Qed.

Instance kFair_compat : Proper (eq ==> deq ==> iff) kFair.
Proof. repeat intro. subst. split; intro; now eapply kFair_compat_aux; eauto. Qed.

Lemma Between_LocallyFair : forall g (d : demon) h k,
  Between g h d k -> LocallyFairForOne g d.
Proof.
  intros g h d k Hg. induction Hg.
  now constructor 1 with rconf.
  constructor 2 with rconf. apply H. apply IHHg.
  constructor 2 with rconf. apply H. apply IHHg.
Qed.

(** A robot is never activated before itself with a fair demon! The
    fairness hypothesis is necessary, otherwise the robot may never be
    activated. *)
Lemma Between_same :
  forall g (d : demon) k, LocallyFairForOne g d -> Between g g d k.
Proof.
  intros g d k Hd. induction Hd.
  now constructor 1 with config.
  now constructor 3 with config.
Qed.

(** A k-fair demon is fair. *)
Theorem kFair_Fair : forall k (d : demon), kFair k d -> Fair d.
Proof.
  coinduction kfair_is_fair.
  destruct H as [Hbetween H]. intro. apply Between_LocallyFair with g k. now apply Hbetween.
  apply (kfair_is_fair k). now destruct H.
Qed.

(** [Between g h d k] is monotonic on [k]. *)
Lemma Between_mon : forall g h (d : demon) k,
  Between g h d k -> forall k', (k <= k')%nat -> Between g h d k'.
Proof.
  intros g h d k Hd. induction Hd; intros k' Hk.
  now constructor 1 with rconf.
  destruct k'.
    now inversion Hk.
    constructor 2 with rconf; assumption || now (apply IHHd; omega).
  constructor 3 with rconf; assumption || now (apply IHHd; omega).
Qed.

(** [kFair k d] is monotonic on [k] relation. *)
Theorem kFair_mon : forall k (d: demon),
  kFair k d -> forall k', (k <= k')%nat -> kFair k' d.
Proof.
  coinduction fair; destruct H.
  - intros. now apply Between_mon with k.
  - now apply (fair k).
Qed.

(* Theorem Fair0 : forall d, kFair 0 d ->
  forall g h,(exists r1 rconf1, (demon_head d).(step) g rconf1 = Moving r1)
           <-> (exists r2 rconf2, (demon_head d).(step) h rconf2 = Moving r2).  
Proof.
intros d Hd. destruct Hd as [Hd _]. split; intros H.
  assert (Hg := Hd g h). inversion Hg. Focus 2. exists r2, rconf. assumption.
  subst. destruct H as (r1,(rconf1,Hconf)). exists r. exists rconf0. rewrite H in H0. discriminate.
  destruct (H r2 rconf). specialize (H r rconf0). rewrite H in H1. assumption.
  assert (Hh := Hd h g). inversion Hh. specialize (H r). rewrite H in H0. discriminate.
  destruct (H r2). intros r0. specialize (H r0). rewrite H in H1. assumption.
Qed. 
 *)
(** ** Full synchronicity

  A fully synchronous demon is a particular case of fair demon: all good robots
  are activated at each round. In our setting this means that the demon never
  return a null reference. *)


(** A demon is fully synchronous for one particular good robot g at the first
    step. *)
Inductive FullySynchronousForOne g d:Prop :=
  ImmediatelyFair2: forall rconf,
    is_Active (step (demon_head d) g rconf) = true → 
                      FullySynchronousForOne g d.

(** A demon is fully synchronous if it is fully synchronous for all good robots
    at all step. *)
CoInductive FullySynchronous d :=
  NextfullySynch:
    (∀ g, FullySynchronousForOne g d)
    → FullySynchronous (demon_tail d)
    → FullySynchronous d.


(** A locally synchronous demon is fair *)
Lemma local_fully_synchronous_implies_fair:
  ∀ g d, FullySynchronousForOne g d → LocallyFairForOne g d.
Proof. induction 1. now (constructor 1 with rconf). Qed.

(** A synchronous demon is fair *)
Lemma fully_synchronous_implies_fair: ∀ d, FullySynchronous d → Fair d.
Proof.
  coinduction fully_fair.
  - intro. apply local_fully_synchronous_implies_fair. apply X.
  - now inversion X.
Qed.


(** ** One step executions *)

(* TODO: apply sim to info? *)
Definition apply_sim (sim : Sim.t) (rconf : Config.RobotConf) :=
  {| Config.loc := sim rconf; Config.robot_info := Config.robot_info rconf |}.

Instance apply_sim_compat : Proper (Sim.eq ==> Config.eq_RobotConf ==> Config.eq_RobotConf) apply_sim.
Proof.
intros sim sim' Hsim conf conf' Hconf. unfold apply_sim. hnf. split; simpl.
- apply Hsim, Hconf.
- apply Hconf.
Qed.

(** [round r da conf] return the new configuration of robots (that is a function
    giving the configuration of each robot) from the previous one [conf] by applying
    the robogram [r] on each spectrum seen by each robot. [da.(demonic_action)]
    is used for byzantine robots. *)
Definition round (r : robogram) (da : demonic_action) (config : Config.t) : Config.t :=
  (** for a given robot, we compute the new configuration *)
  fun id =>
    let conf := config id in
    let pos := conf.(Config.loc) in
    match da.(step) id conf with (** first see whether the robot is activated *)
      | Moving mv_ratio =>
        match id with
        | Good g =>
           let tgt := conf.(Config.robot_info).(Config.target) in
           let new_loc :=  (** If g is not activated, it moves toward its destination *)
              Location.add pos
              (Location.mul mv_ratio (Location.add tgt (Location.opp pos))) in
           {| Config.loc := new_loc ; Config.robot_info := conf.(Config.robot_info) |}
        | Byz b => conf
        end
      | Active sim => (** g is activated with similarity [sim (conf g)] and move ratio [mv_ratio] *)
        match id with
        | Byz b => (* byzantine robot are relocated by the demon *)
                   {| Config.loc := da.(relocate_byz) b;
                      Config.robot_info := Config.robot_info (config id) |}
        | Good g => 
          let frame_change := sim (Config.loc (config (Good g))) in
          let local_conf := Config.map (apply_sim frame_change) config in
          let target := frame_change⁻¹ (r (Spect.from_config local_conf)) in
           {| Config.loc := pos ; Config.robot_info := {| Config.source := pos ; Config.target := target|} |}
        end
    end.


Instance round_compat : Proper (req ==> da_eq ==> Config.eq ==> Config.eq) round.
Proof.
intros r1 r2 Hr da1 da2 Hda conf1 conf2 Hconf id.
unfold req in Hr. unfold round. assert (Hrconf : Config.eq_RobotConf (conf1 id) (conf2 id)). 
apply Hconf. assert (Hstep := step_da_compat Hda (reflexivity id) Hrconf).
assert (Hsim: Aom_eq (step da1 id (conf1 id)) (step da1 id (conf2 id))).
apply step_da_compat; try reflexivity. apply Hrconf.
destruct (step da1 id (conf1 id)) eqn : He1, (step da2 id (conf2 id)) eqn:He2,
(step da1 id (conf2 id)) eqn:He3, id as [ g| b]; try now elim Hstep.
+ unfold Aom_eq in *. rewrite Hstep. f_equiv. f_equiv. apply Hrconf. do 2 f_equiv.
 apply Hrconf. f_equiv; apply Hrconf. unfold Config.Info_eq. split; apply Hrconf.
+ unfold Aom_eq in *. exfalso; auto.
+ unfold Aom_eq in *. exfalso; auto.
<<<<<<< HEAD
+ destruct Hrconf as (Hloc,Hinfo). assert (Hstep':= Active_compat (reflexivity id) Hloc). split. apply Hrconf. unfold Config.Info_eq. simpl. split. apply Hrconf. 
  destruct Hda as (Hdag,Hdab). specialize (Hdag (Good g) (conf1 (Good g))).
  unfold Aom_eq in Hsim. assert (Sim.eq (sim (conf1 (Good g))) (sim0 (conf2 (Good g)))).
  eapply Active_compat.
  f_equiv. f_equiv. Focus 2. apply Hr. do 3 f_equiv. unfold Aom_eq in Hsim. apply Hsim. 
  admit.
(*   f_equiv. destruct Hda as (Hdag, Hdab). specialize (Hdag (Good g) (conf1 (Good g))).
  apply Hr. f_equiv. f_equiv; trivial. f_equiv. *)
+ rewrite Hda. destruct (Hconf (Byz b)). rewrite H0. reflexivity.
Admitted.
=======
+ f_equiv; try (now apply Hconf); [].
  split; cbn; try (now apply Hconf); [].
  simpl in Hstep. f_equiv.
  - f_equiv. apply Hstep, Hrconf.
  - apply Hr. do 3 f_equiv; trivial; []. apply Hstep, Hconf.
+ rewrite Hda. destruct (Hconf (Byz b)) as [? Heq]. now rewrite Heq.
Qed.
>>>>>>> 06321fca

(** A third subset of robots, moving ones *)
Definition moving_sup_0 r da config := List.filter
  (fun id => if Location.eq_dec (round r da config id) (config id) then false else true)
  Names.names.

Instance moving_sup_0_compat : Proper (req ==> da_eq ==> Config.eq ==> eq) moving_sup_0.
Proof.
intros r1 r2 Hr da1 da2 Hda c1 c2 Hc. unfold moving_sup_0.
induction Names.names as [| id l]; simpl.
* reflexivity.
* destruct (Location.eq_dec (round r1 da1 c1 id) (c1 id)) as [Heq1 | Heq1],
           (Location.eq_dec (round r2 da2 c2 id) (c2 id)) as [Heq2 | Heq2].
  + apply IHl.
  + elim Heq2. transitivity (round r1 da1 c1 id).
    - symmetry. now apply round_compat.
    - rewrite Heq1. apply Hc.
  + elim Heq1. transitivity (round r2 da2 c2 id).
    - now apply round_compat.
    - rewrite Heq2. symmetry. apply Hc.
  + f_equal. apply IHl.
Qed.

Lemma moving_sup_0_spec : forall r da config id,
  List.In id (moving_sup_0 r da config) <-> ~Location.eq (round r da config id) (config id).
Proof.
intros r da config id. unfold moving_sup_0. rewrite List.filter_In.
split; intro H.
+ destruct H as [_ H].
  destruct (Location.eq_dec (round r da config id) (config id)) as [_ | Hneq]; intuition.
+ split.
  - apply Names.In_names.
  - destruct (Location.eq_dec (round r da config id) (config id)) as [Heq | _]; intuition.
Qed.

(* un Lemme qui dit que si personne n'a bougé de 0 ni été activé, alors on a la même conf? 

faux car si jamais on a un ratio qui *)

(* Lemma moving_no_sup_0_same_conf : forall r da conf id ratio g, id = Good g -> moving_sup_0 r da conf = Datatypes.nil 
-> step da id (conf id) = Moving ratio -> (ratio = 0)%R.
Proof.
intros r da conf id ratio g Hgood Hmoving Hratio. destruct (Rdec ratio 0%R).
auto. exfalso. assert (~Location.eq (round r da conf id) (conf id)).
Focus 2. apply moving_sup_0_spec in H. rewrite Hmoving in H. auto.
unfold round. rewrite Hratio, Hgood.


(* elim Hmoving.
simpl in *. destruct (step da id (conf id)) in Hmoving. rewrite Hratio in Hmoving.
specialize (moving_sup_0 r da conf id). in Hmoving.
unfold moving_sup_0, round in Hmoving. specialize (Hmoving id). rewrite Hratio in Hmoving.

 *)
Admitted.


Lemma no_active_no_moving_same_conf : forall r da conf rconf, active da rconf = List.nil
      -> moving_sup_0 r da conf = List.nil -> Config.eq (round r da conf) conf.
Proof.
intros r da conf rconf Hactive Hmoving.
unfold round, Config.eq, Config.eq_RobotConf; split;
destruct (step da id (conf id)) eqn : Heq. apply moving_no_sup_0_same_conf with (r:=r) in Heq; trivial.
rewrite Heq.
assert (Location.eq (Location.mul 0 (Location.add 
        (Config.target (Config.info (conf id))) (Location.opp (conf id))))
        Location.origin). apply Location.mul_0. destruct id as [g |b]. simpl.
        rewrite H. apply Location.add_origin. reflexivity.
        unfold active in Hactive.
 *)
(* this Lemmas are not true anymore now that we change the definition of a step and a round.*)
(* Lemma moving_sup_0_active : forall r da config rconf, List.incl (moving_sup_0 r da config) (moving da rconf).
Proof.
intros r config da rconf id. rewrite moving_sup_0_spec, active_spec. intro Hmove.
unfold round in Hmove. destruct (step config id).
- now elim Hmove.
- discriminate.
Qed.
 *)
(** Some results *)

(* Lemma no_active_same_conf :
  forall δ r da conf, active da = List.nil -> Config.eq (round δ r da conf) conf.
Proof.
intros δ r da conf Hactive.
unfold round, Config.eq, Config.eq_RobotConf; split;
destruct (step da id) eqn : Heq. reflexivity.
 assert (Heq': step da id <> Idle r0).
 intro. rewrite H in Heq. discriminate. rewrite <- active_spec, Hactive in Heq'. inversion Heq'.
 reflexivity.
 assert (Heq': step da id <> None). intro. rewrite H in Heq. discriminate.
 rewrite <- active_spec, Hactive in Heq'. inversion Heq'.
 reflexivity. 
Qed. *)


(** [execute r d conf] returns an (infinite) execution from an initial global
    configuration [conf], a demon [d] and a robogram [r] running on each good robot. *)
Definition execute (r : robogram): demon → Config.t → execution :=
  cofix execute d conf :=
  NextExecution conf (execute (demon_tail d) (round r (demon_head d) conf)).

(** Decomposition lemma for [execute]. *)
Lemma execute_tail : forall (r : robogram) (d : demon) (conf : Config.t),
  execution_tail (execute r d conf) = execute r (demon_tail d) (round r (demon_head d) conf).
Proof. intros. destruct d. unfold execute, execution_tail. reflexivity. Qed.

Instance execute_compat : Proper (req ==> deq ==> Config.eq ==> eeq) execute.
Proof.
intros r1 r2 Hr.
cofix proof. constructor. simpl. assumption.
apply proof; clear proof. now inversion H. apply round_compat; trivial. inversion H; assumption.
Qed.

End Make.

(* 
 *** Local Variables: ***
 *** coq-prog-name: "coqtop" ***
 *** fill-column: 80 ***
 *** End: ***
 *)<|MERGE_RESOLUTION|>--- conflicted
+++ resolved
@@ -46,10 +46,6 @@
 Inductive Active_or_Moving := 
   | Moving (dist :R)                   (* moving ratio *)
   | Active (sim : Location.t → Sim.t). (* change of referential *)
-<<<<<<< HEAD
-
-=======
->>>>>>> 06321fca
 
 Definition Aom_eq (a1 a2: Active_or_Moving) :=
   match a1, a2 with
@@ -59,13 +55,10 @@
   end.
 
 
-(* Lemma Aom_eq_dec : forall a1 a2, {Aoi_eq a1 a2} + {~ Aoi_eq a1 a2}.
-intros. unfold Aom_eq. destruct a1, a2; auto. apply Rdec.
-destruct (Rdec r r0); intuition. *)
-
 Instance Active_compat : Proper ((Location.eq ==> Sim.eq) ==> Aom_eq) Active.
 Proof. intros ? ? ?. auto. Qed.
 
+(* as Active give a function, Aom_eq is not reflexive. It's still symmetric and transitive.*)
 Instance Aom_eq_Symmetric : Symmetric Aom_eq.
 Proof.
 intros x y H. unfold Aom_eq in *. destruct x, y; auto. intros ? ? Heq. symmetry. now apply H.
@@ -77,16 +70,16 @@
 intros ? ? Heq. rewrite (H12 _ _ Heq). now apply H23.
 Qed.
 
-(* TODO reduce Config.t to RobotConf. *)
 Record demonic_action := {
   relocate_byz : Names.B → Location.t;
   step : Names.ident → Config.RobotConf -> Active_or_Moving;
-  step_delta : forall id Rconfig sim, step id Rconfig = Active sim ->
-                 (Location.eq Rconfig.(Config.loc) Rconfig.(Config.robot_info).(Config.target)) \/
-                 (Location.dist Rconfig.(Config.loc) Rconfig.(Config.robot_info).(Config.source) >= delta)%R;
+  step_delta : forall id Rconfig sim, step id Rconfig = Active sim -> 
+       (Location.eq Rconfig.(Config.loc) Rconfig.(Config.robot_info).(Config.target)) \/
+       (Location.dist Rconfig.(Config.loc) Rconfig.(Config.robot_info).(Config.source) >= delta)%R;
   step_compat : Proper (eq ==> Config.eq_RobotConf ==> Aom_eq) step;
   step_zoom :  forall id config sim c, step id config = Active sim -> (sim c).(Sim.zoom) <> 0%R;
-  step_center : forall id config sim c , step id config = Active sim -> Location.eq (sim c).(Sim.center) c;
+  step_center : forall id config sim c , step id config = Active sim -> 
+                                         Location.eq (sim c).(Sim.center) c;
   step_flexibility : forall id config r, step id config = Moving r -> (0 <= r <= 1)%R}.
 Set Implicit Arguments.
 
@@ -114,32 +107,20 @@
 Proof. intros [] [] Hd p1 p2 Hp. subst. destruct Hd as [H1 H2]. simpl in *. apply (H2 p2). Qed.
 
 Lemma da_eq_step_Moving : forall da1 da2, da_eq da1 da2 -> 
-                        forall id config r, step da1 id config = (Moving r) <-> step da2 id config = (Moving r).
+                        forall id config r, step da1 id config = (Moving r) <-> 
+                                            step da2 id config = (Moving r).
 Proof.
 intros da1 da2 Hda id config r.
 assert (Hopt_eq := step_da_compat Hda (reflexivity id) (reflexivity config)).
 split; intro Hidle;rewrite Hidle in Hopt_eq ; destruct step; reflexivity || elim Hopt_eq; auto.
 Qed.
 
-Definition is_Moving aom :=
-  match aom with
-    | Active _ => false
-    | Moving _ => true
-  end.
-  
+(* small function to know is an object of type Active_or_Moving is Active *) 
 Definition is_Active aom :=
   match aom with
     | Active _ => true
-    | Moving _ => false
+    | _ => false
   end.
-
-Instance is_Moving_compat : Proper (Aom_eq ==> eq) is_Moving.
-Proof.
-intros a1 a2 Haom.
-unfold is_Moving, Aom_eq in *.
-destruct a1,a2; auto.
-exfalso; auto.
-Qed.
 
 Instance is_Active_compat : Proper (Aom_eq ==> eq) is_Active.
 Proof.
@@ -152,11 +133,11 @@
  
 (** Definitions of two subsets of robots: active and idle ones. *)
 Definition moving da config := List.filter
-  (fun id => is_Moving (step da id config))
+  (fun id => if (is_Active (step da id config)) then false else true)
   Names.names.
 
 Definition active da config := List.filter
-  (fun id => if (is_Moving (step da id config)) then false else true)
+  (fun id => is_Active (step da id config))
   Names.names.
 
 Instance moving_compat : Proper (da_eq ==> Config.eq_RobotConf ==> eq) moving.
@@ -185,7 +166,8 @@
   - rewrite IHl. reflexivity.
 Qed.
 
-Lemma moving_spec : forall da id config, List.In id (moving da config) <-> exists r, step da id config = Moving r.
+Lemma moving_spec : forall da id config, List.In id (moving da config) <-> 
+                                         exists r, step da id config = Moving r.
 Proof.
 intros da id config. unfold moving. rewrite List.filter_In.
 destruct (step da id config); intuition; try discriminate. exists dist; auto.
@@ -216,7 +198,8 @@
   match d with NextDemon _ d => d end.
 
 CoInductive deq (d1 d2 : demon) : Prop :=
-  | Cdeq : da_eq (demon_head d1) (demon_head d2) -> deq (demon_tail d1) (demon_tail d2) -> deq d1 d2.
+  | Cdeq : da_eq (demon_head d1) (demon_head d2) ->
+           deq (demon_tail d1) (demon_tail d2) -> deq d1 d2.
 
 Instance deq_equiv : Equivalence deq.
 Proof. split.
@@ -242,7 +225,8 @@
 
 (** A [demon] is [Fair] if at any time it will later activate any robot. *)
 Inductive LocallyFairForOne g (d : demon) : Prop :=
-  | ImmediatelyFair : forall config, is_Active (step (demon_head d) g config) = true → LocallyFairForOne g d
+  | ImmediatelyFair : forall config, is_Active (step (demon_head d) g config) = true → 
+                                      LocallyFairForOne g d
   | LaterFair : forall config, is_Active (step (demon_head d) g config) = false →
                                  LocallyFairForOne g (demon_tail d) → LocallyFairForOne g d.
 
@@ -266,17 +250,27 @@
   AlwayskFair : (forall g h, Between g h d k) -> kFair k (demon_tail d) ->
                 kFair k d.
 
-Lemma LocallyFairForOne_compat_aux : forall g d1 d2, deq d1 d2 -> LocallyFairForOne g d1 -> LocallyFairForOne g d2.
+Lemma LocallyFairForOne_compat_aux : forall g d1 d2, deq d1 d2 -> 
+                                     LocallyFairForOne g d1 -> LocallyFairForOne g d2.
 Proof.
 intros g d1 d2 Hd Hfair. revert d2 Hd. induction Hfair; intros d2 Hd.
  + assert (Heq : is_Active (step (demon_head d2) g config) = true) by now rewrite <- Hd, H.
    destruct (step (demon_head d2) g) eqn:?; simpl in Heq.
    - easy.
-   - constructor 1 with config. unfold is_Active. rewrite Heqa. auto.
+   - constructor 1 with config.
+     unfold is_Active.
+     rewrite Heqa; auto.
  + assert (Heq : is_Active (step (demon_head d2) g config) = false) by now rewrite <- Hd, H.
    destruct (step (demon_head d2) g) eqn:?; simpl in Heq.
-   - constructor 2 with config. unfold is_Active. rewrite Heqa. assumption. apply IHHfair. now f_equiv.
-   - apply IHHfair. assert (Hneq:= Bool.diff_true_false). exfalso. auto.
+   - constructor 2 with config.
+     unfold is_Active.
+     rewrite Heqa.
+     assumption.
+     apply IHHfair.
+     now f_equiv.
+   - apply IHHfair.
+     assert (Hneq:= Bool.diff_true_false).
+     exfalso; auto.
  Qed.
  
 
@@ -307,16 +301,19 @@
     * unfold is_Active in *. destruct (step (demon_head d2) g rconf) eqn:?,
       (step (demon_head d) g rconf) eqn:?; intuition.
       rewrite <- da_eq_step_Moving with (da1 := (demon_head d2)) in *. 
-      rewrite Heqa1 in Heqa2. discriminate. symmetry. apply Heq.
-    * rewrite Heqa0. assumption.
-    * apply IHbet. now f_equiv.
+      rewrite Heqa1 in Heqa2. discriminate.
+      symmetry.
+      apply Heq.
+    * rewrite Heqa0; assumption.
+    * apply IHbet; now f_equiv.
 + constructor 3 with rconf.
-  - unfold is_Active in *. destruct (step (demon_head d2) g rconf) eqn:?,
-    (step (demon_head d) g rconf) eqn:?; intuition. 
+  - unfold is_Active in *.
+    destruct (step (demon_head d2) g rconf) eqn:?, (step (demon_head d) g rconf) eqn:?; intuition.
     rewrite <- da_eq_step_Moving with (da1 := (demon_head d2)) in *.
-    rewrite Heqa in Heqa0; discriminate. symmetry; apply Heq.
-  - unfold is_Active in *. destruct (step (demon_head d2) h rconf) eqn:?,
-    (step (demon_head d) h rconf) eqn:?; intuition. 
+    rewrite Heqa in Heqa0; discriminate.
+    symmetry; apply Heq.
+  - unfold is_Active in *.
+    destruct (step (demon_head d2) h rconf) eqn:?, (step (demon_head d) h rconf) eqn:?; intuition.
     rewrite <- da_eq_step_Moving with (da1 := (demon_head d2)) in *.
     rewrite Heqa in Heqa0; discriminate. symmetry; apply Heq.
   - apply IHbet. now f_equiv.
@@ -384,18 +381,14 @@
   - now apply (fair k).
 Qed.
 
+(* difficult to prove now tha step take a Rconf *)
 (* Theorem Fair0 : forall d, kFair 0 d ->
-  forall g h,(exists r1 rconf1, (demon_head d).(step) g rconf1 = Moving r1)
-           <-> (exists r2 rconf2, (demon_head d).(step) h rconf2 = Moving r2).  
-Proof.
-intros d Hd. destruct Hd as [Hd _]. split; intros H.
-  assert (Hg := Hd g h). inversion Hg. Focus 2. exists r2, rconf. assumption.
-  subst. destruct H as (r1,(rconf1,Hconf)). exists r. exists rconf0. rewrite H in H0. discriminate.
-  destruct (H r2 rconf). specialize (H r rconf0). rewrite H in H1. assumption.
-  assert (Hh := Hd h g). inversion Hh. specialize (H r). rewrite H in H0. discriminate.
-  destruct (H r2). intros r0. specialize (H r0). rewrite H in H1. assumption.
-Qed. 
- *)
+  forall g h, (forall rconf, is_Active ((demon_head d).(step) g rconf) = false)
+             <-> (forall rconf, is_Active ((demon_head d).(step) h rconf) = false).
+Proof.
+
+Qed.  *)
+
 (** ** Full synchronicity
 
   A fully synchronous demon is a particular case of fair demon: all good robots
@@ -439,7 +432,8 @@
 Definition apply_sim (sim : Sim.t) (rconf : Config.RobotConf) :=
   {| Config.loc := sim rconf; Config.robot_info := Config.robot_info rconf |}.
 
-Instance apply_sim_compat : Proper (Sim.eq ==> Config.eq_RobotConf ==> Config.eq_RobotConf) apply_sim.
+Instance apply_sim_compat : 
+        Proper (Sim.eq ==> Config.eq_RobotConf ==> Config.eq_RobotConf) apply_sim.
 Proof.
 intros sim sim' Hsim conf conf' Hconf. unfold apply_sim. hnf. split; simpl.
 - apply Hsim, Hconf.
@@ -466,7 +460,7 @@
            {| Config.loc := new_loc ; Config.robot_info := conf.(Config.robot_info) |}
         | Byz b => conf
         end
-      | Active sim => (** g is activated with similarity [sim (conf g)] and move ratio [mv_ratio] *)
+      | Active sim => (* g is activated with similarity [sim (conf g)] and move ratio [mv_ratio] *)
         match id with
         | Byz b => (* byzantine robot are relocated by the demon *)
                    {| Config.loc := da.(relocate_byz) b;
@@ -475,7 +469,8 @@
           let frame_change := sim (Config.loc (config (Good g))) in
           let local_conf := Config.map (apply_sim frame_change) config in
           let target := frame_change⁻¹ (r (Spect.from_config local_conf)) in
-           {| Config.loc := pos ; Config.robot_info := {| Config.source := pos ; Config.target := target|} |}
+           {| Config.loc := pos ; 
+              Config.robot_info := {| Config.source := pos ; Config.target := target|} |}
         end
     end.
 
@@ -483,28 +478,28 @@
 Instance round_compat : Proper (req ==> da_eq ==> Config.eq ==> Config.eq) round.
 Proof.
 intros r1 r2 Hr da1 da2 Hda conf1 conf2 Hconf id.
-unfold req in Hr. unfold round. assert (Hrconf : Config.eq_RobotConf (conf1 id) (conf2 id)). 
-apply Hconf. assert (Hstep := step_da_compat Hda (reflexivity id) Hrconf).
+unfold req in Hr.
+unfold round.
+assert (Hrconf : Config.eq_RobotConf (conf1 id) (conf2 id)). 
+apply Hconf.
+assert (Hstep := step_da_compat Hda (reflexivity id) Hrconf).
 assert (Hsim: Aom_eq (step da1 id (conf1 id)) (step da1 id (conf2 id))).
-apply step_da_compat; try reflexivity. apply Hrconf.
+apply step_da_compat; try reflexivity.
+apply Hrconf.
 destruct (step da1 id (conf1 id)) eqn : He1, (step da2 id (conf2 id)) eqn:He2,
 (step da1 id (conf2 id)) eqn:He3, id as [ g| b]; try now elim Hstep.
-+ unfold Aom_eq in *. rewrite Hstep. f_equiv. f_equiv. apply Hrconf. do 2 f_equiv.
- apply Hrconf. f_equiv; apply Hrconf. unfold Config.Info_eq. split; apply Hrconf.
++ unfold Aom_eq in *.
+  rewrite Hstep.
+  f_equiv.
+  f_equiv.
+  apply Hrconf.
+  do 2 f_equiv.
+  apply Hrconf.
+  f_equiv; apply Hrconf.
+  unfold Config.Info_eq.
+  split; apply Hrconf.
 + unfold Aom_eq in *. exfalso; auto.
 + unfold Aom_eq in *. exfalso; auto.
-<<<<<<< HEAD
-+ destruct Hrconf as (Hloc,Hinfo). assert (Hstep':= Active_compat (reflexivity id) Hloc). split. apply Hrconf. unfold Config.Info_eq. simpl. split. apply Hrconf. 
-  destruct Hda as (Hdag,Hdab). specialize (Hdag (Good g) (conf1 (Good g))).
-  unfold Aom_eq in Hsim. assert (Sim.eq (sim (conf1 (Good g))) (sim0 (conf2 (Good g)))).
-  eapply Active_compat.
-  f_equiv. f_equiv. Focus 2. apply Hr. do 3 f_equiv. unfold Aom_eq in Hsim. apply Hsim. 
-  admit.
-(*   f_equiv. destruct Hda as (Hdag, Hdab). specialize (Hdag (Good g) (conf1 (Good g))).
-  apply Hr. f_equiv. f_equiv; trivial. f_equiv. *)
-+ rewrite Hda. destruct (Hconf (Byz b)). rewrite H0. reflexivity.
-Admitted.
-=======
 + f_equiv; try (now apply Hconf); [].
   split; cbn; try (now apply Hconf); [].
   simpl in Hstep. f_equiv.
@@ -512,7 +507,7 @@
   - apply Hr. do 3 f_equiv; trivial; []. apply Hstep, Hconf.
 + rewrite Hda. destruct (Hconf (Byz b)) as [? Heq]. now rewrite Heq.
 Qed.
->>>>>>> 06321fca
+
 
 (** A third subset of robots, moving ones *)
 Definition moving_sup_0 r da config := List.filter
@@ -550,7 +545,7 @@
 
 (* un Lemme qui dit que si personne n'a bougé de 0 ni été activé, alors on a la même conf? 
 
-faux car si jamais on a un ratio qui *)
+faux car si jamais on a un ratio qui revient au point de départ c'est pas vrai*)
 
 (* Lemma moving_no_sup_0_same_conf : forall r da conf id ratio g, id = Good g -> moving_sup_0 r da conf = Datatypes.nil 
 -> step da id (conf id) = Moving ratio -> (ratio = 0)%R.
