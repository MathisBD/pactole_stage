(**************************************************************************)
(*   Mechanised Framework for Local Interactions & Distributed Algorithms *)
(*   C. Auger, P. Courtieu, L. Rieg, X. Urbain                            *)
(*   PACTOLE project                                                      *)
(*                                                                        *)
(*   This file is distributed under the terms of the CeCILL-C licence.    *)
(*                                                                        *)
(**************************************************************************)


Set Automatic Coercions Import. (* coercions are available as soon as functor application *)
Set Implicit Arguments.
Require Import Utf8.
Require Import Omega.
Require Import Equalities.
Require Import Morphisms.
Require Import RelationPairs.
Require Import Reals.
Require Import Psatz.
Require Import SetoidList.
Require Import Pactole.Preliminary.
Require Import Pactole.Robots.
Require Import Pactole.Configurations.
Require Pactole.CommonRealFormalism.
(* Require Pactole.Similarity. *)


Ltac coinduction proof :=
  cofix proof; intros; constructor;
   [ clear proof | try (apply proof; clear proof) ].


Module Make (Location : RealMetricSpace)(N : Size)(Spect : Spectrum(Location)(N))
            (Common : CommonRealFormalism.Sig(Location)(N)(Spect)).

Import Common.
Notation "s ⁻¹" := (Sim.inverse s) (at level 99).

(** ** Demonic schedulers *)

(** A [demonic_action] moves all byz robots as it whishes,
    and sets the referential of all good robots it selects. *)
Inductive Active_or_idle := 
  | Idle (dist :R)                    (* moving distance, only use is state is Moving *)
  | Active (sim : Location.t → Sim.t) (* change of referential *)
                 ( r: R). (* travel ratio (rigid or flexible moves) *)

Definition Aoi_eq (a1 a2: Active_or_idle) := 
  match a1 with 
    | Idle d1 => match a2 with | Idle d2 => (d1 = d2) | _ => False end
    | Active sim1 r1 => match a2 with 
      | Active sim2 r2 => ((Location.eq ==> Sim.eq))%signature sim1 sim2 /\ r1 = r2
      | _ => False
    end
  end.

Instance Active_compat : Proper ((Location.eq ==> Sim.eq) ==>  eq ==> Aoi_eq) Active.
Proof. repeat intro. now split. Qed.

Instance Aoi_eq_equiv : Equivalence Aoi_eq.
Proof.
split.
<<<<<<< HEAD
+ intros x. unfold Aoi_eq. destruct x; try reflexivity. split; try reflexivity.
  f_equiv.
  
=======
+ intros x. unfold Aoi_eq. destruct x; try reflexivity. split; trivial.

>>>>>>> 99095096

Admitted.

Record demonic_action := {
  relocate_byz : Names.B → Location.t;
  step : Names.ident → Active_or_idle;
  step_compat : Proper (eq ==> Aoi_eq) step;
  step_zoom :  forall id sim r c, step id = Active sim r -> (sim c).(Sim.zoom) <> 0%R;
  step_center : forall id sim c r, step id = Active sim r -> Location.eq (sim c).(Sim.center) c;
  step_flexibility : forall id sim r, step id = Active sim r -> (0 <= r <= 1)%R}.
Set Implicit Arguments.

Definition da_eq (da1 da2 : demonic_action) :=
  (forall id, (Aoi_eq)%signature (da1.(step) id) (da2.(step) id)) /\
  (forall b : Names.B, Location.eq (da1.(relocate_byz) b) (da2.(relocate_byz) b)).

Instance da_eq_equiv : Equivalence da_eq.
Proof. split.
+ split; reflexivity.
+ intros d1 d2 [H1 H2]. repeat split; repeat intro; try symmetry; auto.
+ intros d1 d2 d3 [H1 H2] [H3 H4]. repeat split; intros; try etransitivity; eauto.
Qed.
(*
Proof. split.
+ split; intuition. now apply step_compat.
+ intros d1 d2 [H1 H2]. repeat split; repeat intro; try symmetry; auto.
  specialize (H1 id). destruct (step d1 id) eqn:Haoi1, (step d2 id) eqn:Haoi2; trivial;
  unfold Aoi_eq in *. symmetry. apply H1. destruct H1 as [H1 ?]. split; auto.
  intros x y Hxy. simpl in *. symmetry. apply H1. now symmetry.
+ intros d1 d2 d3 [H1 H2] [H3 H4]. repeat split; intros; try etransitivity; eauto.
  specialize (H1 id). specialize (H3 id).
  destruct (step d1 id) eqn:Haoi1, (step d2 id) eqn:Haoi2, (step d3 id) eqn:Haoi3;
  simpl in *; trivial. transitivity dist0. apply H1. apply H3. exfalso; auto.
  - elim H1.
  - destruct H1 as [H1 H1']. split.
    * intros x y Hxy. rewrite (H1 _ _ (reflexivity x)). now apply H3.
    * rewrite H1'. now destruct H3.
Qed.
*)

Instance step_da_compat : Proper (da_eq ==> eq ==> Aoi_eq) step.
Proof. intros da1 da2 [Hd1 Hd2] p1 p2 Hp. subst. apply Hd1. Qed.

Instance relocate_byz_compat : Proper (da_eq ==> Logic.eq ==> Location.eq) relocate_byz.
Proof. intros [] [] Hd p1 p2 Hp. subst. destruct Hd as [H1 H2]. simpl in *. apply (H2 p2). Qed.

Lemma da_eq_step_Idle : forall da1 da2, da_eq da1 da2 -> 
                        forall id r, step da1 id = (Idle r) <-> step da2 id = (Idle r).
Proof.
intros da1 da2 Hda id r.
assert (Hopt_eq := step_da_compat Hda (reflexivity id)).
split; intro Hidle; rewrite Hidle in Hopt_eq; destruct step; reflexivity || elim Hopt_eq; auto.
Qed.

(* Lemma da_eq_step_Active : forall da1 da2, da_eq da1 da2 ->
                          forall id sim1 sim2 r, (Location.eq ==> Sim.eq)%signature sim1 sim2 -> 
                          (step da1 id = (Active sim1 r) <-> step da2 id = (Active sim2 r)).
Proof.
intros da1 da2 Hda id sim1 sim2 r Hsim.
assert (Hopt_eq := step_da_compat Hda (reflexivity id)).
split. intro Hactive; rewrite Hactive in Hopt_eq. destruct step. elim Hopt_eq.
destruct Hopt_eq. rewrite H0. f_equiv.


Qed.  *)

(** Definitions of two subsets of robots: active and idle ones. *)
Definition idle da := List.filter
  (fun id => match step da id with Active _ _ => false | Idle _ => true end)
  Names.names.

Definition active da := List.filter
  (fun id => match step da id with Active _ _ => true | Idle _ => false end)
  Names.names.

Instance idle_compat : Proper (da_eq ==> eq) idle.
Proof.
intros da1 da2 Hda. unfold idle. induction Names.names as [| id l]; simpl.
+ reflexivity.
+ destruct (step da1 id) eqn:Hstep1, (step da2 id) eqn:Hstep2.
  - rewrite IHl. reflexivity.
  - assert (Hcompat := step_da_compat Hda (reflexivity id)).
    rewrite Hstep1, Hstep2 in Hcompat. elim Hcompat.
  - assert (Hcompat := step_da_compat Hda (reflexivity id)).
    rewrite Hstep1, Hstep2 in Hcompat. elim Hcompat.
  - apply IHl.
Qed.

Instance active_compat : Proper (da_eq ==> eq) active.
Proof.
intros da1 da2 Hda. unfold active. induction Names.names as [| id l]; simpl.
+ reflexivity.
+ destruct (step da1 id) eqn:Hstep1, (step da2 id) eqn:Hstep2.
  - apply IHl.
  - assert (Hcompat := step_da_compat Hda (reflexivity id)).
    rewrite Hstep1, Hstep2 in Hcompat. elim Hcompat.
  - assert (Hcompat := step_da_compat Hda (reflexivity id)).
    rewrite Hstep1, Hstep2 in Hcompat. elim Hcompat.
  - rewrite IHl. reflexivity.
Qed.

Lemma idle_spec : forall da id, List.In id (idle da) <-> exists r, step da id = Idle r.
Proof.
intros da id. unfold idle. rewrite List.filter_In.
destruct (step da id); intuition; try discriminate. exists dist; auto.
apply Names.In_names. apply Names.In_names. destruct H. discriminate.
Qed.

Lemma active_spec : forall da id, List.In id (active da) <-> forall r, step da id <> Idle r.
Proof.
intros da id. unfold active. rewrite List.filter_In.
destruct (step da id); intuition; try discriminate.
apply Names.In_names. exfalso. apply (H dist). auto.
apply Names.In_names.
Qed.


(** A [demon] is just a stream of [demonic_action]s. *)
CoInductive demon :=
  NextDemon : demonic_action → demon → demon.

(** Destructors for demons, getting the head demonic action or the
    tail of the demon. *)

Definition demon_head (d : demon) : demonic_action :=
  match d with NextDemon da _ => da end.

Definition demon_tail (d : demon) : demon :=
  match d with NextDemon _ d => d end.

CoInductive deq (d1 d2 : demon) : Prop :=
  | Cdeq : da_eq (demon_head d1) (demon_head d2) -> deq (demon_tail d1) (demon_tail d2) -> deq d1 d2.

Instance deq_equiv : Equivalence deq.
Proof. split.
+ coinduction deq_refl. reflexivity.
+ coinduction deq_sym. symmetry. now inversion H. now inversion H.
+ coinduction deq_trans.
  - inversion H. inversion H0. now transitivity (demon_head y).
  - apply (deq_trans (demon_tail x) (demon_tail y) (demon_tail z)).
      now inversion H.
      now inversion H0.
Qed.

Instance deq_bisim : Bisimulation demon.
Proof. exists deq. apply deq_equiv. Qed.

Instance demon_head_compat : Proper (deq ==> da_eq) demon_head.
Proof. intros [da1 d1] [da2 d2] Heq. destruct Heq. simpl in *. assumption. Qed.

Instance demon_tail_compat : Proper (deq ==> deq) demon_tail.
Proof. intros [da1 d1] [da2 d2] Heq. destruct Heq. simpl in *. assumption. Qed.

(** ** Fairness *)

(** A [demon] is [Fair] if at any time it will later activate any robot. *)
Inductive LocallyFairForOne g (d : demon) : Prop :=
  | ImmediatelyFair : forall sim r, step (demon_head d) g = Active sim r → LocallyFairForOne g d
  | LaterFair : (exists r, step (demon_head d) g = Idle r) →
                LocallyFairForOne g (demon_tail d) → LocallyFairForOne g d.

CoInductive Fair (d : demon) : Prop :=
  AlwaysFair : (∀ g, LocallyFairForOne g d) → Fair (demon_tail d) →
               Fair d.

(** [Between g h d] means that [g] will be activated before at most [k]
    steps of [h] in demon [d]. *)
Inductive Between g h (d : demon) : nat -> Prop :=
| kReset : forall k r, step (demon_head d) g <> Idle r -> Between g h d k
| kReduce : forall k r1 r2, step (demon_head d) g = Idle r1 -> step (demon_head d) h <> Idle r2 ->
                      Between g h (demon_tail d) k -> Between g h d (S k)
| kStall : forall k r1 r2, step (demon_head d) g = Idle r1 -> step (demon_head d) h = Idle r2 ->
                     Between g h (demon_tail d) k -> Between g h d k.

(* k-fair: every robot g is activated within at most k activation of any other robot h *)
CoInductive kFair k (d : demon) : Prop :=
  AlwayskFair : (forall g h, Between g h d k) -> kFair k (demon_tail d) ->
                kFair k d.

Lemma LocallyFairForOne_compat_aux : forall g d1 d2, deq d1 d2 -> LocallyFairForOne g d1 -> LocallyFairForOne g d2.
Proof.
<<<<<<< HEAD
intros g da1 da2 Hda Hfair. revert da2 Hda. induction Hfair; intros da2 Hda. 
+ (constructor 1 with  sim r).
 destruct Hda, H0. specialize (H0 g). 

+  constructor 2.
  - destruct H. exists x. rewrite da_eq_step_None; try eassumption. now f_equiv.
=======
intros g d1 d2 Hd Hfair. revert d2 Hd. induction Hfair; intros d2 Hd.
+ assert (Heq : Aoi_eq (step (demon_head d2) g) (Active sim r)) by now rewrite <- Hd, H.
  destruct (step (demon_head d2) g) eqn:?; simpl in Heq.
  - easy.
  - now constructor 1 with sim0 r0.
+ constructor 2.
  - destruct H. exists x. rewrite da_eq_step_Idle; try eassumption. now f_equiv.
>>>>>>> 99095096
  - apply IHHfair. now f_equiv.
Qed.

Instance LocallyFairForOne_compat : Proper (eq ==> deq ==> iff) LocallyFairForOne.
Proof. repeat intro. subst. split; intro; now eapply LocallyFairForOne_compat_aux; eauto. Qed.

Lemma Fair_compat_aux : forall d1 d2, deq d1 d2 -> Fair d1 -> Fair d2.
Proof.
cofix be_fair. intros d1 d2 Heq Hfair. destruct Hfair as [Hnow Hlater]. constructor.
+ intro. now rewrite <- Heq.
+ eapply be_fair; try eassumption. now f_equiv.
Qed.

Instance Fair_compat : Proper (deq ==> iff) Fair.
Proof. repeat intro. split; intro; now eapply Fair_compat_aux; eauto. Qed.

Lemma Between_compat_aux : forall g h k d1 d2, deq d1 d2 -> Between g h d1 k -> Between g h d2 k.
Proof.
intros g h k d1 d2 Heq bet. revert d2 Heq. induction bet; intros d2 Heq.
+ constructor 1 with r. rewrite <- da_eq_step_None; try eassumption. now f_equiv.
+ constructor 2 with r1 r2.
  - rewrite <- da_eq_step_None; try eassumption. now f_equiv.
  - rewrite <- da_eq_step_None; try eassumption. now f_equiv.
  - apply IHbet. now f_equiv.
+ constructor 3 with r1 r2.
  - rewrite <- da_eq_step_None; try eassumption. now f_equiv.
  - rewrite <- da_eq_step_None; try eassumption. now f_equiv.
  - apply IHbet. now f_equiv.
Qed.

Instance Between_compat : Proper (eq ==> eq ==> deq ==> eq ==> iff) Between.
Proof. repeat intro. subst. split; intro; now eapply Between_compat_aux; eauto. Qed.

Lemma kFair_compat_aux : forall k d1 d2, deq d1 d2 -> kFair k d1 -> kFair k d2.
Proof.
cofix be_fair. intros k d1 d2 Heq Hkfair. destruct Hkfair as [Hnow Hlater]. constructor.
+ intros. now rewrite <- Heq.
+ eapply be_fair; try eassumption. now f_equiv.
Qed.

Instance kFair_compat : Proper (eq ==> deq ==> iff) kFair.
Proof. repeat intro. subst. split; intro; now eapply kFair_compat_aux; eauto. Qed.

Lemma Between_LocallyFair : forall g (d : demon) h k,
  Between g h d k -> LocallyFairForOne g d.
Proof.
  intros g h d k Hg. induction Hg.
  now constructor 1 with r.
  constructor 2. exists r1. apply H. apply IHHg.
  constructor 2. exists r1. apply H. apply IHHg.
Qed.

(** A robot is never activated before itself with a fair demon! The
    fairness hypothesis is necessary, otherwise the robot may never be
    activated. *)
Lemma Between_same :
  forall g (d : demon) k, LocallyFairForOne g d -> Between g g d k.
Proof.
  intros g d k Hd. induction Hd.
  now constructor 1 with r.
   destruct H. now constructor 3 with x x.
Qed.

(** A k-fair demon is fair. *)
Theorem kFair_Fair : forall k (d : demon), kFair k d -> Fair d.
Proof.
  coinduction kfair_is_fair.
  destruct H as [Hbetween H]. intro. apply Between_LocallyFair with g k. now apply Hbetween.
  apply (kfair_is_fair k). now destruct H.
Qed.

(** [Between g h d k] is monotonic on [k]. *)
Lemma Between_mon : forall g h (d : demon) k,
  Between g h d k -> forall k', (k <= k')%nat -> Between g h d k'.
Proof.
  intros g h d k Hd. induction Hd; intros k' Hk.
  now constructor 1 with r.
  destruct k'.
    now inversion Hk.
    constructor 2 with r1 r2; assumption || now (apply IHHd; omega).
  constructor 3 with r1 r2; assumption || now (apply IHHd; omega).
Qed.

(** [kFair k d] is monotonic on [k] relation. *)
Theorem kFair_mon : forall k (d: demon),
  kFair k d -> forall k', (k <= k')%nat -> kFair k' d.
Proof.
  coinduction fair; destruct H.
  - intros. now apply Between_mon with k.
  - now apply (fair k).
Qed.

Theorem Fair0 : forall d, kFair 0 d ->
  forall g h, (forall r1, (demon_head d).(step) g = Idle r1) <-> forall r2, (demon_head d).(step) h = Idle r2.
Proof.
intros d Hd. destruct Hd as [Hd _]. split; intros H.
  assert (Hg := Hd g h). inversion Hg. specialize (H r). contradiction.
  destruct (H r2). intros r0. specialize (H r0). rewrite H in H1. assumption.
  assert (Hh := Hd h g). inversion Hh. specialize (H r). contradiction.
  destruct (H r2). intros r0. specialize (H r0). rewrite H in H1. assumption.
Qed. 

(** ** Full synchronicity

  A fully synchronous demon is a particular case of fair demon: all good robots
  are activated at each round. In our setting this means that the demon never
  return a null reference. *)


(** A demon is fully synchronous for one particular good robot g at the first
    step. *)
Inductive FullySynchronousForOne g d:Prop :=
  ImmediatelyFair2: forall r,
    (step (demon_head d) g) ≠ Idle r →
                      FullySynchronousForOne g d.

(** A demon is fully synchronous if it is fully synchronous for all good robots
    at all step. *)
CoInductive FullySynchronous d :=
  NextfullySynch:
    (∀ g, FullySynchronousForOne g d)
    → FullySynchronous (demon_tail d)
    → FullySynchronous d.


(** A locally synchronous demon is fair *)
Lemma local_fully_synchronous_implies_fair:
  ∀ g d, FullySynchronousForOne g d → LocallyFairForOne g d.
Proof. induction 1. now (constructor 1 with r). Qed.

(** A synchronous demon is fair *)
Lemma fully_synchronous_implies_fair: ∀ d, FullySynchronous d → Fair d.
Proof.
  coinduction fully_fair.
  - intro. apply local_fully_synchronous_implies_fair. apply X.
  - now inversion X.
Qed.



(** ** One step executions *)

Definition apply_sim (sim : Sim.t) (info : Config.RobotConf) :=
  {| Config.Loc := sim info; Config.Sta := Config.Sta info |}.

Instance apply_sim_compat : Proper (Sim.eq ==> Config.eq_RobotConf ==> Config.eq_RobotConf) apply_sim.
Proof.
intros sim sim' Hsim conf conf' Hconf. unfold apply_sim. hnf. split; simpl.
- apply Hsim, Hconf.
- apply Hconf.
Qed.

(** [round r da conf] return the new configuration of robots (that is a function
    giving the configuration of each robot) from the previous one [conf] by applying
    the robogram [r] on each spectrum seen by each robot. [da.(demonic_action)]
    is used for byzantine robots. *)
Definition round (δ : R) (r : robogram) (da : demonic_action) (config : Config.t) : Config.t :=
  let config' := fun id =>
  (** for a given robot, we compute the new configuration *)
  fun id =>
    let conf := config id in (** t is the current configuration of g seen by the demon *)
    match da.(step) id with (** first see whether the robot is activated *)
      | None => conf (** If g is not activated, do nothing *)
      | Some (sim, mv_ratio) => (** g is activated with similarity [sim (conf g)] and move ratio [mv_ratio] *)
        match id with
        | Byz b => {| Config.Loc := da.(relocate_byz) b;
                      Config.Sta := Config.Sta (config id) |} (* byzantine robot are relocated by the demon *)
        | Good g => 
            match Config.Sta (config (Good g)) with
              | Config.RDY2LookCompute => (* configuration expressed in the frame of g *)
                let config_seen_by_g := Config.map (apply_sim (sim (Config.Loc (config (Good g))))) config in
                (* apply r on spectrum *)
                let local_target := r (Spect.from_config config_seen_by_g) in
                (* the demon chooses a point on the line from the target by mv_ratio *)
                let chosen_target := Location.mul mv_ratio local_target in 
                  (Config.mk_RC (Config.Loc (config (Good g))) (Config.RDY2Move (local_target,chosen_target)))
              | Config.RDY2Move targets =>
                {| Config.Loc := (sim (config (Good g)))⁻¹
                (if Rle_bool δ (Location.dist (snd targets) conf) then (snd targets) else (fst targets));
                   Config.Sta := Config.RDY2LookCompute |}
            end 

        end
    end.

Instance round_compat : Proper (eq ==> req ==> da_eq ==> Config.eq ==> Config.eq) round.
Proof.
intros ? δ ? r1 r2 Hr da1 da2 Hda conf1 conf2 Hconf id. subst.
unfold req in Hr. unfold round.
assert (Hstep := step_da_compat Hda (reflexivity id)).
destruct (step da1 id) as [[f1 mvr1] |], (step da2 id) as [[f2 mvr2] |], id as [ g| b]; try now elim Hstep.
+ destruct Hstep as [Hstep Hstep']. hnf in Hstep, Hstep'. simpl in Hstep, Hstep'. subst.
(* we lack some instances to ba able to perform directly the correct rewrites
SearchAbout Proper Spect.from_config.
SearchAbout Proper Config.map.
SearchAbout Proper Location.eq.
 *)
  
  assert (Heq : Location.eq (Config.map (apply_sim (f2 (conf2 (Good g)))) conf2 (Good g))
                          (Config.map (apply_sim (f1 (conf1 (Good g)))) conf1 (Good g))).
{ f_equiv. apply apply_sim_compat. symmetry. apply Hstep, Hconf. symmetry; apply Hconf. }
 destruct (Config.Sta (conf1 (Good g))) eqn:HSta1, (Config.Sta (conf2 (Good g))) eqn:HSta2;
 unfold Config.mk_RC, Config.eq_RobotConf, Config.eq_State; simpl.
 * destruct (Hconf (Good g)). rewrite HSta1, HSta2 in H0. unfold Config.eq_State in H0.
   repeat split. assumption. apply Hr. f_equiv. do 2 f_equiv. apply Hstep, Hconf. assumption.
   f_equiv. apply Hr. f_equiv. f_equiv. f_equiv. apply Hstep. assumption. assumption.
 * exfalso. destruct (Hconf (Good g)). rewrite HSta1, HSta2 in H0.
   unfold Config.eq_State in H0. assumption.
 * exfalso. destruct (Hconf (Good g)). rewrite HSta1, HSta2 in H0.
   unfold Config.eq_State in H0. destruct targets in H0. assumption.
 * split; auto. f_equiv. f_equiv. apply Hstep. f_equiv. auto.
   destruct (Hconf (Good g)). rewrite HSta1, HSta2 in H0. unfold Config.eq_State in H0.
   destruct targets, targets0 in *.  
   destruct H0. rewrite H1,H0. simpl. rewrite H. 
   destruct (Rle_bool δ (Location.dist t2 (conf2 (Good g)))); simpl; assumption.
+ rewrite Hda. destruct (Hconf (Byz b)). rewrite H0. reflexivity.
Qed.

(** A third subset of robots, moving ones *)
Definition moving δ r da config := List.filter
  (fun id => if Location.eq_dec (round δ r da config id) (config id) then false else true)
  Names.names.

Instance moving_compat : Proper (eq ==> req ==> da_eq ==> Config.eq ==> eq) moving.
Proof.
intros ? δ ? r1 r2 Hr da1 da2 Hda c1 c2 Hc. subst. unfold moving.
induction Names.names as [| id l]; simpl.
* reflexivity.
* destruct (Location.eq_dec (round δ r1 da1 c1 id) (c1 id)) as [Heq1 | Heq1],
           (Location.eq_dec (round δ r2 da2 c2 id) (c2 id)) as [Heq2 | Heq2].
  + apply IHl.
  + elim Heq2. transitivity (round δ r1 da1 c1 id).
    - symmetry. now apply round_compat.
    - rewrite Heq1. apply Hc.
  + elim Heq1. transitivity (round δ r2 da2 c2 id).
    - now apply round_compat.
    - rewrite Heq2. symmetry. apply Hc.
  + f_equal. apply IHl.
Qed.

Lemma moving_spec : forall δ r da config id,
  List.In id (moving δ r da config) <-> ~Location.eq (round δ r da config id) (config id).
Proof.
intros δ r da config id. unfold moving. rewrite List.filter_In.
split; intro H.
+ destruct H as [_ H].
  destruct (Location.eq_dec (round δ r da config id) (config id)) as [_ | Hneq]; intuition.
+ split.
  - apply Names.In_names.
  - destruct (Location.eq_dec (round δ r da config id) (config id)) as [Heq | _]; intuition.
Qed.

Lemma moving_active : forall δ r da config, List.incl (moving δ r da config) (active da).
Proof.
intros δ r config da id. rewrite moving_spec, active_spec. intro Hmove.
unfold round in Hmove. destruct (step config id).
- discriminate.
- now elim Hmove.
Qed.

(** Some results *)

Lemma no_active_same_conf :
  forall δ r da conf, active da = List.nil -> Config.eq (round δ r da conf) conf.
Proof.
intros δ r da conf Hactive.
unfold round, Config.eq, Config.eq_RobotConf; split;
destruct (step da id) eqn : Heq. assert (Heq': step da id <> None).
 intro. rewrite H in Heq. discriminate. rewrite <- active_spec, Hactive in Heq'. inversion Heq'.
 reflexivity.
 assert (Heq': step da id <> None). intro. rewrite H in Heq. discriminate.
 rewrite <- active_spec, Hactive in Heq'. inversion Heq'.
 reflexivity. 
Qed.


(** [execute r d conf] returns an (infinite) execution from an initial global
    configuration [conf], a demon [d] and a robogram [r] running on each good robot. *)
Definition execute δ (r : robogram): demon → Config.t → execution :=
  cofix execute d conf :=
  NextExecution conf (execute (demon_tail d) (round δ r (demon_head d) conf)).

(** Decomposition lemma for [execute]. *)
Lemma execute_tail : forall δ (r : robogram) (d : demon) (conf : Config.t),
  execution_tail (execute δ r d conf) = execute δ r (demon_tail d) (round δ r (demon_head d) conf).
Proof. intros. destruct d. unfold execute, execution_tail. reflexivity. Qed.

Instance execute_compat : Proper (eq ==> req ==> deq ==> Config.eq ==> eeq) execute.
Proof.
intros ? δ ? r1 r2 Hr. subst.
cofix proof. constructor. simpl. assumption.
apply proof; clear proof. now inversion H. apply round_compat; trivial. inversion H; assumption.
Qed.

End Make.

(* 
 *** Local Variables: ***
 *** coq-prog-name: "coqtop" ***
 *** fill-column: 80 ***
 *** End: ***
 *)<|MERGE_RESOLUTION|>--- conflicted
+++ resolved
@@ -54,22 +54,16 @@
     end
   end.
 
-Instance Active_compat : Proper ((Location.eq ==> Sim.eq) ==>  eq ==> Aoi_eq) Active.
-Proof. repeat intro. now split. Qed.
-
 Instance Aoi_eq_equiv : Equivalence Aoi_eq.
 Proof.
-split.
-<<<<<<< HEAD
-+ intros x. unfold Aoi_eq. destruct x; try reflexivity. split; try reflexivity.
-  f_equiv.
-  
-=======
-+ intros x. unfold Aoi_eq. destruct x; try reflexivity. split; trivial.
-
->>>>>>> 99095096
-
-Admitted.
+(* split.
++ intros x. unfold Aoi_eq. destruct x; auto. split; try reflexivity.
+  intros loc1 loc2 Hloc. admit. (*rewrite Hloc. reflexivity.*)
++ intros x y. unfold Aoi_eq. destruct x,y ; auto. split; destruct H; auto.
+  intros l1 l2 Hl x y z. f_equiv. f_equiv.  
+  destruct sim as [f kf cf Hcf Hkf] in Hsim. , sim as [g kg cg Hcg Hkg] in *.
+   destruct simpl in *. *)
+Admitted. 
 
 Record demonic_action := {
   relocate_byz : Names.B → Location.t;
@@ -86,27 +80,20 @@
 
 Instance da_eq_equiv : Equivalence da_eq.
 Proof. split.
-+ split; reflexivity.
++ split; intuition. (* now apply step_compat.*)
 + intros d1 d2 [H1 H2]. repeat split; repeat intro; try symmetry; auto.
+(*  specialize (H1 id). destruct (step d1 id) eqn:Haoi1, (step d2 id) eqn:Haoi2; trivial;
+  unfold Aoi_eq in *. symmetry. apply H1. destruct H1 as [H1 ?]. split; auto.
+  intros x y Hxy. simpl in *. symmetry. apply H1. now symmetry. *)
 + intros d1 d2 d3 [H1 H2] [H3 H4]. repeat split; intros; try etransitivity; eauto.
-Qed.
-(*
-Proof. split.
-+ split; intuition. now apply step_compat.
-+ intros d1 d2 [H1 H2]. repeat split; repeat intro; try symmetry; auto.
-  specialize (H1 id). destruct (step d1 id) eqn:Haoi1, (step d2 id) eqn:Haoi2; trivial;
-  unfold Aoi_eq in *. symmetry. apply H1. destruct H1 as [H1 ?]. split; auto.
-  intros x y Hxy. simpl in *. symmetry. apply H1. now symmetry.
-+ intros d1 d2 d3 [H1 H2] [H3 H4]. repeat split; intros; try etransitivity; eauto.
-  specialize (H1 id). specialize (H3 id).
+(*  specialize (H1 id). specialize (H3 id).
   destruct (step d1 id) eqn:Haoi1, (step d2 id) eqn:Haoi2, (step d3 id) eqn:Haoi3;
   simpl in *; trivial. transitivity dist0. apply H1. apply H3. exfalso; auto.
   - elim H1.
   - destruct H1 as [H1 H1']. split.
     * intros x y Hxy. rewrite (H1 _ _ (reflexivity x)). now apply H3.
-    * rewrite H1'. now destruct H3.
-Qed.
-*)
+    * rewrite H1'. now destruct H3.*)
+Qed.
 
 Instance step_da_compat : Proper (da_eq ==> eq ==> Aoi_eq) step.
 Proof. intros da1 da2 [Hd1 Hd2] p1 p2 Hp. subst. apply Hd1. Qed.
@@ -122,17 +109,16 @@
 split; intro Hidle; rewrite Hidle in Hopt_eq; destruct step; reflexivity || elim Hopt_eq; auto.
 Qed.
 
-(* Lemma da_eq_step_Active : forall da1 da2, da_eq da1 da2 ->
-                          forall id sim1 sim2 r, (Location.eq ==> Sim.eq)%signature sim1 sim2 -> 
-                          (step da1 id = (Active sim1 r) <-> step da2 id = (Active sim2 r)).
-Proof.
-intros da1 da2 Hda id sim1 sim2 r Hsim.
+ Lemma da_eq_step_Active : forall da1 da2, da_eq da1 da2 ->
+                           forall id sim r, (step da1 id = (Active sim r) 
+                           <-> step da2 id = (Active sim r)).
+Proof.
+(* intros da1 da2 Hda id sim r.
 assert (Hopt_eq := step_da_compat Hda (reflexivity id)).
-split. intro Hactive; rewrite Hactive in Hopt_eq. destruct step. elim Hopt_eq.
-destruct Hopt_eq. rewrite H0. f_equiv.
-
-
-Qed.  *)
+split. intro Hactive; rewrite Hactive in Hopt_eq.
+destruct step. elim Hopt_eq. symmetry. rewrite Hopt_eq. elim Hopt_eq. intros. rewrite H0 in *. f_equiv.
+unfold Aoi_eq in *.  destruct Hopt_eq. f_equiv. *)
+Admitted. 
 
 (** Definitions of two subsets of robots: active and idle ones. *)
 Definition idle da := List.filter
@@ -236,8 +222,8 @@
 (** [Between g h d] means that [g] will be activated before at most [k]
     steps of [h] in demon [d]. *)
 Inductive Between g h (d : demon) : nat -> Prop :=
-| kReset : forall k r, step (demon_head d) g <> Idle r -> Between g h d k
-| kReduce : forall k r1 r2, step (demon_head d) g = Idle r1 -> step (demon_head d) h <> Idle r2 ->
+| kReset : forall k  sim r, step (demon_head d) g = Active sim r -> Between g h d k
+| kReduce : forall k r1 sim r2, step (demon_head d) g = Idle r1 -> step (demon_head d) h = Active sim r2 ->
                       Between g h (demon_tail d) k -> Between g h d (S k)
 | kStall : forall k r1 r2, step (demon_head d) g = Idle r1 -> step (demon_head d) h = Idle r2 ->
                      Between g h (demon_tail d) k -> Between g h d k.
@@ -249,24 +235,15 @@
 
 Lemma LocallyFairForOne_compat_aux : forall g d1 d2, deq d1 d2 -> LocallyFairForOne g d1 -> LocallyFairForOne g d2.
 Proof.
-<<<<<<< HEAD
-intros g da1 da2 Hda Hfair. revert da2 Hda. induction Hfair; intros da2 Hda. 
-+ (constructor 1 with  sim r).
- destruct Hda, H0. specialize (H0 g). 
-
-+  constructor 2.
+(* intros g da1 da2 Hda Hfair. revert da2 Hda. induction Hfair; intros da2 Hda. 
+destruct Hda as ((Hdg,_),_).
+  specialize (Hdg g). assert (Aoi_eq (step (demon_head d) g) (Active sim r)).
+  rewrite <- H. apply step_compat. reflexivity. 
++ constructor 1 with sim r. destruct H. apply step_compat. rewrite Hdg in H.  
++ (constructor 1 with  sim r). 
   - destruct H. exists x. rewrite da_eq_step_None; try eassumption. now f_equiv.
-=======
-intros g d1 d2 Hd Hfair. revert d2 Hd. induction Hfair; intros d2 Hd.
-+ assert (Heq : Aoi_eq (step (demon_head d2) g) (Active sim r)) by now rewrite <- Hd, H.
-  destruct (step (demon_head d2) g) eqn:?; simpl in Heq.
-  - easy.
-  - now constructor 1 with sim0 r0.
-+ constructor 2.
-  - destruct H. exists x. rewrite da_eq_step_Idle; try eassumption. now f_equiv.
->>>>>>> 99095096
-  - apply IHHfair. now f_equiv.
-Qed.
+  - apply IHHfair. now f_equiv.  admit. *)
+Admitted. 
 
 Instance LocallyFairForOne_compat : Proper (eq ==> deq ==> iff) LocallyFairForOne.
 Proof. repeat intro. subst. split; intro; now eapply LocallyFairForOne_compat_aux; eauto. Qed.
@@ -284,14 +261,14 @@
 Lemma Between_compat_aux : forall g h k d1 d2, deq d1 d2 -> Between g h d1 k -> Between g h d2 k.
 Proof.
 intros g h k d1 d2 Heq bet. revert d2 Heq. induction bet; intros d2 Heq.
-+ constructor 1 with r. rewrite <- da_eq_step_None; try eassumption. now f_equiv.
-+ constructor 2 with r1 r2.
-  - rewrite <- da_eq_step_None; try eassumption. now f_equiv.
-  - rewrite <- da_eq_step_None; try eassumption. now f_equiv.
++ constructor 1 with sim r. rewrite <- da_eq_step_Active; try eassumption. now f_equiv.
++ constructor 2 with r1 sim r2.
+  - rewrite <- da_eq_step_Idle; try eassumption. now f_equiv.
+  - rewrite <- da_eq_step_Active; try eassumption. now f_equiv.
   - apply IHbet. now f_equiv.
 + constructor 3 with r1 r2.
-  - rewrite <- da_eq_step_None; try eassumption. now f_equiv.
-  - rewrite <- da_eq_step_None; try eassumption. now f_equiv.
+  - rewrite <- da_eq_step_Idle; try eassumption. now f_equiv.
+  - rewrite <- da_eq_step_Idle; try eassumption. now f_equiv.
   - apply IHbet. now f_equiv.
 Qed.
 
@@ -312,7 +289,7 @@
   Between g h d k -> LocallyFairForOne g d.
 Proof.
   intros g h d k Hg. induction Hg.
-  now constructor 1 with r.
+  now constructor 1 with sim r.
   constructor 2. exists r1. apply H. apply IHHg.
   constructor 2. exists r1. apply H. apply IHHg.
 Qed.
@@ -324,7 +301,7 @@
   forall g (d : demon) k, LocallyFairForOne g d -> Between g g d k.
 Proof.
   intros g d k Hd. induction Hd.
-  now constructor 1 with r.
+  now constructor 1 with sim r.
    destruct H. now constructor 3 with x x.
 Qed.
 
@@ -341,10 +318,10 @@
   Between g h d k -> forall k', (k <= k')%nat -> Between g h d k'.
 Proof.
   intros g h d k Hd. induction Hd; intros k' Hk.
-  now constructor 1 with r.
+  now constructor 1 with sim r.
   destruct k'.
     now inversion Hk.
-    constructor 2 with r1 r2; assumption || now (apply IHHd; omega).
+    constructor 2 with r1 sim r2; assumption || now (apply IHHd; omega).
   constructor 3 with r1 r2; assumption || now (apply IHHd; omega).
 Qed.
 
@@ -361,9 +338,9 @@
   forall g h, (forall r1, (demon_head d).(step) g = Idle r1) <-> forall r2, (demon_head d).(step) h = Idle r2.
 Proof.
 intros d Hd. destruct Hd as [Hd _]. split; intros H.
-  assert (Hg := Hd g h). inversion Hg. specialize (H r). contradiction.
+  assert (Hg := Hd g h). inversion Hg. specialize (H r). rewrite H in H0. discriminate.
   destruct (H r2). intros r0. specialize (H r0). rewrite H in H1. assumption.
-  assert (Hh := Hd h g). inversion Hh. specialize (H r). contradiction.
+  assert (Hh := Hd h g). inversion Hh. specialize (H r). rewrite H in H0. discriminate.
   destruct (H r2). intros r0. specialize (H r0). rewrite H in H1. assumption.
 Qed. 
 
@@ -377,8 +354,8 @@
 (** A demon is fully synchronous for one particular good robot g at the first
     step. *)
 Inductive FullySynchronousForOne g d:Prop :=
-  ImmediatelyFair2: forall r,
-    (step (demon_head d) g) ≠ Idle r →
+  ImmediatelyFair2: forall sim r,
+    (step (demon_head d) g) = Active sim r → 
                       FullySynchronousForOne g d.
 
 (** A demon is fully synchronous if it is fully synchronous for all good robots
@@ -393,7 +370,7 @@
 (** A locally synchronous demon is fair *)
 Lemma local_fully_synchronous_implies_fair:
   ∀ g d, FullySynchronousForOne g d → LocallyFairForOne g d.
-Proof. induction 1. now (constructor 1 with r). Qed.
+Proof. induction 1. now (constructor 1 with sim r). Qed.
 
 (** A synchronous demon is fair *)
 Lemma fully_synchronous_implies_fair: ∀ d, FullySynchronous d → Fair d.
@@ -422,13 +399,22 @@
     the robogram [r] on each spectrum seen by each robot. [da.(demonic_action)]
     is used for byzantine robots. *)
 Definition round (δ : R) (r : robogram) (da : demonic_action) (config : Config.t) : Config.t :=
-  let config' := fun id =>
+  let config' := fun id => 
+    match da.(step) id with
+      | Idle R => 
+        match id with 
+          | Byz _ => config
+          | Good g => 
+            match Config.Sta (config (Good g)) with
+              | Moving target => let dist_done := (Location.mul R config id) in
+                 if (Rle_bool dist_done (Location.dist target (config id))) 
+                 then {| Config.Loc (Location.add 
   (** for a given robot, we compute the new configuration *)
   fun id =>
     let conf := config id in (** t is the current configuration of g seen by the demon *)
     match da.(step) id with (** first see whether the robot is activated *)
-      | None => conf (** If g is not activated, do nothing *)
-      | Some (sim, mv_ratio) => (** g is activated with similarity [sim (conf g)] and move ratio [mv_ratio] *)
+      | Idle _ => conf (** If g is not activated, do nothing *)
+      | Active sim mv_ratio => (** g is activated with similarity [sim (conf g)] and move ratio [mv_ratio] *)
         match id with
         | Byz b => {| Config.Loc := da.(relocate_byz) b;
                       Config.Sta := Config.Sta (config id) |} (* byzantine robot are relocated by the demon *)
