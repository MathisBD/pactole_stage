(* Test for the definition of an modular arithmetic by: Robin Pelle*)

Require Import ZArith.
Require Import Omega.
Require Import SetoidList.
Require Import Ensembles.

Local Open Scope Z_scope. 

Parameter n : Z.
Axiom n_pos : (n > 0)%Z.

Axiom n_sup_1: (1 < n)%Z. (* at first, it was 0 < n, but for the "non_trivial" definition,
there was a probleme: 1 mod n have to be different to 0 mod n, so n ~= 1*)
 (*
(* Parameter N:Z. *)
Module ringDef : DiscretSpaceDef with Definition t :=   ensembles_finis(Finite Z, cardinal Z n).
Definition origin := N%Z.*)

Definition origin := 0 mod n. 

Definition add_mod (x y : Z) : Z :=  (Zmod (x + y) n).

Definition mul_mod (x y : Z): Z :=  (Zmod (Z.mul x y) n).

Definition eq_mod (x y : Z): Prop := Zmod x n = Zmod y n.

Definition eq_equiv := @eq_equivalence Z.

Lemma eq_dec_lem : forall x y, {~eq_mod x y} + {eq_mod x y}.
Proof.
intros. unfold eq_mod. apply Z_noteq_dec.
Qed.

Definition eq_dec : forall x y, {~ eq_mod x y} + {eq_mod x y}:= eq_dec_lem.

Lemma n_not_0: n <> 0.
Proof.
  assert (n>0) by apply n_pos. intuition.
Qed.
  
Lemma mod_pos_z : forall (x:Z), ( 0 <= (Zmod x n) < n ).
Proof.
intros. apply Z_mod_lt. apply n_pos.
Qed. 



Instance add_mod_compact : Proper (eq_mod ==> eq_mod ==> eq_mod) add_mod.
Proof.
 intros x x' Hx y y' Hy.
 unfold add_mod, eq_mod.
 do 2 rewrite Zmod_mod.
 unfold eq_mod in *.
 rewrite Zplus_mod, Hx, Hy, <- Zplus_mod.
 reflexivity.
Qed.

Lemma mul_mod_proper : Proper (eq_mod ==> eq_mod ==> eq_mod) mul_mod.
Proof.
intros x x' Hx y y' Hy. 
unfold mul_mod, eq_mod in *. 
repeat rewrite Zmod_mod.
rewrite Zmult_mod, Hx, Hy, <- Zmult_mod.
reflexivity.
Qed.

Definition opp_mod (x: Z): Z := (n - x) mod n. 

Lemma opp_mod_proper : Proper (eq_mod ==> eq_mod) opp_mod.
Proof.
intros x x' Hx.
unfold opp_mod, eq_mod in *.
repeat rewrite Zmod_mod.
rewrite Zminus_mod, Hx, <- Zminus_mod.
reflexivity.
Qed.

Definition dist (x y : Z) : Z := Z.min (add_mod (opp_mod y) x) (add_mod (opp_mod x) y) .

Lemma dist_pos : forall x y, (0 <= dist x y).
Proof.
intros.
unfold dist, Z.min. 
destruct (Z.compare (add_mod (opp_mod y) x) (add_mod (opp_mod x) y) ); 
unfold add_mod;
apply mod_pos_z.
Qed.

Lemma dist_proper: Proper (eq_mod ==> eq_mod ==> eq_mod) dist.
Proof.
intros x x' Hx y y' Hy.
unfold dist, eq_mod in *; unfold add_mod, opp_mod. 
rewrite Zminus_mod, Zplus_mod, (Zminus_mod n x), (Zplus_mod ((n mod n - x mod n) mod n) y).
rewrite Hx, Hy, <- Zminus_mod, <- Zplus_mod, <- Zminus_mod, <- Zplus_mod.
reflexivity.
Qed.


Lemma dist_define_0 : forall a b, (a - b) mod n = 0 -> a mod n = b mod n.
Proof.
intros.
assert (Hdiv1:let (q1, r1) := Z.div_eucl a n in a = n * q1 + r1 /\ 0 <= r1 < n).
apply Z_div_mod, n_pos.
assert (Hdiv2:let (q2, r2) := Z.div_eucl b n in b = n * q2 + r2 /\ 0 <= r2 < n).
apply Z_div_mod, n_pos.
destruct (Z.div_eucl a n), (Z.div_eucl b n).
destruct Hdiv1 as (Ha, Hr1) , Hdiv2 as (Hb, Hr2).
assert (Hab: (a-b) mod n = (z0 - z2) mod n).
rewrite Ha, Hb, Zminus_mod, Zplus_mod, (Zplus_mod (n*z1) z2).
apply fast_Zmult_comm, (fast_Zmult_comm n z1).
do 2 rewrite Z_mod_mult.
simpl.
do 2 rewrite Zmod_mod.
symmetry; apply Zminus_mod. 
rewrite Hab, Zmod_divides in H.
destruct H.
assert (Hz_lt_n: z0 - z2 < n * 1) by omega.
rewrite H in Hz_lt_n.
assert (axiom: n > 0) by apply n_pos.
assert (Hz_gt_mn: n*(-1)  < z0 - z2 ) by omega.
rewrite H in Hz_gt_mn.
assert (Hgt1:x < 1).
apply (Zmult_lt_reg_r x 1 n). omega.
apply fast_Zmult_comm, (fast_Zmult_comm 1 n).
assumption.
assert (Hltm1:-1 < x).
apply (Zmult_lt_reg_r (-1) x n).
omega.
apply fast_Zmult_comm, (fast_Zmult_comm x n).
assumption.
assert (Heq0: x = 0) by intuition.
rewrite Heq0 in H.
assert (Heqz: z0 = z2) by intuition.
rewrite Ha, Hb, Heqz, Zplus_mod, (Zplus_mod (n*z1) z2).
apply fast_Zmult_comm, (fast_Zmult_comm n z1).
do 2 rewrite Z_mod_mult.
reflexivity.
omega.
Qed. 


Lemma dist_define_1 : forall a b, a mod n = b mod n -> (a - b) mod n = 0.
Proof.
intros;
rewrite Zminus_mod, H, <- Zminus_mod. 
assert (b-b=0) by omega; rewrite H0.
rewrite Zmod_0_l.
reflexivity.
Qed.

Lemma dist_define : forall x y, dist x y= 0 <-> eq_mod x y.
Proof.
intros.
unfold eq_mod, dist, opp_mod, add_mod.
do 2 rewrite Zplus_mod_idemp_l.
unfold Z.min.
destruct Z.compare.
+ rewrite Zplus_mod, Zminus_mod, Z_mod_same, Zminus_mod_idemp_r.
  simpl.
  split.
 - rewrite <- Zplus_mod.
   apply fast_Zplus_comm, dist_define_0.
 - intros Heq.
   rewrite <- Zplus_mod.
   replace (-y+x) with (x - y) by omega.
   apply dist_define_1.
   assumption. 
 - apply n_pos.
 + rewrite Zplus_mod, Zminus_mod, Z_mod_same, Zminus_mod_idemp_r.
   simpl.
   split.
 - rewrite <- Zplus_mod.
   apply fast_Zplus_comm, dist_define_0.
 - intros H.
   rewrite <- Zplus_mod.
   replace (-y+x) with (x - y) by omega.
   apply dist_define_1.
   assumption. 
 - apply n_pos.
 + rewrite Zplus_mod, Zminus_mod, Z_mod_same, Zminus_mod_idemp_r.
   simpl.
   split.
 - rewrite <- Zplus_mod.
   replace (-x+y) with (y - x) by omega.
   intros.
   symmetry.
   apply dist_define_0.
   assumption.
 - intros H.
   rewrite <- Zplus_mod.
   replace (-x+y) with (y - x) by omega.
   apply dist_define_1.
   symmetry; assumption.
 - apply n_pos. 
Qed.


Lemma dist_sym : forall x y, dist x y = dist y x.
Proof.
intros. unfold dist. rewrite Z.min_comm. reflexivity.
Qed.


Lemma ordre_mod: forall a b, add_mod a b <= a mod n + b mod n. 
Proof. 
intros.
unfold add_mod.
rewrite Zplus_mod.
apply Zmod_le.
apply Z.gt_lt_iff, n_pos.
assert (0 <= a mod n).
apply Z_mod_lt, n_pos. 
assert (0 <= b mod n).
apply Z_mod_lt, n_pos.
omega.    
Qed.

Lemma Zmod_minus_n: forall x, (n-x) mod n = -x mod n. 
Proof.
intros.
rewrite Zminus_mod, Z_mod_same_full, Zminus_mod_idemp_r.
simpl.
reflexivity.
Qed.

Lemma trans_mod_z:  forall a b c, Z.lt a b -> Z.le c a -> Z.lt c b. Proof. intros. omega. Qed.

Lemma simpl_mod : forall x y z, x-y+z = x-(y-z). Proof. intros; omega. Qed.

Lemma simpl_mod_1 : forall x y z, x+y-z = x+(y-z). Proof. intros; omega. Qed.

Lemma simpl_mod_2: forall x y,(0 - (y - x)) = (x - y). Proof. intros; omega. Qed.

Lemma plus_mod_order: forall a b, 0 <= a < n -> 0 <= b < n -> 0 <= a + b < n
                                -> a mod n <= (a + b) mod n.
Proof.
intros. rewrite Zmod_small, (Zmod_small (a+b) n); omega. Qed.

Lemma add_comm: forall x y, eq_mod (add_mod x y) (add_mod y x).
Proof.
intros. unfold add_mod. apply fast_Zplus_comm. reflexivity.
Qed.

Lemma opp_mod_eq: forall a b, -a mod n = -b mod n  -> a mod n = b mod n.
Proof.
intros.
destruct (a mod n ?= 0) eqn : Heq.
+ rewrite Z.compare_eq_iff in *.
  apply Z_mod_zero_opp_full in Heq.
  rewrite Heq in H.
  symmetry in H.
  apply Z_mod_zero_opp_full in H.
  replace (--b) with b in H by omega.
  apply Z_mod_zero_opp_full in Heq.
  replace (--a) with a in Heq by omega.
  omega.
+ rewrite Z.compare_lt_iff in *.
  exfalso.
  assert (0 <= a mod n).
  apply Z_mod_lt, n_pos.
  apply Zle_not_gt in H0.
  omega.
+ rewrite Z.compare_gt_iff in *.
  assert (a mod n <> 0) by omega.
  apply Z_mod_nz_opp_full, Zplus_minus_eq in H0.
  destruct (b mod n ?= 0) eqn : Heqb.
  - rewrite Z.compare_eq_iff in *.
    exfalso. rewrite H in H0.
    apply Z_mod_zero_opp_full in Heqb.
    rewrite Heqb in H0.
    replace (0-n) with (-n) in H0 by omega.
    apply Z.opp_inj in H0.
    assert (a mod n < n).
    apply Z_mod_lt, n_pos.
    omega.
  - rewrite Z.compare_lt_iff in *.
    exfalso.
    assert (0 <= b mod n).
    apply Z_mod_lt, n_pos.
    omega.
  - rewrite Z.compare_gt_iff in *.
    assert (b mod n <> 0) by omega.
    apply Z_mod_nz_opp_full, Zplus_minus_eq in H1.
    rewrite H, <- H1 in H0.
    omega.
Qed.

Lemma a_b_eq_mod: forall a b, a = b -> a mod n = b mod n.
Proof.
intros. rewrite H. reflexivity.
Qed.

Lemma eq_a_b_mod: forall a b c, - (a - b) mod n = - (a - c) mod n -> b mod n = c mod n.
Proof.
intros.
apply opp_mod_eq in H.
rewrite <- Zminus_mod_idemp_l, <- (Zminus_mod_idemp_l a c n) in H.
apply dist_define_0.
symmetry in H.
assert (((a mod n - c) - (a mod n - b)) mod n = 0).
apply dist_define_1; omega.
apply Z_mod_zero_opp_full in H0.
replace (b - c) with (- - (b - c)) by omega.
apply Z_mod_zero_opp_full.
rewrite <- H0. 
assert ((a mod n - c - (a mod n - b) = b - c)) by omega.
rewrite H1.
apply opp_mod_eq.
replace (- - (b - c)) with (b-c) by omega.
reflexivity.
Qed.

Lemma mod_simp_1:
  forall x y, ((n - y) mod n + x) mod n = (x - y) mod n.
Proof.
  intros.
  rewrite Zplus_mod_idemp_l, s, Zminus_mod, Z_mod_same_full, Zminus_mod_idemp_r, s2.
  reflexivity.
Qed.

Lemma add_opp_mod_n: forall x, x mod n + (-x) mod n = 0 \/ x mod n + (-x) mod n = n.
Proof.
  intros.
  destruct (eq_dec x 0).
  - right. rewrite Z.mod_opp_l_nz. intuition. apply n_not_0.
    unfold eq_mod in n0. rewrite Zmod_0_l in n0. assumption.
  - left. unfold eq_mod in e. rewrite e, Zmod_0_l in *. simpl.
    apply Z_mod_zero_opp_full. assumption.
Qed.


Lemma dist_half_n: forall x y, (dist x y) <= n / 2.
Proof.
<<<<<<< HEAD
intros.
unfold dist, add_mod, opp_mod, Z.min. 
repeat rewrite Zplus_mod_idemp_l, simpl_mod.
rewrite Zminus_mod, (Zminus_mod n (x-y) n), Z_mod_same_full.
repeat rewrite Zminus_mod_idemp_r.
replace (0-(y-x)) with (x-y) by omega.
=======
  intros. unfold dist, add_mod, opp_mod, Z.min.
  (*
  repeat rewrite mod_simp_1.
  destruct ((x - y) mod n ?= (y - x) mod n) eqn : Heq.
  + rewrite Z.compare_eq_iff in *. 
   apply (Zmult_le_reg_r) with (p := 2). omega. do 2 rewrite <- Zplus_diag_eq_mult_2.
   rewrite Heq at 1. 

   assert (((y - x) mod n + (x - y) mod n) = n 
                            \/ ((y - x) mod n + (x - y) mod n) = 0).
   destruct (eq_dec x y).
    - left. rewrite Z.mod_opp_l_nz. intuition.
   assert (n>0) by apply n_pos. intuition. unfold eq_mod in n0. intuition.
   assert ((x - y) mod n = 0 -> x mod n = y mod n). apply dm0. intuition.
    - right. unfold eq_mod in e. assert (x mod n = y mod n -> (x - y) mod n = 0). apply dm1.
   apply H in e. intuition.
    - destruct H; rewrite H.
   assert (n mod 2 = 0). rewrite <- H. rewrite Heq. replace (- (x - y) mod n + - (x - y) mod n)
   with (2*(-(x-y) mod n)) by omega. apply fast_Zmult_comm. apply Z_mod_mult.
   assert (n = 2*(n/2)). apply Z_div_exact_2; intuition. intuition.
   assert (n>0) by apply n_pos. assert (0 <= n/2). apply Z.div_pos; intuition. intuition.
*)
repeat rewrite Zplus_mod_idemp_l. repeat rewrite s.
rewrite Zminus_mod; rewrite ( Zminus_mod n (x-y) n). rewrite Z_mod_same_full.
repeat rewrite Zminus_mod_idemp_r. replace (0-(y-x)) with (x-y) by omega.
>>>>>>> 0f7fdbf0
replace (0-(x-y)) with (- (x-y)) by omega.
destruct ((x - y) mod n ?= - (x - y) mod n) eqn : Heq.
 + rewrite Z.compare_eq_iff in *. 
   apply (Zmult_le_reg_r) with (p := 2).
   omega.
   do 2 rewrite <- Zplus_diag_eq_mult_2.
   rewrite Heq at 1.
   assert ((- (x - y) mod n + (x - y) mod n) = n \/ (- (x - y) mod n + (x - y) mod n) = 0).
   destruct (eq_dec x y).
    - left.
      rewrite Z.mod_opp_l_nz.
      omega.
      assert (n>0) by apply n_pos.
      omega.
      unfold eq_mod in n0.
      assert ((x - y) mod n = 0 -> x mod n = y mod n).
      apply dist_define_0.
      omega.
    - right.
      unfold eq_mod in e.
      assert (x mod n = y mod n -> (x - y) mod n = 0).
      apply dist_define_1.
      apply H in e.
      omega.
    - destruct H; rewrite H.
      assert (n mod 2 = 0).
      rewrite <- H, Heq.
      replace (- (x - y) mod n + - (x - y) mod n) with (2*(-(x-y) mod n)) by omega.
      apply fast_Zmult_comm, Z_mod_mult.
      assert (n = 2*(n/2)).
      apply Z_div_exact_2; omega. 
      omega.
      assert (n>0) by apply n_pos.
      assert (0 <= n/2).
      apply Z.div_pos; omega.
      omega.
 + rewrite Z.compare_lt_iff in *.
   assert ((- (x - y) mod n + (x - y) mod n) = n).
   rewrite Z.mod_opp_l_nz.
   omega.
   assert (n>0) by apply n_pos.
   omega.
   assert ((x - y) mod n <> - (x - y) mod n) by omega.
   destruct ((x - y) mod n ?= 0) eqn : H0.
    - assert (0 < -(x - y) mod n). 
      apply (Z.le_lt_trans 0 ((x - y) mod n) (- (x - y) mod n)).
      apply mod_pos_z.
      assumption.
      assert (- (x - y) mod n <> 0) by omega.
      rewrite Z.compare_eq_iff in *. 
      assert (- (x - y) mod n = 0).
      apply Z_mod_zero_opp_full.
      omega.
      exfalso.
      omega.
    - intros H1.
      assert (- (x - y) mod n = 0).
      apply Z_mod_zero_opp_full in H1.
      assumption.
      rewrite <- H2 in H1.
      apply H.
      omega. 
    - intros H1.
      assert (- (x - y) mod n = 0).
      apply Z_mod_zero_opp_full in H1.
      assumption.
      rewrite <- H2 in H1.
      apply H.
      assumption.
    - assert ((x - y) mod n + (x - y) mod n < n) by omega. 
      rewrite Zplus_diag_eq_mult_2 in H0.
      apply fast_Zmult_comm in H0. 
      apply Z.div_le_lower_bound; omega.
 + rewrite Z.compare_gt_iff in *.
   assert ((- (x - y) mod n + (x - y) mod n) = n).
   rewrite Z.mod_opp_l_nz.
   omega.
   assert (n>0) by apply n_pos.
   omega.
   assert ((x - y) mod n <> - (x - y) mod n) by omega.
   destruct (-(x - y) mod n ?= 0) eqn : H0.
    - rewrite Z.compare_eq_iff in *. 
      assert ((x - y) mod n = 0).
      apply Z_mod_zero_opp_full in H0.
      replace (- - (x - y)) with (x - y) in H0 by omega.
      omega.
      omega.
    - intros H1.
      assert (- (x - y) mod n = 0).
      apply Z_mod_zero_opp_full.
      omega.
      rewrite <- H2 in H1.
      apply H.
      assumption. 
    - intros H1.
      assert (- (x - y) mod n = 0).
      apply Z_mod_zero_opp_full in H1.
      assumption.
      rewrite <- H2 in H1.
      apply H.
      assumption.
    - assert (-(x - y) mod n + - (x - y) mod n < n) by omega. 
      rewrite Zplus_diag_eq_mult_2 in H0.
      apply fast_Zmult_comm in H0. 
      apply Z.div_le_lower_bound; omega.
Qed.

Lemma eq_nz_opp_n: forall a b,- (a - b) mod n <> 0 <->  - (a - b) mod n + - (b - a) mod n = n.
Proof.
split.
 + intros.
   replace (- (a - b)) with (b - a) in * by omega.
   assert ((b - a) mod n = n - - (b - a) mod n).
   rewrite Z_mod_nz_opp_full.
   replace (n - (n - (b - a) mod n)) with ((b - a) mod n) by omega.
   reflexivity.
   assumption.
   rewrite H0.
   omega.
 + intros.
   symmetry in H.
   rewrite Z.add_comm in H.
   apply (Zplus_minus_eq n)in H. 
   replace (-(b - a)) with (a - b) in H by omega.
   intros H0.
   apply Zeq_plus_swap in H.
   rewrite H0 in H.
   apply Z_mod_zero_opp_full in H0. 
   replace (--(a-b)) with (a-b) in H0 by omega.
   rewrite H0 in H; simpl in H.
   assert (n>0).
   apply n_pos.
   omega. 
Qed.

Lemma eq_nz_n: forall a b,(a - b) mod n <> 0 <->  (a - b) mod n + (b - a) mod n = n.
Proof.
intros.
replace (a-b) with (-(b-a)) in * by omega.
replace (b-a) with (-(a-b)) at 3 by omega.
apply eq_nz_opp_n. 
Qed.



Lemma tri_ineq_help_eq_lt_lt: forall x y z,
(x - z) mod n = (z - x) mod n -> 
0 < (x - z) mod n -> 
(x - y) mod n < (y - x) mod n -> 
(z - y) mod n < (y - z) mod n ->  
(x - y) mod n <= n / 2 -> 
(z - y) mod n <= n / 2 ->
(x - z) mod n <= n / 2 -> 
False.
Proof.
intros x y z Heq1 eq0 Heq2 Heq3 Hdxy Hdyz Hdxz.
replace (x - y) with ((x - z) + (z - y)) in Heq2 by omega.
replace (y - x) with ((y - z) + (z - x)) in Heq2 by omega.
rewrite Zplus_mod, (Zplus_mod (y - z)  (z - x) n) in Heq2.
assert (eq_div_2: (x-z) mod n = n/2).
replace (z-x) with (-(x-z)) in Heq1 by omega.
rewrite (Z_mod_nz_opp_full (x-z) n), <- Zeq_plus_swap, Zplus_diag_eq_mult_2 in Heq1.
assert (n_div_2: 2*(n/2) <= n).
apply Z_mult_div_ge.
omega.
rewrite <- Heq1 in n_div_2 at 2.
omega.
omega.
assert (lt_0_yz: 0<(y-z) mod n).
assert (0 <= (z-y) mod n) by apply Z_mod_lt, n_pos; omega.
assert (lt_0_zy: 0<(z-y) mod n).
assert ((y-z) mod n <> 0) by omega. 
replace (y-z) with (-(z-y)) in H by omega. 
rewrite eq_nz_opp_n, Z.add_comm,<- eq_nz_opp_n in H.
replace (z-y) with (-(y-z)) by omega.
assert (0<=-(y-z) mod n) by apply Z_mod_lt, n_pos.
omega.
assert (n_div_2: n = 2*(n/2)).
assert ((x-z) mod n + (z-x) mod n = n).
replace (x-z) with (-(z-x)) by omega.
replace (z-x) with (-(x-z)) at 2 by omega.
rewrite <- eq_nz_opp_n.
replace (-(z-x)) with (x-z) by omega;
omega.
omega.
assert (zy_lt_n2: (z-y) mod n < n/2).
assert ((z-y) mod n <> 0) by intuition.
replace (z-y) with (-(y-z)) in H by omega.
rewrite eq_nz_opp_n in H.
apply fast_Zmult_comm in n_div_2.
rewrite <- Zplus_diag_eq_mult_2 in n_div_2.
replace (-(y-z)) with (z-y) in H by omega;
replace (-(z-y)) with (y-z) in H by omega.
omega.
assert (n2_lt_yz: n/2 < (y-z) mod n).
assert ((z-y) mod n <> 0) by intuition.
replace (z-y) with (-(y-z)) in H by omega.
rewrite eq_nz_opp_n in H.
apply fast_Zmult_comm in n_div_2.
rewrite <- Zplus_diag_eq_mult_2 in n_div_2.
replace (-(y-z)) with (z-y) in H by omega;
replace (-(z-y)) with (y-z) in H by omega.
omega.
assert (Hlt1: ((x - z) mod n + (z - y) mod n) < n).
rewrite eq_div_2.
apply fast_Zmult_comm in n_div_2.
rewrite <- Zplus_diag_eq_mult_2 in n_div_2.
rewrite n_div_2 at 3; intuition.
assert (Hgt1: n/2 < (x - z) mod n + (z - y) mod n).
omega.
rewrite Zmod_small in Heq2.
Focus 2.
omega.
assert (Hgt2: n < (y - z) mod n + (z - x) mod n).
rewrite n_div_2 at 1.
apply fast_Zmult_comm.
rewrite <- Zplus_diag_eq_mult_2.
omega.
assert (Hlt2: ((y - z) mod n + (z - x) mod n) < n+n/2).
assert ((y-z) mod n < n) by apply Z_mod_lt, n_pos.
omega.
assert (Heq2': 0 < ((y - z) mod n + (z - x) mod n) - n < n/2) by omega.
assert (Hmod: 0 < ((y - z) mod n + (z - x) mod n - n) mod n < n/2).
rewrite Zmod_small; omega.
assert (Hmod_eq:((y - z) mod n + (z - x) mod n - n) mod n = ((y - z) mod n + (z - x) mod n) mod n).
rewrite <- Zminus_mod_idemp_r, Z_mod_same_full. 
replace ((y - z) mod n + (z - x) mod n - 0) with ((y - z) mod n + (z - x) mod n) by omega.
omega. 
omega.
Qed.

Lemma tri_ineq_help_eq_lt_lt2: forall x y z,
(x - z) mod n = (z - x) mod n -> 
0 < (x - z) mod n -> 
(y - x) mod n < (x - y) mod n ->
(y - z) mod n < (z - y) mod n ->
(y - x) mod n <= n / 2 ->
(y - z) mod n <= n / 2 ->
(x - z) mod n <= n / 2 ->
False.
Proof.
intros x y z Heq1 eq0 Heq2 Heq3 Hdxy Hdyz Hdxz.
replace (x - y) with ((x - z) + (z - y)) in Heq2 by omega. 
replace (y - x) with ((y - z) + (z - x)) in Heq2 by omega.
rewrite Zplus_mod, (Zplus_mod (x - z)  (z - y) n) in Heq2.
assert (eq_div_2: (x-z) mod n = n/2).
replace (z-x) with (-(x-z)) in Heq1 by omega.
rewrite (Z_mod_nz_opp_full (x-z) n), <- Zeq_plus_swap, Zplus_diag_eq_mult_2 in Heq1.
assert (n_div_2: 2*(n/2) <= n).
apply Z_mult_div_ge.
omega.
rewrite <- Heq1 in n_div_2 at 2.
omega.
omega.
assert (lt_0_yz: 0<(z-y) mod n).
assert (0 <= (y-z) mod n) by apply Z_mod_lt, n_pos; omega.
assert (lt_0_zy: 0<(y-z) mod n).
assert ((z-y) mod n <> 0) by omega. 
replace (z-y) with (-(y-z)) in H by omega. 
rewrite eq_nz_opp_n, Z.add_comm,<- eq_nz_opp_n in H.
replace (y-z) with (-(z-y)) by omega.
assert (0<=-(z-y) mod n) by apply Z_mod_lt, n_pos.
omega.
assert (n_div_2: n = 2*(n/2)).
assert ((x-z) mod n + (z-x) mod n = n).
replace (x-z) with (-(z-x)) by omega.
replace (z-x) with (-(x-z)) at 2 by omega.
rewrite <- eq_nz_opp_n. 
replace (-(z-x)) with (x-z) by omega;
omega.
omega.
assert (zy_lt_n2: (y-z) mod n < n/2).
assert ((y-z) mod n <> 0) by intuition.
replace (y-z) with (-(z-y)) in H by omega.
rewrite eq_nz_opp_n in H.
apply fast_Zmult_comm in n_div_2.
rewrite <- Zplus_diag_eq_mult_2 in n_div_2.
replace (-(y-z)) with (z-y) in H by omega;
replace (-(z-y)) with (y-z) in H by omega. 
omega.
assert (n2_lt_yz: n/2 < (y-z) mod n).
assert ((y-z) mod n <> 0) by intuition.
replace (y-z) with (-(z-y)) in H by omega.
rewrite eq_nz_opp_n in H.
apply fast_Zmult_comm in n_div_2.
rewrite <- Zplus_diag_eq_mult_2 in n_div_2.
replace (-(y-z)) with (z-y) in H by omega;
replace (-(z-y)) with (y-z) in H by omega.
assert (Hlt1: ((x - z) mod n + (y - z) mod n) < n).
rewrite eq_div_2. 
rewrite n_div_2 at 3; omega.
assert (Hgt1: n/2 < (x - z) mod n + (y - z) mod n).
omega.
rewrite Zmod_small in Heq2.
Focus 2.
omega.  
assert (Hgt2: n < (z - y) mod n + (z - x) mod n).
rewrite n_div_2 at 1.
omega.
assert (Hlt2: ((z - y) mod n + (z - x) mod n) < n+n/2).
assert ((z-y) mod n < n) by apply Z_mod_lt, n_pos.
omega.
assert (Heq2': 0 < ((z - y) mod n + (z - x) mod n) - n < n/2).
omega.
assert (Hmod: 0 < ((z - y) mod n + (z - x) mod n - n) mod n < n/2).
rewrite Zmod_small; omega.
assert (Hmod_eq:((z - y) mod n + (z - x) mod n - n) mod n = ((z - y) mod n + (z - x) mod n) mod n).
rewrite <- Zminus_mod_idemp_r, Z_mod_same_full. 
replace ((z - y) mod n + (z - x) mod n - 0) with ((z - y) mod n + (z - x) mod n) by omega.
omega.
rewrite Heq1, (Z.add_comm ((z - x) mod n) ((z - y) mod n)), <- Hmod_eq in Heq2.
omega.
omega.
Qed.

Lemma tri_ineq_help_lt_lt_lt: forall x y z,  (x - z) mod n < (z - x) mod n ->
0 < (x - z) mod n ->
(x - y) mod n < (y - x) mod n ->
(x - y) mod n <= n / 2 -> 
(z - y) mod n < (y - z) mod n ->
(z - y) mod n <= n / 2 ->
(x - z) mod n <= n / 2 ->
(x - z) mod n = ((x - y) mod n + (z - y) mod n) mod n \/
(x - z) mod n < ((x - y) mod n + (z - y) mod n) mod n.
Proof.
intros x y z Heq1 eq0 Heq2 Hdxy Heq3 hdzy Hdxz.
assert (lt_0_xy: 0<(y-x) mod n).
assert (0 <= (x-y) mod n) by apply Z_mod_lt, n_pos; omega.
assert (lt_0_yx: 0<(x-y) mod n).
assert ((y-x) mod n <> 0) by omega.
replace (y-x) with (-(x-y)) in H by omega. 
rewrite eq_nz_opp_n, Z.add_comm,<- eq_nz_opp_n in H.
replace (x-y) with (-(y-x)) by omega.
assert (0<=-(y-x) mod n) by apply Z_mod_lt, n_pos.
omega.
assert (lt_0_xz: 0<(z-x) mod n).
assert (0 <= (x-z) mod n) by apply Z_mod_lt, n_pos; omega.
assert (lt_0_zx: 0<(x-z) mod n).
assert ((z-x) mod n <> 0) by omega.
replace (z-x) with (-(x-z)) in H by omega. 
rewrite eq_nz_opp_n, Z.add_comm,<- eq_nz_opp_n in H.
replace (x-z) with (-(z-x)) by omega.
assert (0<=-(z-x) mod n) by apply Z_mod_lt, n_pos.
omega.
assert ((x - y) mod n + (z - y) mod n < n).
destruct (Z.odd n) eqn: Hpar.
rewrite Zodd_mod in Hpar.
apply Zeq_bool_eq in Hpar.
rewrite Z_div_mod_eq with (b := 2);
omega.
rewrite Zodd_even_bool, Bool.negb_false_iff, Zeven_mod, <- Zeq_is_eq_bool, Zmod_eq_full in Hpar.
apply Zminus_eq in Hpar.
rewrite <- Zplus_diag_eq_mult_2 in Hpar. 
assert (xy_lt_n2: (x-y) mod n < n/2).
assert ((x-y) mod n <> 0) by omega.
replace (x-y) with (-(y-x)) in H by omega.
rewrite eq_nz_opp_n in H.
replace (-(y-x)) with (x-y) in H by omega;
replace (-(x-y)) with (y-x) in H by omega.
omega. omega. omega.
assert (0<=(x-y) mod n) by apply Z_mod_lt, n_pos.
assert (0<=(z-y) mod n) by apply Z_mod_lt, n_pos.
rewrite (Zmod_small ((x - y) mod n + (z - y) mod n) n); try omega.
replace (x-y) with (x-z+(z-y)) by omega.
assert ((x - z) mod n + (z - y) mod n < n).
destruct (Z.odd n) eqn: Hpar.
rewrite Zodd_mod in Hpar.
apply Zeq_bool_eq in Hpar.
rewrite Z_div_mod_eq with (b := 2);
omega.
rewrite Zodd_even_bool, Bool.negb_false_iff, Zeven_mod, <- Zeq_is_eq_bool, Zmod_eq_full in Hpar.
apply Zminus_eq in Hpar.
rewrite <- Zplus_diag_eq_mult_2 in Hpar. 
assert (xz_lt_n2: (x-z) mod n < n/2).
assert ((x-z) mod n <> 0) by intuition.
replace (x-z) with (-(z-x)) in H2 by omega.
rewrite eq_nz_opp_n in H2.
replace (-(z-x)) with (x-z) in H2 by omega;
replace (-(x-z)) with (z-x) in H2 by omega.
omega. omega. omega.
rewrite Zplus_mod, (Zmod_small ((x - z) mod n + (z - y) mod n) n); try omega.
Qed.

Lemma tri_ineq_help_lt_lt_lt2: forall x y z,  (x - z) mod n < (z - x) mod n ->
0 < (x - z) mod n ->
(y - x) mod n < (x - y) mod n ->
(y - x) mod n <= n / 2 -> 
(y - z) mod n < (z - y) mod n ->
(y - z) mod n <= n / 2 ->
(x - z) mod n <= n / 2 ->
(x - z) mod n = ((y - x) mod n + (y - z) mod n) mod n \/
(x - z) mod n < ((y - x) mod n + (y - z) mod n) mod n.
Proof.
intros x y z Heq1 eq0 Heq2 Hdxy Heq3 hdzy Hdxz.
assert (lt_0_xy: 0<(x-y) mod n).
assert (0 <= (y-x) mod n) by apply Z_mod_lt, n_pos; omega.
assert (lt_0_yx: 0<(y-x) mod n).
assert ((x-y) mod n <> 0) by omega.
replace (x-y) with (-(y-x)) in H by omega. 
rewrite eq_nz_opp_n, Z.add_comm,<- eq_nz_opp_n in H.
replace (y-x) with (-(x-y)) by omega.
assert (0<=-(x-y) mod n) by apply Z_mod_lt, n_pos.
omega.
assert (lt_0_xz: 0<(x-z) mod n).
assert (0 <= (z-x) mod n) by apply Z_mod_lt, n_pos; omega.
assert (lt_0_zx: 0<(z-x) mod n).
assert ((x-z) mod n <> 0) by omega.
replace (x-z) with (-(z-x)) in H by omega. 
rewrite eq_nz_opp_n, Z.add_comm,<- eq_nz_opp_n in H.
replace (z-x) with (-(x-z)) by omega.
assert (0<=-(x-z) mod n) by apply Z_mod_lt, n_pos.
omega.
assert ((y - x) mod n + (y - z) mod n < n).
destruct (Z.odd n) eqn: Hpar.
rewrite Zodd_mod in Hpar.
apply Zeq_bool_eq in Hpar.
rewrite Z_div_mod_eq with (b := 2);
omega.
rewrite Zodd_even_bool, Bool.negb_false_iff, Zeven_mod, <- Zeq_is_eq_bool, Zmod_eq_full in Hpar.
apply Zminus_eq in Hpar.
rewrite <- Zplus_diag_eq_mult_2 in Hpar. 
assert (xy_lt_n2: (y-x) mod n < n/2).
assert ((y-x) mod n <> 0) by omega.
replace (y-x) with (-(x-y)) in H by omega.
rewrite eq_nz_opp_n in H.
replace (-(x-y)) with (y-x) in H by omega;
replace (-(y-x)) with (x-y) in H by omega.
omega. omega. omega.
assert (0<=(y-x) mod n) by apply Z_mod_lt, n_pos.
assert (0<=(y-z) mod n) by apply Z_mod_lt, n_pos.
rewrite (Zmod_small ((y - x) mod n + (y - z) mod n) n); try omega.
replace (y-z) with (y-x+(x-z)) by omega.
assert ((y - x) mod n + (x - z) mod n < n).
destruct (Z.odd n) eqn: Hpar.
rewrite Zodd_mod in Hpar.
apply Zeq_bool_eq in Hpar.
rewrite Z_div_mod_eq with (b := 2);
omega.
rewrite Zodd_even_bool, Bool.negb_false_iff, Zeven_mod, <- Zeq_is_eq_bool, Zmod_eq_full in Hpar.
apply Zminus_eq in Hpar.
rewrite <- Zplus_diag_eq_mult_2 in Hpar. 
assert (xz_lt_n2: (x-z) mod n < n/2).
assert ((x-z) mod n <> 0) by omega.
replace (x-z) with (-(z-x)) in H2 by omega.
rewrite eq_nz_opp_n in H2.
replace (-(z-x)) with (x-z) in H2 by omega;
replace (-(x-z)) with (z-x) in H2 by omega.
omega. omega. omega.
rewrite Zplus_mod, (Zmod_small ((y - x) mod n + (x - z) mod n) n); omega.
Qed.



Lemma triang_ineq : forall x y z, dist x z <= add_mod (dist x y) (dist y z).
Proof.
intros. 
destruct (dist x z ?= 0) eqn:eq0.
unfold add_mod.
rewrite Z.compare_eq_iff, eq0 in *.
apply Z_mod_lt, n_pos.
rewrite Z.compare_lt_iff in *.
exfalso.
assert (0 <= dist x z).
apply dist_pos.
intuition.
rewrite Z.compare_gt_iff in *.
assert (dist x z <= add_mod (dist x y) (dist y z) 
        <-> (dist x z = add_mod (dist x y) (dist y z))
        \/ (dist x z < add_mod (dist x y) (dist y z))).
omega.
apply H.
clear H.
assert (Hdxy: dist x y <= n/2) by apply dist_half_n.
assert (Hdyz: dist y z <= n/2) by apply dist_half_n.
assert (Hdxz: dist x z <= n/2) by apply dist_half_n.
unfold add_mod, dist, opp_mod, add_mod. 
repeat rewrite Zplus_mod_idemp_l in *.
rewrite <- (Zplus_mod_idemp_r x (n-y) n).
replace (n - x + y) with (n + y - x) by omega.
rewrite <- (Zminus_mod_idemp_r (n+y) x n).
rewrite Zplus_mod_idemp_r, Zminus_mod_idemp_r.
unfold dist, add_mod, opp_mod in *.
repeat rewrite Zplus_mod_idemp_l in *.
repeat rewrite simpl_mod in *.
replace (n+y-x) with (n-(x-y)) in * by omega.
rewrite Zminus_mod, (Zminus_mod n (x-z) n), (Zminus_mod n (y-x) n), (Zminus_mod n (x-y) n) in *;
rewrite (Zminus_mod n (z-y) n), (Zminus_mod n (y-z) n), Z_mod_same_full in *.
repeat rewrite Zminus_mod_idemp_r in *.
repeat rewrite simpl_mod_2 in *.
unfold Z.min in *. 
destruct ( (x - z) mod n ?= (z - x) mod n) eqn:Heq1;
destruct ( (x - y) mod n ?= (y - x) mod n) eqn:Heq2;
destruct ( (y - z) mod n ?= (z - y) mod n) eqn:Heq3;
try rewrite Z.compare_eq_iff in *;
try rewrite Z.compare_lt_iff in *;
try rewrite Z.compare_gt_iff in *. 
  + rewrite <- Zplus_mod; replace (x-y + (y - z)) with (x-z) by omega; omega.
  + rewrite <- Zplus_mod; replace (x-y + (y - z)) with (x-z) by omega; omega.
  + rewrite Heq1, Heq2, <- Zplus_mod; replace ((y-x)+(z-y)) with (z-x) by omega; omega.
  + rewrite <- Zplus_mod; replace (x-y + (y - z)) with (x-z) by omega; omega.
  + rewrite <- Zplus_mod; replace (x-y + (y - z)) with (x-z) by omega; omega.
  
  + exfalso; apply tri_ineq_help_eq_lt_lt with (x :=x) (y:=y) (z:=z); assumption. 
  + rewrite Heq3, <- Zplus_mod; replace (y - x + (z - y)) with (z-x) by omega; omega.
  + exfalso; apply tri_ineq_help_eq_lt_lt2 with (x:=x) (y:=y) (z:=z); assumption.
  + rewrite <- Zplus_mod; replace (y-x+(z-y)) with (z-x) by omega; omega.
  + rewrite <- Zplus_mod; replace (x-y+(y-z)) with (x-z) by omega; omega.

  + rewrite <- Zplus_mod; replace (x-y+(y-z)) with (x-z) by omega; omega.
  + rewrite Heq2, <- Zplus_mod; replace (y-x+(z-y)) with (z-x) by omega; omega.
  + rewrite <- Zplus_mod; replace (x-y+(y-z)) with (x-z) by omega; omega.
  + rewrite <- Zplus_mod; replace (x-y+(y-z)) with (x-z) by omega; omega.
  + apply tri_ineq_help_lt_lt_lt; assumption.

  + rewrite Heq3, <- Zplus_mod; replace (y-x+(z-y)) with (z-x) by omega; omega.
  + apply tri_ineq_help_lt_lt_lt2; assumption.
  + rewrite <- Zplus_mod; replace (y-x+(z-y)) with (z-x) by omega; omega.
  + rewrite <- Zplus_mod; replace (x-y+(y-z)) with (x-z) by omega; omega.
  + rewrite <- Zplus_mod; replace (x-y+(y-z)) with (x-z) by omega; omega.

  + rewrite Heq2, <- Zplus_mod; replace (y-x+(z-y)) with (z-x) by omega; omega.
  + rewrite <- Zplus_mod; replace (x-y+(y-z)) with (x-z) by omega; omega.
  + rewrite <- Zplus_mod; replace (x-y+(y-z)) with (x-z) by omega; omega.
  + rewrite Z.add_comm; apply tri_ineq_help_lt_lt_lt with (x:=z) (z:= x); assumption.
  + rewrite Heq3, <- Zplus_mod; replace (y-x+(z-y)) with (z-x) by omega; omega.

  + rewrite Z.add_comm; apply tri_ineq_help_lt_lt_lt2 with (x:=z) (z:=x); assumption.
  + rewrite <- Zplus_mod; replace (y-x+(z-y)) with (z-x) by omega; omega.
Qed.


Lemma add_assoc: forall x y z, eq_mod (add_mod (add_mod x y) z) (add_mod x (add_mod y z)).  
Proof.
intros.
unfold add_mod.
rewrite Zplus_mod_idemp_l, Zplus_mod_idemp_r.
replace(x + (y + z)) with ( x + y + z) by omega;
reflexivity.
Qed.


Lemma add_origin: forall x, eq_mod (add_mod x origin) x.
Proof.
intros;
unfold add_mod, origin.
rewrite Zplus_mod_idemp_r, Zplus_0_r_reverse.
unfold eq_mod.
apply Zmod_mod.
Qed.

Lemma add_opp: forall x, eq_mod (add_mod x (opp_mod x)) origin.
Proof.
intros.
unfold add_mod, opp_mod.
rewrite Zplus_mod_idemp_r.
replace (x + (n - x)) with (n) by omega.
unfold origin.
rewrite Zmod_0_l, Z_mod_same_full;
reflexivity.
Qed.

Lemma mul_morph: forall a b u, eq_mod (mul_mod a (mul_mod b u)) (mul_mod (mul_mod a b) u).
Proof.
intros.
unfold mul_mod.
rewrite Zmult_mod_idemp_r, Zmult_mod_idemp_l, Zmult_assoc_reverse.
reflexivity.
Qed.

Lemma mul_distr_add: forall a u v, eq_mod (mul_mod a (add_mod u v))
                                          (add_mod (mul_mod a u) (mul_mod a v)).
Proof.
intros.
unfold add_mod, mul_mod.
rewrite Zmult_mod_idemp_r, <- Zplus_mod,Zred_factor4.
reflexivity.
Qed.

Lemma add_morph: forall a b u, eq_mod (add_mod (mul_mod a u) (mul_mod b u))
                                      (mul_mod (add_mod a b) u).
Proof.
intros.
unfold add_mod, mul_mod.
rewrite Zmult_mod_idemp_l, <- Zplus_mod,Z.mul_add_distr_r.
reflexivity.
Qed.

Lemma mul_1: forall x, eq_mod (mul_mod 1 x) x.
Proof.
intros.
unfold mul_mod, eq_mod.
rewrite Zmod_mod,Z.mul_1_l.
reflexivity.
Qed.

Definition unit := 1.

Lemma non_trivial_lem : ~eq_mod unit origin.
Proof.
unfold eq_mod, unit, origin;
rewrite Zmod_mod, Zmod_0_l, Zmod_1_l.
omega.
apply n_sup_1.
Qed.

Definition non_trivial: ~eq_mod unit origin := non_trivial_lem.


Module Ddef : DiscretSpaceDef with Definition t := Z
                                 with Definition eq := eq_mod
                                 with Definition eq_dec := eq_dec
                                 with Definition origin := origin
                                 with Definition dist := dist
                                 with Definition add := add_mod
                                 with Definition mul := mul_mod
                                 with Definition opp := opp_mod.
End Ddef.<|MERGE_RESOLUTION|>--- conflicted
+++ resolved
@@ -332,40 +332,12 @@
 
 Lemma dist_half_n: forall x y, (dist x y) <= n / 2.
 Proof.
-<<<<<<< HEAD
 intros.
 unfold dist, add_mod, opp_mod, Z.min. 
 repeat rewrite Zplus_mod_idemp_l, simpl_mod.
 rewrite Zminus_mod, (Zminus_mod n (x-y) n), Z_mod_same_full.
 repeat rewrite Zminus_mod_idemp_r.
 replace (0-(y-x)) with (x-y) by omega.
-=======
-  intros. unfold dist, add_mod, opp_mod, Z.min.
-  (*
-  repeat rewrite mod_simp_1.
-  destruct ((x - y) mod n ?= (y - x) mod n) eqn : Heq.
-  + rewrite Z.compare_eq_iff in *. 
-   apply (Zmult_le_reg_r) with (p := 2). omega. do 2 rewrite <- Zplus_diag_eq_mult_2.
-   rewrite Heq at 1. 
-
-   assert (((y - x) mod n + (x - y) mod n) = n 
-                            \/ ((y - x) mod n + (x - y) mod n) = 0).
-   destruct (eq_dec x y).
-    - left. rewrite Z.mod_opp_l_nz. intuition.
-   assert (n>0) by apply n_pos. intuition. unfold eq_mod in n0. intuition.
-   assert ((x - y) mod n = 0 -> x mod n = y mod n). apply dm0. intuition.
-    - right. unfold eq_mod in e. assert (x mod n = y mod n -> (x - y) mod n = 0). apply dm1.
-   apply H in e. intuition.
-    - destruct H; rewrite H.
-   assert (n mod 2 = 0). rewrite <- H. rewrite Heq. replace (- (x - y) mod n + - (x - y) mod n)
-   with (2*(-(x-y) mod n)) by omega. apply fast_Zmult_comm. apply Z_mod_mult.
-   assert (n = 2*(n/2)). apply Z_div_exact_2; intuition. intuition.
-   assert (n>0) by apply n_pos. assert (0 <= n/2). apply Z.div_pos; intuition. intuition.
-*)
-repeat rewrite Zplus_mod_idemp_l. repeat rewrite s.
-rewrite Zminus_mod; rewrite ( Zminus_mod n (x-y) n). rewrite Z_mod_same_full.
-repeat rewrite Zminus_mod_idemp_r. replace (0-(y-x)) with (x-y) by omega.
->>>>>>> 0f7fdbf0
 replace (0-(x-y)) with (- (x-y)) by omega.
 destruct ((x - y) mod n ?= - (x - y) mod n) eqn : Heq.
  + rewrite Z.compare_eq_iff in *. 
